--- conflicted
+++ resolved
@@ -1544,18 +1544,7 @@
 /* sysctl_mem values are in pages */
 static inline long sk_prot_mem_limits(const struct sock *sk, int index)
 {
-<<<<<<< HEAD
-	return sk->sk_prot->sysctl_mem[index];
-=======
-	long val = READ_ONCE(sk->sk_prot->sysctl_mem[index]);
-
-#if PAGE_SIZE > SK_MEM_QUANTUM
-	val <<= PAGE_SHIFT - SK_MEM_QUANTUM_SHIFT;
-#elif PAGE_SIZE < SK_MEM_QUANTUM
-	val >>= SK_MEM_QUANTUM_SHIFT - PAGE_SHIFT;
-#endif
-	return val;
->>>>>>> db886979
+	return READ_ONCE(sk->sk_prot->sysctl_mem[index]);
 }
 
 static inline int sk_mem_pages(int amt)

#ifndef DEF_RDMAVT_INCQP_H
#define DEF_RDMAVT_INCQP_H

/*
 * Copyright(c) 2016 - 2019 Intel Corporation.
 *
 * This file is provided under a dual BSD/GPLv2 license.  When using or
 * redistributing this file, you may do so under either license.
 *
 * GPL LICENSE SUMMARY
 *
 * This program is free software; you can redistribute it and/or modify
 * it under the terms of version 2 of the GNU General Public License as
 * published by the Free Software Foundation.
 *
 * This program is distributed in the hope that it will be useful, but
 * WITHOUT ANY WARRANTY; without even the implied warranty of
 * MERCHANTABILITY or FITNESS FOR A PARTICULAR PURPOSE.  See the GNU
 * General Public License for more details.
 *
 * BSD LICENSE
 *
 * Redistribution and use in source and binary forms, with or without
 * modification, are permitted provided that the following conditions
 * are met:
 *
 *  - Redistributions of source code must retain the above copyright
 *    notice, this list of conditions and the following disclaimer.
 *  - Redistributions in binary form must reproduce the above copyright
 *    notice, this list of conditions and the following disclaimer in
 *    the documentation and/or other materials provided with the
 *    distribution.
 *  - Neither the name of Intel Corporation nor the names of its
 *    contributors may be used to endorse or promote products derived
 *    from this software without specific prior written permission.
 *
 * THIS SOFTWARE IS PROVIDED BY THE COPYRIGHT HOLDERS AND CONTRIBUTORS
 * "AS IS" AND ANY EXPRESS OR IMPLIED WARRANTIES, INCLUDING, BUT NOT
 * LIMITED TO, THE IMPLIED WARRANTIES OF MERCHANTABILITY AND FITNESS FOR
 * A PARTICULAR PURPOSE ARE DISCLAIMED. IN NO EVENT SHALL THE COPYRIGHT
 * OWNER OR CONTRIBUTORS BE LIABLE FOR ANY DIRECT, INDIRECT, INCIDENTAL,
 * SPECIAL, EXEMPLARY, OR CONSEQUENTIAL DAMAGES (INCLUDING, BUT NOT
 * LIMITED TO, PROCUREMENT OF SUBSTITUTE GOODS OR SERVICES; LOSS OF USE,
 * DATA, OR PROFITS; OR BUSINESS INTERRUPTION) HOWEVER CAUSED AND ON ANY
 * THEORY OF LIABILITY, WHETHER IN CONTRACT, STRICT LIABILITY, OR TORT
 * (INCLUDING NEGLIGENCE OR OTHERWISE) ARISING IN ANY WAY OUT OF THE USE
 * OF THIS SOFTWARE, EVEN IF ADVISED OF THE POSSIBILITY OF SUCH DAMAGE.
 *
 */

#include <rdma/rdma_vt.h>
#include <rdma/ib_pack.h>
#include <rdma/ib_verbs.h>
#include <rdma/rdmavt_cq.h>
#include <rdma/rvt-abi.h>
/*
 * Atomic bit definitions for r_aflags.
 */
#define RVT_R_WRID_VALID        0
#define RVT_R_REWIND_SGE        1

/*
 * Bit definitions for r_flags.
 */
#define RVT_R_REUSE_SGE 0x01
#define RVT_R_RDMAR_SEQ 0x02
#define RVT_R_RSP_NAK   0x04
#define RVT_R_RSP_SEND  0x08
#define RVT_R_COMM_EST  0x10

/*
 * Bit definitions for s_flags.
 *
 * RVT_S_SIGNAL_REQ_WR - set if QP send WRs contain completion signaled
 * RVT_S_BUSY - send tasklet is processing the QP
 * RVT_S_TIMER - the RC retry timer is active
 * RVT_S_ACK_PENDING - an ACK is waiting to be sent after RDMA read/atomics
 * RVT_S_WAIT_FENCE - waiting for all prior RDMA read or atomic SWQEs
 *                         before processing the next SWQE
 * RVT_S_WAIT_RDMAR - waiting for a RDMA read or atomic SWQE to complete
 *                         before processing the next SWQE
 * RVT_S_WAIT_RNR - waiting for RNR timeout
 * RVT_S_WAIT_SSN_CREDIT - waiting for RC credits to process next SWQE
 * RVT_S_WAIT_DMA - waiting for send DMA queue to drain before generating
 *                  next send completion entry not via send DMA
 * RVT_S_WAIT_PIO - waiting for a send buffer to be available
 * RVT_S_WAIT_TX - waiting for a struct verbs_txreq to be available
 * RVT_S_WAIT_DMA_DESC - waiting for DMA descriptors to be available
 * RVT_S_WAIT_KMEM - waiting for kernel memory to be available
 * RVT_S_WAIT_PSN - waiting for a packet to exit the send DMA queue
 * RVT_S_WAIT_ACK - waiting for an ACK packet before sending more requests
 * RVT_S_SEND_ONE - send one packet, request ACK, then wait for ACK
 * RVT_S_ECN - a BECN was queued to the send engine
 * RVT_S_MAX_BIT_MASK - The max bit that can be used by rdmavt
 */
#define RVT_S_SIGNAL_REQ_WR	0x0001
#define RVT_S_BUSY		0x0002
#define RVT_S_TIMER		0x0004
#define RVT_S_RESP_PENDING	0x0008
#define RVT_S_ACK_PENDING	0x0010
#define RVT_S_WAIT_FENCE	0x0020
#define RVT_S_WAIT_RDMAR	0x0040
#define RVT_S_WAIT_RNR		0x0080
#define RVT_S_WAIT_SSN_CREDIT	0x0100
#define RVT_S_WAIT_DMA		0x0200
#define RVT_S_WAIT_PIO		0x0400
#define RVT_S_WAIT_TX		0x0800
#define RVT_S_WAIT_DMA_DESC	0x1000
#define RVT_S_WAIT_KMEM		0x2000
#define RVT_S_WAIT_PSN		0x4000
#define RVT_S_WAIT_ACK		0x8000
#define RVT_S_SEND_ONE		0x10000
#define RVT_S_UNLIMITED_CREDIT	0x20000
#define RVT_S_ECN		0x40000
#define RVT_S_MAX_BIT_MASK	0x800000

/*
 * Drivers should use s_flags starting with bit 31 down to the bit next to
 * RVT_S_MAX_BIT_MASK
 */

/*
 * Wait flags that would prevent any packet type from being sent.
 */
#define RVT_S_ANY_WAIT_IO \
	(RVT_S_WAIT_PIO | RVT_S_WAIT_TX | \
	 RVT_S_WAIT_DMA_DESC | RVT_S_WAIT_KMEM)

/*
 * Wait flags that would prevent send work requests from making progress.
 */
#define RVT_S_ANY_WAIT_SEND (RVT_S_WAIT_FENCE | RVT_S_WAIT_RDMAR | \
	RVT_S_WAIT_RNR | RVT_S_WAIT_SSN_CREDIT | RVT_S_WAIT_DMA | \
	RVT_S_WAIT_PSN | RVT_S_WAIT_ACK)

#define RVT_S_ANY_WAIT (RVT_S_ANY_WAIT_IO | RVT_S_ANY_WAIT_SEND)

/* Number of bits to pay attention to in the opcode for checking qp type */
#define RVT_OPCODE_QP_MASK 0xE0

/* Flags for checking QP state (see ib_rvt_state_ops[]) */
#define RVT_POST_SEND_OK                0x01
#define RVT_POST_RECV_OK                0x02
#define RVT_PROCESS_RECV_OK             0x04
#define RVT_PROCESS_SEND_OK             0x08
#define RVT_PROCESS_NEXT_SEND_OK        0x10
#define RVT_FLUSH_SEND			0x20
#define RVT_FLUSH_RECV			0x40
#define RVT_PROCESS_OR_FLUSH_SEND \
	(RVT_PROCESS_SEND_OK | RVT_FLUSH_SEND)
#define RVT_SEND_OR_FLUSH_OR_RECV_OK \
	(RVT_PROCESS_SEND_OK | RVT_FLUSH_SEND | RVT_PROCESS_RECV_OK)

/*
 * Internal send flags
 */
#define RVT_SEND_RESERVE_USED           IB_SEND_RESERVED_START
#define RVT_SEND_COMPLETION_ONLY	(IB_SEND_RESERVED_START << 1)

/**
 * rvt_ud_wr - IB UD work plus AH cache
 * @wr: valid IB work request
 * @attr: pointer to an allocated AH attribute
 *
 * Special case the UD WR so we can keep track of the AH attributes.
 *
 * NOTE: This data structure is stricly ordered wr then attr. I.e the attr
 * MUST come after wr.  The ib_ud_wr is sized and copied in rvt_post_one_wr.
 * The copy assumes that wr is first.
 */
struct rvt_ud_wr {
	struct ib_ud_wr wr;
	struct rdma_ah_attr *attr;
};

/*
 * Send work request queue entry.
 * The size of the sg_list is determined when the QP is created and stored
 * in qp->s_max_sge.
 */
struct rvt_swqe {
	union {
		struct ib_send_wr wr;   /* don't use wr.sg_list */
		struct rvt_ud_wr ud_wr;
		struct ib_reg_wr reg_wr;
		struct ib_rdma_wr rdma_wr;
		struct ib_atomic_wr atomic_wr;
	};
	u32 psn;                /* first packet sequence number */
	u32 lpsn;               /* last packet sequence number */
	u32 ssn;                /* send sequence number */
	u32 length;             /* total length of data in sg_list */
	void *priv;             /* driver dependent field */
	struct rvt_sge sg_list[0];
};

/**
 * struct rvt_krwq - kernel struct receive work request
 * @p_lock: lock to protect producer of the kernel buffer
 * @head: index of next entry to fill
 * @c_lock:lock to protect consumer of the kernel buffer
 * @tail: index of next entry to pull
 * @count: count is aproximate of total receive enteries posted
 * @rvt_rwqe: struct of receive work request queue entry
 *
 * This structure is used to contain the head pointer,
 * tail pointer and receive work queue entries for kernel
 * mode user.
 */
struct rvt_krwq {
	spinlock_t p_lock;	/* protect producer */
	u32 head;               /* new work requests posted to the head */

	/* protect consumer */
	spinlock_t c_lock ____cacheline_aligned_in_smp;
	u32 tail;               /* receives pull requests from here. */
	u32 count;		/* approx count of receive entries posted */
	struct rvt_rwqe *curr_wq;
	struct rvt_rwqe wq[];
};

/*
 * rvt_get_swqe_ah - Return the pointer to the struct rvt_ah
 * @swqe: valid Send WQE
 *
 */
static inline struct rvt_ah *rvt_get_swqe_ah(struct rvt_swqe *swqe)
{
	return ibah_to_rvtah(swqe->ud_wr.wr.ah);
}

/**
 * rvt_get_swqe_ah_attr - Return the cached ah attribute information
 * @swqe: valid Send WQE
 *
 */
static inline struct rdma_ah_attr *rvt_get_swqe_ah_attr(struct rvt_swqe *swqe)
{
	return swqe->ud_wr.attr;
}

/**
 * rvt_get_swqe_remote_qpn - Access the remote QPN value
 * @swqe: valid Send WQE
 *
 */
static inline u32 rvt_get_swqe_remote_qpn(struct rvt_swqe *swqe)
{
	return swqe->ud_wr.wr.remote_qpn;
}

/**
 * rvt_get_swqe_remote_qkey - Acces the remote qkey value
 * @swqe: valid Send WQE
 *
 */
static inline u32 rvt_get_swqe_remote_qkey(struct rvt_swqe *swqe)
{
	return swqe->ud_wr.wr.remote_qkey;
}

/**
 * rvt_get_swqe_pkey_index - Access the pkey index
 * @swqe: valid Send WQE
 *
 */
static inline u16 rvt_get_swqe_pkey_index(struct rvt_swqe *swqe)
{
	return swqe->ud_wr.wr.pkey_index;
}

struct rvt_rq {
	struct rvt_rwq *wq;
	struct rvt_krwq *kwq;
	u32 size;               /* size of RWQE array */
	u8 max_sge;
	/* protect changes in this struct */
	spinlock_t lock ____cacheline_aligned_in_smp;
};

/*
 * This structure holds the information that the send tasklet needs
 * to send a RDMA read response or atomic operation.
 */
struct rvt_ack_entry {
	struct rvt_sge rdma_sge;
	u64 atomic_data;
	u32 psn;
	u32 lpsn;
	u8 opcode;
	u8 sent;
	void *priv;
};

#define	RC_QP_SCALING_INTERVAL	5

#define RVT_OPERATION_PRIV        0x00000001
#define RVT_OPERATION_ATOMIC      0x00000002
#define RVT_OPERATION_ATOMIC_SGE  0x00000004
#define RVT_OPERATION_LOCAL       0x00000008
#define RVT_OPERATION_USE_RESERVE 0x00000010
#define RVT_OPERATION_IGN_RNR_CNT 0x00000020

#define RVT_OPERATION_MAX (IB_WR_RESERVED10 + 1)

/**
 * rvt_operation_params - op table entry
 * @length - the length to copy into the swqe entry
 * @qpt_support - a bit mask indicating QP type support
 * @flags - RVT_OPERATION flags (see above)
 *
 * This supports table driven post send so that
 * the driver can have differing an potentially
 * different sets of operations.
 *
 **/

struct rvt_operation_params {
	size_t length;
	u32 qpt_support;
	u32 flags;
};

/*
 * Common variables are protected by both r_rq.lock and s_lock in that order
 * which only happens in modify_qp() or changing the QP 'state'.
 */
struct rvt_qp {
	struct ib_qp ibqp;
	void *priv; /* Driver private data */
	/* read mostly fields above and below */
	struct rdma_ah_attr remote_ah_attr;
	struct rdma_ah_attr alt_ah_attr;
	struct rvt_qp __rcu *next;           /* link list for QPN hash table */
	struct rvt_swqe *s_wq;  /* send work queue */
	struct rvt_mmap_info *ip;

	unsigned long timeout_jiffies;  /* computed from timeout */

	int srate_mbps;		/* s_srate (below) converted to Mbit/s */
	pid_t pid;		/* pid for user mode QPs */
	u32 remote_qpn;
	u32 qkey;               /* QKEY for this QP (for UD or RD) */
	u32 s_size;             /* send work queue size */

	u16 pmtu;		/* decoded from path_mtu */
	u8 log_pmtu;		/* shift for pmtu */
	u8 state;               /* QP state */
	u8 allowed_ops;		/* high order bits of allowed opcodes */
	u8 qp_access_flags;
	u8 alt_timeout;         /* Alternate path timeout for this QP */
	u8 timeout;             /* Timeout for this QP */
	u8 s_srate;
	u8 s_mig_state;
	u8 port_num;
	u8 s_pkey_index;        /* PKEY index to use */
	u8 s_alt_pkey_index;    /* Alternate path PKEY index to use */
	u8 r_max_rd_atomic;     /* max number of RDMA read/atomic to receive */
	u8 s_max_rd_atomic;     /* max number of RDMA read/atomic to send */
	u8 s_retry_cnt;         /* number of times to retry */
	u8 s_rnr_retry_cnt;
	u8 r_min_rnr_timer;     /* retry timeout value for RNR NAKs */
	u8 s_max_sge;           /* size of s_wq->sg_list */
	u8 s_draining;

	/* start of read/write fields */
	atomic_t refcount ____cacheline_aligned_in_smp;
	wait_queue_head_t wait;

	struct rvt_ack_entry *s_ack_queue;
	struct rvt_sge_state s_rdma_read_sge;

	spinlock_t r_lock ____cacheline_aligned_in_smp;      /* used for APM */
	u32 r_psn;              /* expected rcv packet sequence number */
	unsigned long r_aflags;
	u64 r_wr_id;            /* ID for current receive WQE */
	u32 r_ack_psn;          /* PSN for next ACK or atomic ACK */
	u32 r_len;              /* total length of r_sge */
	u32 r_rcv_len;          /* receive data len processed */
	u32 r_msn;              /* message sequence number */

	u8 r_state;             /* opcode of last packet received */
	u8 r_flags;
	u8 r_head_ack_queue;    /* index into s_ack_queue[] */
	u8 r_adefered;          /* defered ack count */

	struct list_head rspwait;       /* link for waiting to respond */

	struct rvt_sge_state r_sge;     /* current receive data */
	struct rvt_rq r_rq;             /* receive work queue */

	/* post send line */
	spinlock_t s_hlock ____cacheline_aligned_in_smp;
	u32 s_head;             /* new entries added here */
	u32 s_next_psn;         /* PSN for next request */
	u32 s_avail;            /* number of entries avail */
	u32 s_ssn;              /* SSN of tail entry */
	atomic_t s_reserved_used; /* reserved entries in use */

	spinlock_t s_lock ____cacheline_aligned_in_smp;
	u32 s_flags;
	struct rvt_sge_state *s_cur_sge;
	struct rvt_swqe *s_wqe;
	struct rvt_sge_state s_sge;     /* current send request data */
	struct rvt_mregion *s_rdma_mr;
	u32 s_len;              /* total length of s_sge */
	u32 s_rdma_read_len;    /* total length of s_rdma_read_sge */
	u32 s_last_psn;         /* last response PSN processed */
	u32 s_sending_psn;      /* lowest PSN that is being sent */
	u32 s_sending_hpsn;     /* highest PSN that is being sent */
	u32 s_psn;              /* current packet sequence number */
	u32 s_ack_rdma_psn;     /* PSN for sending RDMA read responses */
	u32 s_ack_psn;          /* PSN for acking sends and RDMA writes */
	u32 s_tail;             /* next entry to process */
	u32 s_cur;              /* current work queue entry */
	u32 s_acked;            /* last un-ACK'ed entry */
	u32 s_last;             /* last completed entry */
	u32 s_lsn;              /* limit sequence number (credit) */
	u32 s_ahgpsn;           /* set to the psn in the copy of the header */
	u16 s_cur_size;         /* size of send packet in bytes */
	u16 s_rdma_ack_cnt;
	u8 s_hdrwords;         /* size of s_hdr in 32 bit words */
	s8 s_ahgidx;
	u8 s_state;             /* opcode of last packet sent */
	u8 s_ack_state;         /* opcode of packet to ACK */
	u8 s_nak_state;         /* non-zero if NAK is pending */
	u8 r_nak_state;         /* non-zero if NAK is pending */
	u8 s_retry;             /* requester retry counter */
	u8 s_rnr_retry;         /* requester RNR retry counter */
	u8 s_num_rd_atomic;     /* number of RDMA read/atomic pending */
	u8 s_tail_ack_queue;    /* index into s_ack_queue[] */
	u8 s_acked_ack_queue;   /* index into s_ack_queue[] */

	struct rvt_sge_state s_ack_rdma_sge;
	struct timer_list s_timer;
	struct hrtimer s_rnr_timer;

	atomic_t local_ops_pending; /* number of fast_reg/local_inv reqs */

	/*
	 * This sge list MUST be last. Do not add anything below here.
	 */
	struct rvt_sge r_sg_list[0] /* verified SGEs */
		____cacheline_aligned_in_smp;
};

struct rvt_srq {
	struct ib_srq ibsrq;
	struct rvt_rq rq;
	struct rvt_mmap_info *ip;
	/* send signal when number of RWQEs < limit */
	u32 limit;
};

static inline struct rvt_srq *ibsrq_to_rvtsrq(struct ib_srq *ibsrq)
{
	return container_of(ibsrq, struct rvt_srq, ibsrq);
}

static inline struct rvt_qp *ibqp_to_rvtqp(struct ib_qp *ibqp)
{
	return container_of(ibqp, struct rvt_qp, ibqp);
}

#define RVT_QPN_MAX                 BIT(24)
#define RVT_QPNMAP_ENTRIES          (RVT_QPN_MAX / PAGE_SIZE / BITS_PER_BYTE)
#define RVT_BITS_PER_PAGE           (PAGE_SIZE * BITS_PER_BYTE)
#define RVT_BITS_PER_PAGE_MASK      (RVT_BITS_PER_PAGE - 1)
#define RVT_QPN_MASK		    IB_QPN_MASK

/*
 * QPN-map pages start out as NULL, they get allocated upon
 * first use and are never deallocated. This way,
 * large bitmaps are not allocated unless large numbers of QPs are used.
 */
struct rvt_qpn_map {
	void *page;
};

struct rvt_qpn_table {
	spinlock_t lock; /* protect changes to the qp table */
	unsigned flags;         /* flags for QP0/1 allocated for each port */
	u32 last;               /* last QP number allocated */
	u32 nmaps;              /* size of the map table */
	u16 limit;
	u8  incr;
	/* bit map of free QP numbers other than 0/1 */
	struct rvt_qpn_map map[RVT_QPNMAP_ENTRIES];
};

struct rvt_qp_ibdev {
	u32 qp_table_size;
	u32 qp_table_bits;
	struct rvt_qp __rcu **qp_table;
	spinlock_t qpt_lock; /* qptable lock */
	struct rvt_qpn_table qpn_table;
};

/*
 * There is one struct rvt_mcast for each multicast GID.
 * All attached QPs are then stored as a list of
 * struct rvt_mcast_qp.
 */
struct rvt_mcast_qp {
	struct list_head list;
	struct rvt_qp *qp;
};

struct rvt_mcast_addr {
	union ib_gid mgid;
	u16 lid;
};

struct rvt_mcast {
	struct rb_node rb_node;
	struct rvt_mcast_addr mcast_addr;
	struct list_head qp_list;
	wait_queue_head_t wait;
	atomic_t refcount;
	int n_attached;
};

/*
 * Since struct rvt_swqe is not a fixed size, we can't simply index into
 * struct rvt_qp.s_wq.  This function does the array index computation.
 */
static inline struct rvt_swqe *rvt_get_swqe_ptr(struct rvt_qp *qp,
						unsigned n)
{
	return (struct rvt_swqe *)((char *)qp->s_wq +
				     (sizeof(struct rvt_swqe) +
				      qp->s_max_sge *
				      sizeof(struct rvt_sge)) * n);
}

/*
 * Since struct rvt_rwqe is not a fixed size, we can't simply index into
 * struct rvt_rwq.wq.  This function does the array index computation.
 */
static inline struct rvt_rwqe *rvt_get_rwqe_ptr(struct rvt_rq *rq, unsigned n)
{
	return (struct rvt_rwqe *)
		((char *)rq->kwq->curr_wq +
		 (sizeof(struct rvt_rwqe) +
		  rq->max_sge * sizeof(struct ib_sge)) * n);
}

/**
 * rvt_is_user_qp - return if this is user mode QP
 * @qp - the target QP
 */
static inline bool rvt_is_user_qp(struct rvt_qp *qp)
{
	return !!qp->pid;
}

/**
 * rvt_get_qp - get a QP reference
 * @qp - the QP to hold
 */
static inline void rvt_get_qp(struct rvt_qp *qp)
{
	atomic_inc(&qp->refcount);
}

/**
 * rvt_put_qp - release a QP reference
 * @qp - the QP to release
 */
static inline void rvt_put_qp(struct rvt_qp *qp)
{
	if (qp && atomic_dec_and_test(&qp->refcount))
		wake_up(&qp->wait);
}

/**
 * rvt_put_swqe - drop mr refs held by swqe
 * @wqe - the send wqe
 *
 * This drops any mr references held by the swqe
 */
static inline void rvt_put_swqe(struct rvt_swqe *wqe)
{
	int i;

	for (i = 0; i < wqe->wr.num_sge; i++) {
		struct rvt_sge *sge = &wqe->sg_list[i];

		rvt_put_mr(sge->mr);
	}
}

/**
 * rvt_qp_wqe_reserve - reserve operation
 * @qp - the rvt qp
 * @wqe - the send wqe
 *
 * This routine used in post send to record
 * a wqe relative reserved operation use.
 */
static inline void rvt_qp_wqe_reserve(
	struct rvt_qp *qp,
	struct rvt_swqe *wqe)
{
	atomic_inc(&qp->s_reserved_used);
}

/**
 * rvt_qp_wqe_unreserve - clean reserved operation
 * @qp - the rvt qp
 * @flags - send wqe flags
 *
 * This decrements the reserve use count.
 *
 * This call MUST precede the change to
 * s_last to insure that post send sees a stable
 * s_avail.
 *
 * An smp_mp__after_atomic() is used to insure
 * the compiler does not juggle the order of the s_last
 * ring index and the decrementing of s_reserved_used.
 */
static inline void rvt_qp_wqe_unreserve(struct rvt_qp *qp, int flags)
{
	if (unlikely(flags & RVT_SEND_RESERVE_USED)) {
		atomic_dec(&qp->s_reserved_used);
		/* insure no compiler re-order up to s_last change */
		smp_mb__after_atomic();
	}
}

extern const enum ib_wc_opcode ib_rvt_wc_opcode[];

/*
 * Compare the lower 24 bits of the msn values.
 * Returns an integer <, ==, or > than zero.
 */
static inline int rvt_cmp_msn(u32 a, u32 b)
{
	return (((int)a) - ((int)b)) << 8;
}

/**
 * rvt_compute_aeth - compute the AETH (syndrome + MSN)
 * @qp: the queue pair to compute the AETH for
 *
 * Returns the AETH.
 */
__be32 rvt_compute_aeth(struct rvt_qp *qp);

/**
 * rvt_get_credit - flush the send work queue of a QP
 * @qp: the qp who's send work queue to flush
 * @aeth: the Acknowledge Extended Transport Header
 *
 * The QP s_lock should be held.
 */
void rvt_get_credit(struct rvt_qp *qp, u32 aeth);

/**
 * rvt_restart_sge - rewind the sge state for a wqe
 * @ss: the sge state pointer
 * @wqe: the wqe to rewind
 * @len: the data length from the start of the wqe in bytes
 *
 * Returns the remaining data length.
 */
u32 rvt_restart_sge(struct rvt_sge_state *ss, struct rvt_swqe *wqe, u32 len);

/**
 * @qp - the qp pair
 * @len - the length
 *
 * Perform a shift based mtu round up divide
 */
static inline u32 rvt_div_round_up_mtu(struct rvt_qp *qp, u32 len)
{
	return (len + qp->pmtu - 1) >> qp->log_pmtu;
}

/**
 * @qp - the qp pair
 * @len - the length
 *
 * Perform a shift based mtu divide
 */
static inline u32 rvt_div_mtu(struct rvt_qp *qp, u32 len)
{
	return len >> qp->log_pmtu;
}

/**
 * rvt_timeout_to_jiffies - Convert a ULP timeout input into jiffies
 * @timeout - timeout input(0 - 31).
 *
 * Return a timeout value in jiffies.
 */
static inline unsigned long rvt_timeout_to_jiffies(u8 timeout)
{
	if (timeout > 31)
		timeout = 31;

	return usecs_to_jiffies(1U << timeout) * 4096UL / 1000UL;
}

/**
 * rvt_lookup_qpn - return the QP with the given QPN
 * @ibp: the ibport
 * @qpn: the QP number to look up
 *
 * The caller must hold the rcu_read_lock(), and keep the lock until
 * the returned qp is no longer in use.
 */
static inline struct rvt_qp *rvt_lookup_qpn(struct rvt_dev_info *rdi,
					    struct rvt_ibport *rvp,
					    u32 qpn) __must_hold(RCU)
{
	struct rvt_qp *qp = NULL;

	if (unlikely(qpn <= 1)) {
		qp = rcu_dereference(rvp->qp[qpn]);
	} else {
		u32 n = hash_32(qpn, rdi->qp_dev->qp_table_bits);

		for (qp = rcu_dereference(rdi->qp_dev->qp_table[n]); qp;
			qp = rcu_dereference(qp->next))
			if (qp->ibqp.qp_num == qpn)
				break;
	}
	return qp;
}

/**
 * rvt_mod_retry_timer - mod a retry timer
 * @qp - the QP
 * @shift - timeout shift to wait for multiple packets
 * Modify a potentially already running retry timer
 */
static inline void rvt_mod_retry_timer_ext(struct rvt_qp *qp, u8 shift)
{
	struct ib_qp *ibqp = &qp->ibqp;
	struct rvt_dev_info *rdi = ib_to_rvt(ibqp->device);

	lockdep_assert_held(&qp->s_lock);
	qp->s_flags |= RVT_S_TIMER;
	/* 4.096 usec. * (1 << qp->timeout) */
	mod_timer(&qp->s_timer, jiffies + rdi->busy_jiffies +
		  (qp->timeout_jiffies << shift));
}

static inline void rvt_mod_retry_timer(struct rvt_qp *qp)
{
	return rvt_mod_retry_timer_ext(qp, 0);
}

/**
 * rvt_put_qp_swqe - drop refs held by swqe
 * @qp: the send qp
 * @wqe: the send wqe
 *
 * This drops any references held by the swqe
 */
static inline void rvt_put_qp_swqe(struct rvt_qp *qp, struct rvt_swqe *wqe)
{
	rvt_put_swqe(wqe);
	if (qp->allowed_ops == IB_OPCODE_UD)
		rdma_destroy_ah_attr(wqe->ud_wr.attr);
}

/**
 * rvt_qp_sqwe_incr - increment ring index
 * @qp: the qp
 * @val: the starting value
 *
 * Return: the new value wrapping as appropriate
 */
static inline u32
rvt_qp_swqe_incr(struct rvt_qp *qp, u32 val)
{
	if (++val >= qp->s_size)
		val = 0;
	return val;
}

int rvt_error_qp(struct rvt_qp *qp, enum ib_wc_status err);

/**
 * rvt_recv_cq - add a new entry to completion queue
 *			by receive queue
 * @qp: receive queue
 * @wc: work completion entry to add
 * @solicited: true if @entry is solicited
 *
 * This is wrapper function for rvt_enter_cq function call by
 * receive queue. If rvt_cq_enter return false, it means cq is
 * full and the qp is put into error state.
 */
static inline void rvt_recv_cq(struct rvt_qp *qp, struct ib_wc *wc,
			       bool solicited)
{
	struct rvt_cq *cq = ibcq_to_rvtcq(qp->ibqp.recv_cq);

	if (unlikely(!rvt_cq_enter(cq, wc, solicited)))
		rvt_error_qp(qp, IB_WC_LOC_QP_OP_ERR);
}

/**
 * rvt_send_cq - add a new entry to completion queue
 *                        by send queue
 * @qp: send queue
 * @wc: work completion entry to add
 * @solicited: true if @entry is solicited
 *
 * This is wrapper function for rvt_enter_cq function call by
 * send queue. If rvt_cq_enter return false, it means cq is
 * full and the qp is put into error state.
 */
static inline void rvt_send_cq(struct rvt_qp *qp, struct ib_wc *wc,
			       bool solicited)
{
	struct rvt_cq *cq = ibcq_to_rvtcq(qp->ibqp.send_cq);

	if (unlikely(!rvt_cq_enter(cq, wc, solicited)))
		rvt_error_qp(qp, IB_WC_LOC_QP_OP_ERR);
}

/**
 * rvt_qp_complete_swqe - insert send completion
 * @qp - the qp
 * @wqe - the send wqe
 * @opcode - wc operation (driver dependent)
 * @status - completion status
 *
 * Update the s_last information, and then insert a send
 * completion into the completion
 * queue if the qp indicates it should be done.
 *
 * See IBTA 10.7.3.1 for info on completion
 * control.
 *
 * Return: new last
 */
static inline u32
rvt_qp_complete_swqe(struct rvt_qp *qp,
		     struct rvt_swqe *wqe,
		     enum ib_wc_opcode opcode,
		     enum ib_wc_status status)
{
	bool need_completion;
	u64 wr_id;
	u32 byte_len, last;
	int flags = wqe->wr.send_flags;

<<<<<<< HEAD
=======
	rvt_qp_wqe_unreserve(qp, flags);
>>>>>>> bb831786
	rvt_put_qp_swqe(qp, wqe);

	need_completion =
		!(flags & RVT_SEND_RESERVE_USED) &&
		(!(qp->s_flags & RVT_S_SIGNAL_REQ_WR) ||
		(flags & IB_SEND_SIGNALED) ||
		status != IB_WC_SUCCESS);
	if (need_completion) {
		wr_id = wqe->wr.wr_id;
		byte_len = wqe->length;
		/* above fields required before writing s_last */
	}
	last = rvt_qp_swqe_incr(qp, qp->s_last);
	/* see rvt_qp_is_avail() */
	smp_store_release(&qp->s_last, last);
	if (need_completion) {
		struct ib_wc w = {
			.wr_id = wr_id,
			.status = status,
			.opcode = opcode,
			.qp = &qp->ibqp,
			.byte_len = byte_len,
		};
		rvt_send_cq(qp, &w, status != IB_WC_SUCCESS);
	}
	return last;
}

extern const int  ib_rvt_state_ops[];

struct rvt_dev_info;
int rvt_get_rwqe(struct rvt_qp *qp, bool wr_id_only);
void rvt_comm_est(struct rvt_qp *qp);
void rvt_rc_error(struct rvt_qp *qp, enum ib_wc_status err);
unsigned long rvt_rnr_tbl_to_usec(u32 index);
enum hrtimer_restart rvt_rc_rnr_retry(struct hrtimer *t);
void rvt_add_rnr_timer(struct rvt_qp *qp, u32 aeth);
void rvt_del_timers_sync(struct rvt_qp *qp);
void rvt_stop_rc_timers(struct rvt_qp *qp);
void rvt_add_retry_timer_ext(struct rvt_qp *qp, u8 shift);
static inline void rvt_add_retry_timer(struct rvt_qp *qp)
{
	rvt_add_retry_timer_ext(qp, 0);
}

void rvt_copy_sge(struct rvt_qp *qp, struct rvt_sge_state *ss,
		  void *data, u32 length,
		  bool release, bool copy_last);
void rvt_send_complete(struct rvt_qp *qp, struct rvt_swqe *wqe,
		       enum ib_wc_status status);
void rvt_ruc_loopback(struct rvt_qp *qp);

/**
 * struct rvt_qp_iter - the iterator for QPs
 * @qp - the current QP
 *
 * This structure defines the current iterator
 * state for sequenced access to all QPs relative
 * to an rvt_dev_info.
 */
struct rvt_qp_iter {
	struct rvt_qp *qp;
	/* private: backpointer */
	struct rvt_dev_info *rdi;
	/* private: callback routine */
	void (*cb)(struct rvt_qp *qp, u64 v);
	/* private: for arg to callback routine */
	u64 v;
	/* private: number of SMI,GSI QPs for device */
	int specials;
	/* private: current iterator index */
	int n;
};

/**
 * ib_cq_tail - Return tail index of cq buffer
 * @send_cq - The cq for send
 *
 * This is called in qp_iter_print to get tail
 * of cq buffer.
 */
static inline u32 ib_cq_tail(struct ib_cq *send_cq)
{
	struct rvt_cq *cq = ibcq_to_rvtcq(send_cq);

	return ibcq_to_rvtcq(send_cq)->ip ?
	       RDMA_READ_UAPI_ATOMIC(cq->queue->tail) :
	       ibcq_to_rvtcq(send_cq)->kqueue->tail;
}

/**
 * ib_cq_head - Return head index of cq buffer
 * @send_cq - The cq for send
 *
 * This is called in qp_iter_print to get head
 * of cq buffer.
 */
static inline u32 ib_cq_head(struct ib_cq *send_cq)
{
	struct rvt_cq *cq = ibcq_to_rvtcq(send_cq);

	return ibcq_to_rvtcq(send_cq)->ip ?
	       RDMA_READ_UAPI_ATOMIC(cq->queue->head) :
	       ibcq_to_rvtcq(send_cq)->kqueue->head;
}

/**
 * rvt_free_rq - free memory allocated for rvt_rq struct
 * @rvt_rq: request queue data structure
 *
 * This function should only be called if the rvt_mmap_info()
 * has not succeeded.
 */
static inline void rvt_free_rq(struct rvt_rq *rq)
{
	kvfree(rq->kwq);
	rq->kwq = NULL;
	vfree(rq->wq);
	rq->wq = NULL;
}

struct rvt_qp_iter *rvt_qp_iter_init(struct rvt_dev_info *rdi,
				     u64 v,
				     void (*cb)(struct rvt_qp *qp, u64 v));
int rvt_qp_iter_next(struct rvt_qp_iter *iter);
void rvt_qp_iter(struct rvt_dev_info *rdi,
		 u64 v,
		 void (*cb)(struct rvt_qp *qp, u64 v));
void rvt_qp_mr_clean(struct rvt_qp *qp, u32 lkey);
#endif          /* DEF_RDMAVT_INCQP_H */<|MERGE_RESOLUTION|>--- conflicted
+++ resolved
@@ -851,10 +851,7 @@
 	u32 byte_len, last;
 	int flags = wqe->wr.send_flags;
 
-<<<<<<< HEAD
-=======
 	rvt_qp_wqe_unreserve(qp, flags);
->>>>>>> bb831786
 	rvt_put_qp_swqe(qp, wqe);
 
 	need_completion =

/*
 *  pNFS functions to call and manage layout drivers.
 *
 *  Copyright (c) 2002 [year of first publication]
 *  The Regents of the University of Michigan
 *  All Rights Reserved
 *
 *  Dean Hildebrand <dhildebz@umich.edu>
 *
 *  Permission is granted to use, copy, create derivative works, and
 *  redistribute this software and such derivative works for any purpose,
 *  so long as the name of the University of Michigan is not used in
 *  any advertising or publicity pertaining to the use or distribution
 *  of this software without specific, written prior authorization. If
 *  the above copyright notice or any other identification of the
 *  University of Michigan is included in any copy of any portion of
 *  this software, then the disclaimer below must also be included.
 *
 *  This software is provided as is, without representation or warranty
 *  of any kind either express or implied, including without limitation
 *  the implied warranties of merchantability, fitness for a particular
 *  purpose, or noninfringement.  The Regents of the University of
 *  Michigan shall not be liable for any damages, including special,
 *  indirect, incidental, or consequential damages, with respect to any
 *  claim arising out of or in connection with the use of the software,
 *  even if it has been or is hereafter advised of the possibility of
 *  such damages.
 */

#include <linux/nfs_fs.h>
#include <linux/nfs_page.h>
#include <linux/module.h>
#include <linux/sort.h>
#include "internal.h"
#include "pnfs.h"
#include "iostat.h"
#include "nfs4trace.h"
#include "delegation.h"
#include "nfs42.h"
#include "nfs4_fs.h"

#define NFSDBG_FACILITY		NFSDBG_PNFS
#define PNFS_LAYOUTGET_RETRY_TIMEOUT (120*HZ)

/* Locking:
 *
 * pnfs_spinlock:
 *      protects pnfs_modules_tbl.
 */
static DEFINE_SPINLOCK(pnfs_spinlock);

/*
 * pnfs_modules_tbl holds all pnfs modules
 */
static LIST_HEAD(pnfs_modules_tbl);

static void pnfs_layoutreturn_before_put_layout_hdr(struct pnfs_layout_hdr *lo);
static void pnfs_free_returned_lsegs(struct pnfs_layout_hdr *lo,
		struct list_head *free_me,
		const struct pnfs_layout_range *range,
		u32 seq);
static bool pnfs_lseg_dec_and_remove_zero(struct pnfs_layout_segment *lseg,
		                struct list_head *tmp_list);

/* Return the registered pnfs layout driver module matching given id */
static struct pnfs_layoutdriver_type *
find_pnfs_driver_locked(u32 id)
{
	struct pnfs_layoutdriver_type *local;

	list_for_each_entry(local, &pnfs_modules_tbl, pnfs_tblid)
		if (local->id == id)
			goto out;
	local = NULL;
out:
	dprintk("%s: Searching for id %u, found %p\n", __func__, id, local);
	return local;
}

static struct pnfs_layoutdriver_type *
find_pnfs_driver(u32 id)
{
	struct pnfs_layoutdriver_type *local;

	spin_lock(&pnfs_spinlock);
	local = find_pnfs_driver_locked(id);
	if (local != NULL && !try_module_get(local->owner)) {
		dprintk("%s: Could not grab reference on module\n", __func__);
		local = NULL;
	}
	spin_unlock(&pnfs_spinlock);
	return local;
}

void
unset_pnfs_layoutdriver(struct nfs_server *nfss)
{
	if (nfss->pnfs_curr_ld) {
		if (nfss->pnfs_curr_ld->clear_layoutdriver)
			nfss->pnfs_curr_ld->clear_layoutdriver(nfss);
		/* Decrement the MDS count. Purge the deviceid cache if zero */
		if (atomic_dec_and_test(&nfss->nfs_client->cl_mds_count))
			nfs4_deviceid_purge_client(nfss->nfs_client);
		module_put(nfss->pnfs_curr_ld->owner);
	}
	nfss->pnfs_curr_ld = NULL;
}

/*
 * When the server sends a list of layout types, we choose one in the order
 * given in the list below.
 *
 * FIXME: should this list be configurable in some fashion? module param?
 * 	  mount option? something else?
 */
static const u32 ld_prefs[] = {
	LAYOUT_SCSI,
	LAYOUT_BLOCK_VOLUME,
	LAYOUT_OSD2_OBJECTS,
	LAYOUT_FLEX_FILES,
	LAYOUT_NFSV4_1_FILES,
	0
};

static int
ld_cmp(const void *e1, const void *e2)
{
	u32 ld1 = *((u32 *)e1);
	u32 ld2 = *((u32 *)e2);
	int i;

	for (i = 0; ld_prefs[i] != 0; i++) {
		if (ld1 == ld_prefs[i])
			return -1;

		if (ld2 == ld_prefs[i])
			return 1;
	}
	return 0;
}

/*
 * Try to set the server's pnfs module to the pnfs layout type specified by id.
 * Currently only one pNFS layout driver per filesystem is supported.
 *
 * @ids array of layout types supported by MDS.
 */
void
set_pnfs_layoutdriver(struct nfs_server *server, const struct nfs_fh *mntfh,
		      struct nfs_fsinfo *fsinfo)
{
	struct pnfs_layoutdriver_type *ld_type = NULL;
	u32 id;
	int i;

	if (fsinfo->nlayouttypes == 0)
		goto out_no_driver;
	if (!(server->nfs_client->cl_exchange_flags &
		 (EXCHGID4_FLAG_USE_NON_PNFS | EXCHGID4_FLAG_USE_PNFS_MDS))) {
		printk(KERN_ERR "NFS: %s: cl_exchange_flags 0x%x\n",
			__func__, server->nfs_client->cl_exchange_flags);
		goto out_no_driver;
	}

	sort(fsinfo->layouttype, fsinfo->nlayouttypes,
		sizeof(*fsinfo->layouttype), ld_cmp, NULL);

	for (i = 0; i < fsinfo->nlayouttypes; i++) {
		id = fsinfo->layouttype[i];
		ld_type = find_pnfs_driver(id);
		if (!ld_type) {
			request_module("%s-%u", LAYOUT_NFSV4_1_MODULE_PREFIX,
					id);
			ld_type = find_pnfs_driver(id);
		}
		if (ld_type)
			break;
	}

	if (!ld_type) {
		dprintk("%s: No pNFS module found!\n", __func__);
		goto out_no_driver;
	}

	server->pnfs_curr_ld = ld_type;
	if (ld_type->set_layoutdriver
	    && ld_type->set_layoutdriver(server, mntfh)) {
		printk(KERN_ERR "NFS: %s: Error initializing pNFS layout "
			"driver %u.\n", __func__, id);
		module_put(ld_type->owner);
		goto out_no_driver;
	}
	/* Bump the MDS count */
	atomic_inc(&server->nfs_client->cl_mds_count);

	dprintk("%s: pNFS module for %u set\n", __func__, id);
	return;

out_no_driver:
	dprintk("%s: Using NFSv4 I/O\n", __func__);
	server->pnfs_curr_ld = NULL;
}

int
pnfs_register_layoutdriver(struct pnfs_layoutdriver_type *ld_type)
{
	int status = -EINVAL;
	struct pnfs_layoutdriver_type *tmp;

	if (ld_type->id == 0) {
		printk(KERN_ERR "NFS: %s id 0 is reserved\n", __func__);
		return status;
	}
	if (!ld_type->alloc_lseg || !ld_type->free_lseg) {
		printk(KERN_ERR "NFS: %s Layout driver must provide "
		       "alloc_lseg and free_lseg.\n", __func__);
		return status;
	}

	spin_lock(&pnfs_spinlock);
	tmp = find_pnfs_driver_locked(ld_type->id);
	if (!tmp) {
		list_add(&ld_type->pnfs_tblid, &pnfs_modules_tbl);
		status = 0;
		dprintk("%s Registering id:%u name:%s\n", __func__, ld_type->id,
			ld_type->name);
	} else {
		printk(KERN_ERR "NFS: %s Module with id %d already loaded!\n",
			__func__, ld_type->id);
	}
	spin_unlock(&pnfs_spinlock);

	return status;
}
EXPORT_SYMBOL_GPL(pnfs_register_layoutdriver);

void
pnfs_unregister_layoutdriver(struct pnfs_layoutdriver_type *ld_type)
{
	dprintk("%s Deregistering id:%u\n", __func__, ld_type->id);
	spin_lock(&pnfs_spinlock);
	list_del(&ld_type->pnfs_tblid);
	spin_unlock(&pnfs_spinlock);
}
EXPORT_SYMBOL_GPL(pnfs_unregister_layoutdriver);

/*
 * pNFS client layout cache
 */

/* Need to hold i_lock if caller does not already hold reference */
void
pnfs_get_layout_hdr(struct pnfs_layout_hdr *lo)
{
	refcount_inc(&lo->plh_refcount);
}

static struct pnfs_layout_hdr *
pnfs_alloc_layout_hdr(struct inode *ino, gfp_t gfp_flags)
{
	struct pnfs_layoutdriver_type *ld = NFS_SERVER(ino)->pnfs_curr_ld;
	return ld->alloc_layout_hdr(ino, gfp_flags);
}

static void
pnfs_free_layout_hdr(struct pnfs_layout_hdr *lo)
{
	struct nfs_server *server = NFS_SERVER(lo->plh_inode);
	struct pnfs_layoutdriver_type *ld = server->pnfs_curr_ld;

	if (!list_empty(&lo->plh_layouts)) {
		struct nfs_client *clp = server->nfs_client;

		spin_lock(&clp->cl_lock);
		list_del_init(&lo->plh_layouts);
		spin_unlock(&clp->cl_lock);
	}
	put_rpccred(lo->plh_lc_cred);
	return ld->free_layout_hdr(lo);
}

static void
pnfs_detach_layout_hdr(struct pnfs_layout_hdr *lo)
{
	struct nfs_inode *nfsi = NFS_I(lo->plh_inode);
	dprintk("%s: freeing layout cache %p\n", __func__, lo);
	nfsi->layout = NULL;
	/* Reset MDS Threshold I/O counters */
	nfsi->write_io = 0;
	nfsi->read_io = 0;
}

void
pnfs_put_layout_hdr(struct pnfs_layout_hdr *lo)
{
	struct inode *inode;

	if (!lo)
		return;
	inode = lo->plh_inode;
	pnfs_layoutreturn_before_put_layout_hdr(lo);

	if (refcount_dec_and_lock(&lo->plh_refcount, &inode->i_lock)) {
		if (!list_empty(&lo->plh_segs))
			WARN_ONCE(1, "NFS: BUG unfreed layout segments.\n");
		pnfs_detach_layout_hdr(lo);
		spin_unlock(&inode->i_lock);
		pnfs_free_layout_hdr(lo);
	}
}

static void
pnfs_set_plh_return_info(struct pnfs_layout_hdr *lo, enum pnfs_iomode iomode,
			 u32 seq)
{
	if (lo->plh_return_iomode != 0 && lo->plh_return_iomode != iomode)
		iomode = IOMODE_ANY;
	lo->plh_return_iomode = iomode;
	set_bit(NFS_LAYOUT_RETURN_REQUESTED, &lo->plh_flags);
	if (seq != 0) {
		WARN_ON_ONCE(lo->plh_return_seq != 0 && lo->plh_return_seq != seq);
		lo->plh_return_seq = seq;
	}
}

static void
pnfs_clear_layoutreturn_info(struct pnfs_layout_hdr *lo)
{
	struct pnfs_layout_segment *lseg;
	lo->plh_return_iomode = 0;
	lo->plh_return_seq = 0;
	clear_bit(NFS_LAYOUT_RETURN_REQUESTED, &lo->plh_flags);
	list_for_each_entry(lseg, &lo->plh_segs, pls_list) {
		if (!test_bit(NFS_LSEG_LAYOUTRETURN, &lseg->pls_flags))
			continue;
		pnfs_set_plh_return_info(lo, lseg->pls_range.iomode, 0);
	}
}

static void pnfs_clear_layoutreturn_waitbit(struct pnfs_layout_hdr *lo)
{
	clear_bit_unlock(NFS_LAYOUT_RETURN, &lo->plh_flags);
	clear_bit(NFS_LAYOUT_RETURN_LOCK, &lo->plh_flags);
	smp_mb__after_atomic();
	wake_up_bit(&lo->plh_flags, NFS_LAYOUT_RETURN);
	rpc_wake_up(&NFS_SERVER(lo->plh_inode)->roc_rpcwaitq);
}

static void
pnfs_clear_lseg_state(struct pnfs_layout_segment *lseg,
		struct list_head *free_me)
{
	clear_bit(NFS_LSEG_ROC, &lseg->pls_flags);
	clear_bit(NFS_LSEG_LAYOUTRETURN, &lseg->pls_flags);
	if (test_and_clear_bit(NFS_LSEG_VALID, &lseg->pls_flags))
		pnfs_lseg_dec_and_remove_zero(lseg, free_me);
	if (test_and_clear_bit(NFS_LSEG_LAYOUTCOMMIT, &lseg->pls_flags))
		pnfs_lseg_dec_and_remove_zero(lseg, free_me);
}

/*
 * Update the seqid of a layout stateid
 */
bool nfs4_layoutreturn_refresh_stateid(nfs4_stateid *dst,
		struct pnfs_layout_range *dst_range,
		struct inode *inode)
{
	struct pnfs_layout_hdr *lo;
	struct pnfs_layout_range range = {
		.iomode = IOMODE_ANY,
		.offset = 0,
		.length = NFS4_MAX_UINT64,
	};
	bool ret = false;
	LIST_HEAD(head);
	int err;

	spin_lock(&inode->i_lock);
	lo = NFS_I(inode)->layout;
	if (lo && nfs4_stateid_match_other(dst, &lo->plh_stateid)) {
		err = pnfs_mark_matching_lsegs_return(lo, &head, &range, 0);
		if (err != -EBUSY) {
			dst->seqid = lo->plh_stateid.seqid;
			*dst_range = range;
			ret = true;
		}
	}
	spin_unlock(&inode->i_lock);
	pnfs_free_lseg_list(&head);
	return ret;
}

/*
 * Mark a pnfs_layout_hdr and all associated layout segments as invalid
 *
 * In order to continue using the pnfs_layout_hdr, a full recovery
 * is required.
 * Note that caller must hold inode->i_lock.
 */
int
pnfs_mark_layout_stateid_invalid(struct pnfs_layout_hdr *lo,
		struct list_head *lseg_list)
{
	struct pnfs_layout_range range = {
		.iomode = IOMODE_ANY,
		.offset = 0,
		.length = NFS4_MAX_UINT64,
	};
	struct pnfs_layout_segment *lseg, *next;

	set_bit(NFS_LAYOUT_INVALID_STID, &lo->plh_flags);
	list_for_each_entry_safe(lseg, next, &lo->plh_segs, pls_list)
		pnfs_clear_lseg_state(lseg, lseg_list);
	pnfs_clear_layoutreturn_info(lo);
	pnfs_free_returned_lsegs(lo, lseg_list, &range, 0);
	if (test_bit(NFS_LAYOUT_RETURN, &lo->plh_flags) &&
	    !test_and_set_bit(NFS_LAYOUT_RETURN_LOCK, &lo->plh_flags))
		pnfs_clear_layoutreturn_waitbit(lo);
	return !list_empty(&lo->plh_segs);
}

static int
pnfs_iomode_to_fail_bit(u32 iomode)
{
	return iomode == IOMODE_RW ?
		NFS_LAYOUT_RW_FAILED : NFS_LAYOUT_RO_FAILED;
}

static void
pnfs_layout_set_fail_bit(struct pnfs_layout_hdr *lo, int fail_bit)
{
	lo->plh_retry_timestamp = jiffies;
	if (!test_and_set_bit(fail_bit, &lo->plh_flags))
		refcount_inc(&lo->plh_refcount);
}

static void
pnfs_layout_clear_fail_bit(struct pnfs_layout_hdr *lo, int fail_bit)
{
	if (test_and_clear_bit(fail_bit, &lo->plh_flags))
		refcount_dec(&lo->plh_refcount);
}

static void
pnfs_layout_io_set_failed(struct pnfs_layout_hdr *lo, u32 iomode)
{
	struct inode *inode = lo->plh_inode;
	struct pnfs_layout_range range = {
		.iomode = iomode,
		.offset = 0,
		.length = NFS4_MAX_UINT64,
	};
	LIST_HEAD(head);

	spin_lock(&inode->i_lock);
	pnfs_layout_set_fail_bit(lo, pnfs_iomode_to_fail_bit(iomode));
	pnfs_mark_matching_lsegs_invalid(lo, &head, &range, 0);
	spin_unlock(&inode->i_lock);
	pnfs_free_lseg_list(&head);
	dprintk("%s Setting layout IOMODE_%s fail bit\n", __func__,
			iomode == IOMODE_RW ?  "RW" : "READ");
}

static bool
pnfs_layout_io_test_failed(struct pnfs_layout_hdr *lo, u32 iomode)
{
	unsigned long start, end;
	int fail_bit = pnfs_iomode_to_fail_bit(iomode);

	if (test_bit(fail_bit, &lo->plh_flags) == 0)
		return false;
	end = jiffies;
	start = end - PNFS_LAYOUTGET_RETRY_TIMEOUT;
	if (!time_in_range(lo->plh_retry_timestamp, start, end)) {
		/* It is time to retry the failed layoutgets */
		pnfs_layout_clear_fail_bit(lo, fail_bit);
		return false;
	}
	return true;
}

static void
pnfs_init_lseg(struct pnfs_layout_hdr *lo, struct pnfs_layout_segment *lseg,
		const struct pnfs_layout_range *range,
		const nfs4_stateid *stateid)
{
	INIT_LIST_HEAD(&lseg->pls_list);
	INIT_LIST_HEAD(&lseg->pls_lc_list);
	refcount_set(&lseg->pls_refcount, 1);
	set_bit(NFS_LSEG_VALID, &lseg->pls_flags);
	lseg->pls_layout = lo;
	lseg->pls_range = *range;
	lseg->pls_seq = be32_to_cpu(stateid->seqid);
}

static void pnfs_free_lseg(struct pnfs_layout_segment *lseg)
{
	if (lseg != NULL) {
		struct inode *inode = lseg->pls_layout->plh_inode;
		NFS_SERVER(inode)->pnfs_curr_ld->free_lseg(lseg);
	}
}

static void
pnfs_layout_remove_lseg(struct pnfs_layout_hdr *lo,
		struct pnfs_layout_segment *lseg)
{
	WARN_ON(test_bit(NFS_LSEG_VALID, &lseg->pls_flags));
	list_del_init(&lseg->pls_list);
	/* Matched by pnfs_get_layout_hdr in pnfs_layout_insert_lseg */
	refcount_dec(&lo->plh_refcount);
	if (test_bit(NFS_LSEG_LAYOUTRETURN, &lseg->pls_flags))
		return;
	if (list_empty(&lo->plh_segs) &&
	    !test_bit(NFS_LAYOUT_RETURN_REQUESTED, &lo->plh_flags) &&
	    !test_bit(NFS_LAYOUT_RETURN, &lo->plh_flags)) {
		if (atomic_read(&lo->plh_outstanding) == 0)
			set_bit(NFS_LAYOUT_INVALID_STID, &lo->plh_flags);
		clear_bit(NFS_LAYOUT_BULK_RECALL, &lo->plh_flags);
	}
}

static bool
pnfs_cache_lseg_for_layoutreturn(struct pnfs_layout_hdr *lo,
		struct pnfs_layout_segment *lseg)
{
	if (test_and_clear_bit(NFS_LSEG_LAYOUTRETURN, &lseg->pls_flags) &&
	    pnfs_layout_is_valid(lo)) {
		pnfs_set_plh_return_info(lo, lseg->pls_range.iomode, 0);
		list_move_tail(&lseg->pls_list, &lo->plh_return_segs);
		return true;
	}
	return false;
}

void
pnfs_put_lseg(struct pnfs_layout_segment *lseg)
{
	struct pnfs_layout_hdr *lo;
	struct inode *inode;

	if (!lseg)
		return;

	dprintk("%s: lseg %p ref %d valid %d\n", __func__, lseg,
		refcount_read(&lseg->pls_refcount),
		test_bit(NFS_LSEG_VALID, &lseg->pls_flags));

	lo = lseg->pls_layout;
	inode = lo->plh_inode;

	if (refcount_dec_and_lock(&lseg->pls_refcount, &inode->i_lock)) {
		if (test_bit(NFS_LSEG_VALID, &lseg->pls_flags)) {
			spin_unlock(&inode->i_lock);
			return;
		}
		pnfs_get_layout_hdr(lo);
		pnfs_layout_remove_lseg(lo, lseg);
		if (pnfs_cache_lseg_for_layoutreturn(lo, lseg))
			lseg = NULL;
		spin_unlock(&inode->i_lock);
		pnfs_free_lseg(lseg);
		pnfs_put_layout_hdr(lo);
	}
}
EXPORT_SYMBOL_GPL(pnfs_put_lseg);

/*
 * is l2 fully contained in l1?
 *   start1                             end1
 *   [----------------------------------)
 *           start2           end2
 *           [----------------)
 */
static bool
pnfs_lseg_range_contained(const struct pnfs_layout_range *l1,
		 const struct pnfs_layout_range *l2)
{
	u64 start1 = l1->offset;
	u64 end1 = pnfs_end_offset(start1, l1->length);
	u64 start2 = l2->offset;
	u64 end2 = pnfs_end_offset(start2, l2->length);

	return (start1 <= start2) && (end1 >= end2);
}

static bool pnfs_lseg_dec_and_remove_zero(struct pnfs_layout_segment *lseg,
		struct list_head *tmp_list)
{
	if (!refcount_dec_and_test(&lseg->pls_refcount))
		return false;
	pnfs_layout_remove_lseg(lseg->pls_layout, lseg);
	list_add(&lseg->pls_list, tmp_list);
	return true;
}

/* Returns 1 if lseg is removed from list, 0 otherwise */
static int mark_lseg_invalid(struct pnfs_layout_segment *lseg,
			     struct list_head *tmp_list)
{
	int rv = 0;

	if (test_and_clear_bit(NFS_LSEG_VALID, &lseg->pls_flags)) {
		/* Remove the reference keeping the lseg in the
		 * list.  It will now be removed when all
		 * outstanding io is finished.
		 */
		dprintk("%s: lseg %p ref %d\n", __func__, lseg,
			refcount_read(&lseg->pls_refcount));
		if (pnfs_lseg_dec_and_remove_zero(lseg, tmp_list))
			rv = 1;
	}
	return rv;
}

/*
 * Compare 2 layout stateid sequence ids, to see which is newer,
 * taking into account wraparound issues.
 */
static bool pnfs_seqid_is_newer(u32 s1, u32 s2)
{
	return (s32)(s1 - s2) > 0;
}

static bool
pnfs_should_free_range(const struct pnfs_layout_range *lseg_range,
		 const struct pnfs_layout_range *recall_range)
{
	return (recall_range->iomode == IOMODE_ANY ||
		lseg_range->iomode == recall_range->iomode) &&
	       pnfs_lseg_range_intersecting(lseg_range, recall_range);
}

static bool
pnfs_match_lseg_recall(const struct pnfs_layout_segment *lseg,
		const struct pnfs_layout_range *recall_range,
		u32 seq)
{
	if (seq != 0 && pnfs_seqid_is_newer(lseg->pls_seq, seq))
		return false;
	if (recall_range == NULL)
		return true;
	return pnfs_should_free_range(&lseg->pls_range, recall_range);
}

/**
 * pnfs_mark_matching_lsegs_invalid - tear down lsegs or mark them for later
 * @lo: layout header containing the lsegs
 * @tmp_list: list head where doomed lsegs should go
 * @recall_range: optional recall range argument to match (may be NULL)
 * @seq: only invalidate lsegs obtained prior to this sequence (may be 0)
 *
 * Walk the list of lsegs in the layout header, and tear down any that should
 * be destroyed. If "recall_range" is specified then the segment must match
 * that range. If "seq" is non-zero, then only match segments that were handed
 * out at or before that sequence.
 *
 * Returns number of matching invalid lsegs remaining in list after scanning
 * it and purging them.
 */
int
pnfs_mark_matching_lsegs_invalid(struct pnfs_layout_hdr *lo,
			    struct list_head *tmp_list,
			    const struct pnfs_layout_range *recall_range,
			    u32 seq)
{
	struct pnfs_layout_segment *lseg, *next;
	int remaining = 0;

	dprintk("%s:Begin lo %p\n", __func__, lo);

	if (list_empty(&lo->plh_segs))
		return 0;
	list_for_each_entry_safe(lseg, next, &lo->plh_segs, pls_list)
		if (pnfs_match_lseg_recall(lseg, recall_range, seq)) {
			dprintk("%s: freeing lseg %p iomode %d seq %u "
				"offset %llu length %llu\n", __func__,
				lseg, lseg->pls_range.iomode, lseg->pls_seq,
				lseg->pls_range.offset, lseg->pls_range.length);
			if (!mark_lseg_invalid(lseg, tmp_list))
				remaining++;
		}
	dprintk("%s:Return %i\n", __func__, remaining);
	return remaining;
}

static void
pnfs_free_returned_lsegs(struct pnfs_layout_hdr *lo,
		struct list_head *free_me,
		const struct pnfs_layout_range *range,
		u32 seq)
{
	struct pnfs_layout_segment *lseg, *next;

	list_for_each_entry_safe(lseg, next, &lo->plh_return_segs, pls_list) {
		if (pnfs_match_lseg_recall(lseg, range, seq))
			list_move_tail(&lseg->pls_list, free_me);
	}
}

/* note free_me must contain lsegs from a single layout_hdr */
void
pnfs_free_lseg_list(struct list_head *free_me)
{
	struct pnfs_layout_segment *lseg, *tmp;

	if (list_empty(free_me))
		return;

	list_for_each_entry_safe(lseg, tmp, free_me, pls_list) {
		list_del(&lseg->pls_list);
		pnfs_free_lseg(lseg);
	}
}

void
pnfs_destroy_layout(struct nfs_inode *nfsi)
{
	struct pnfs_layout_hdr *lo;
	LIST_HEAD(tmp_list);

	spin_lock(&nfsi->vfs_inode.i_lock);
	lo = nfsi->layout;
	if (lo) {
		pnfs_get_layout_hdr(lo);
		pnfs_mark_layout_stateid_invalid(lo, &tmp_list);
		pnfs_layout_clear_fail_bit(lo, NFS_LAYOUT_RO_FAILED);
		pnfs_layout_clear_fail_bit(lo, NFS_LAYOUT_RW_FAILED);
		spin_unlock(&nfsi->vfs_inode.i_lock);
		pnfs_free_lseg_list(&tmp_list);
		nfs_commit_inode(&nfsi->vfs_inode, 0);
		pnfs_put_layout_hdr(lo);
	} else
		spin_unlock(&nfsi->vfs_inode.i_lock);
}
EXPORT_SYMBOL_GPL(pnfs_destroy_layout);

static bool
pnfs_layout_add_bulk_destroy_list(struct inode *inode,
		struct list_head *layout_list)
{
	struct pnfs_layout_hdr *lo;
	bool ret = false;

	spin_lock(&inode->i_lock);
	lo = NFS_I(inode)->layout;
	if (lo != NULL && list_empty(&lo->plh_bulk_destroy)) {
		pnfs_get_layout_hdr(lo);
		list_add(&lo->plh_bulk_destroy, layout_list);
		ret = true;
	}
	spin_unlock(&inode->i_lock);
	return ret;
}

/* Caller must hold rcu_read_lock and clp->cl_lock */
static int
pnfs_layout_bulk_destroy_byserver_locked(struct nfs_client *clp,
		struct nfs_server *server,
		struct list_head *layout_list)
{
	struct pnfs_layout_hdr *lo, *next;
	struct inode *inode;

	list_for_each_entry_safe(lo, next, &server->layouts, plh_layouts) {
		if (test_bit(NFS_LAYOUT_INVALID_STID, &lo->plh_flags))
			continue;
		inode = igrab(lo->plh_inode);
		if (inode == NULL)
			continue;
		list_del_init(&lo->plh_layouts);
		if (pnfs_layout_add_bulk_destroy_list(inode, layout_list))
			continue;
		rcu_read_unlock();
		spin_unlock(&clp->cl_lock);
		iput(inode);
		spin_lock(&clp->cl_lock);
		rcu_read_lock();
		return -EAGAIN;
	}
	return 0;
}

static int
pnfs_layout_free_bulk_destroy_list(struct list_head *layout_list,
		bool is_bulk_recall)
{
	struct pnfs_layout_hdr *lo;
	struct inode *inode;
	LIST_HEAD(lseg_list);
	int ret = 0;

	while (!list_empty(layout_list)) {
		lo = list_entry(layout_list->next, struct pnfs_layout_hdr,
				plh_bulk_destroy);
		dprintk("%s freeing layout for inode %lu\n", __func__,
			lo->plh_inode->i_ino);
		inode = lo->plh_inode;

		pnfs_layoutcommit_inode(inode, false);

		spin_lock(&inode->i_lock);
		list_del_init(&lo->plh_bulk_destroy);
		if (pnfs_mark_layout_stateid_invalid(lo, &lseg_list)) {
			if (is_bulk_recall)
				set_bit(NFS_LAYOUT_BULK_RECALL, &lo->plh_flags);
			ret = -EAGAIN;
		}
		spin_unlock(&inode->i_lock);
		pnfs_free_lseg_list(&lseg_list);
		/* Free all lsegs that are attached to commit buckets */
		nfs_commit_inode(inode, 0);
		pnfs_put_layout_hdr(lo);
		iput(inode);
	}
	return ret;
}

int
pnfs_destroy_layouts_byfsid(struct nfs_client *clp,
		struct nfs_fsid *fsid,
		bool is_recall)
{
	struct nfs_server *server;
	LIST_HEAD(layout_list);

	spin_lock(&clp->cl_lock);
	rcu_read_lock();
restart:
	list_for_each_entry_rcu(server, &clp->cl_superblocks, client_link) {
		if (memcmp(&server->fsid, fsid, sizeof(*fsid)) != 0)
			continue;
		if (pnfs_layout_bulk_destroy_byserver_locked(clp,
				server,
				&layout_list) != 0)
			goto restart;
	}
	rcu_read_unlock();
	spin_unlock(&clp->cl_lock);

	if (list_empty(&layout_list))
		return 0;
	return pnfs_layout_free_bulk_destroy_list(&layout_list, is_recall);
}

int
pnfs_destroy_layouts_byclid(struct nfs_client *clp,
		bool is_recall)
{
	struct nfs_server *server;
	LIST_HEAD(layout_list);

	spin_lock(&clp->cl_lock);
	rcu_read_lock();
restart:
	list_for_each_entry_rcu(server, &clp->cl_superblocks, client_link) {
		if (pnfs_layout_bulk_destroy_byserver_locked(clp,
					server,
					&layout_list) != 0)
			goto restart;
	}
	rcu_read_unlock();
	spin_unlock(&clp->cl_lock);

	if (list_empty(&layout_list))
		return 0;
	return pnfs_layout_free_bulk_destroy_list(&layout_list, is_recall);
}

/*
 * Called by the state manger to remove all layouts established under an
 * expired lease.
 */
void
pnfs_destroy_all_layouts(struct nfs_client *clp)
{
	nfs4_deviceid_mark_client_invalid(clp);
	nfs4_deviceid_purge_client(clp);

	pnfs_destroy_layouts_byclid(clp, false);
}

/* update lo->plh_stateid with new if is more recent */
void
pnfs_set_layout_stateid(struct pnfs_layout_hdr *lo, const nfs4_stateid *new,
			bool update_barrier)
{
	u32 oldseq, newseq, new_barrier = 0;

	oldseq = be32_to_cpu(lo->plh_stateid.seqid);
	newseq = be32_to_cpu(new->seqid);

	if (!pnfs_layout_is_valid(lo)) {
		nfs4_stateid_copy(&lo->plh_stateid, new);
		lo->plh_barrier = newseq;
		pnfs_clear_layoutreturn_info(lo);
		clear_bit(NFS_LAYOUT_INVALID_STID, &lo->plh_flags);
		return;
	}
	if (pnfs_seqid_is_newer(newseq, oldseq)) {
		nfs4_stateid_copy(&lo->plh_stateid, new);
		/*
		 * Because of wraparound, we want to keep the barrier
		 * "close" to the current seqids.
		 */
		new_barrier = newseq - atomic_read(&lo->plh_outstanding);
	}
	if (update_barrier)
		new_barrier = be32_to_cpu(new->seqid);
	else if (new_barrier == 0)
		return;
	if (pnfs_seqid_is_newer(new_barrier, lo->plh_barrier))
		lo->plh_barrier = new_barrier;
}

static bool
pnfs_layout_stateid_blocked(const struct pnfs_layout_hdr *lo,
		const nfs4_stateid *stateid)
{
	u32 seqid = be32_to_cpu(stateid->seqid);

	return !pnfs_seqid_is_newer(seqid, lo->plh_barrier);
}

/* lget is set to 1 if called from inside send_layoutget call chain */
static bool
pnfs_layoutgets_blocked(const struct pnfs_layout_hdr *lo)
{
	return lo->plh_block_lgets ||
		test_bit(NFS_LAYOUT_BULK_RECALL, &lo->plh_flags);
}

static struct nfs_server *
pnfs_find_server(struct inode *inode, struct nfs_open_context *ctx)
{
	struct nfs_server *server;

	if (inode) {
		server = NFS_SERVER(inode);
	} else {
		struct dentry *parent_dir = dget_parent(ctx->dentry);
		server = NFS_SERVER(parent_dir->d_inode);
		dput(parent_dir);
	}
	return server;
}

static void nfs4_free_pages(struct page **pages, size_t size)
{
	int i;

	if (!pages)
		return;

	for (i = 0; i < size; i++) {
		if (!pages[i])
			break;
		__free_page(pages[i]);
	}
	kfree(pages);
}

static struct page **nfs4_alloc_pages(size_t size, gfp_t gfp_flags)
{
	struct page **pages;
	int i;

	pages = kcalloc(size, sizeof(struct page *), gfp_flags);
	if (!pages) {
		dprintk("%s: can't alloc array of %zu pages\n", __func__, size);
		return NULL;
	}

	for (i = 0; i < size; i++) {
		pages[i] = alloc_page(gfp_flags);
		if (!pages[i]) {
			dprintk("%s: failed to allocate page\n", __func__);
			nfs4_free_pages(pages, size);
			return NULL;
		}
	}

	return pages;
}

static struct nfs4_layoutget *
pnfs_alloc_init_layoutget_args(struct inode *ino,
	   struct nfs_open_context *ctx,
	   const nfs4_stateid *stateid,
	   const struct pnfs_layout_range *range,
	   gfp_t gfp_flags)
{
	struct nfs_server *server = pnfs_find_server(ino, ctx);
	size_t max_pages = max_response_pages(server);
	struct nfs4_layoutget *lgp;

	dprintk("--> %s\n", __func__);

	lgp = kzalloc(sizeof(*lgp), gfp_flags);
	if (lgp == NULL)
		return NULL;

	lgp->args.layout.pages = nfs4_alloc_pages(max_pages, gfp_flags);
	if (!lgp->args.layout.pages) {
		kfree(lgp);
		return NULL;
	}
	lgp->args.layout.pglen = max_pages * PAGE_SIZE;
	lgp->res.layoutp = &lgp->args.layout;

	/* Don't confuse uninitialised result and success */
	lgp->res.status = -NFS4ERR_DELAY;

	lgp->args.minlength = PAGE_SIZE;
	if (lgp->args.minlength > range->length)
		lgp->args.minlength = range->length;
	if (ino) {
		loff_t i_size = i_size_read(ino);

		if (range->iomode == IOMODE_READ) {
			if (range->offset >= i_size)
				lgp->args.minlength = 0;
			else if (i_size - range->offset < lgp->args.minlength)
				lgp->args.minlength = i_size - range->offset;
		}
	}
	lgp->args.maxcount = PNFS_LAYOUT_MAXSIZE;
	pnfs_copy_range(&lgp->args.range, range);
	lgp->args.type = server->pnfs_curr_ld->id;
	lgp->args.inode = ino;
	lgp->args.ctx = get_nfs_open_context(ctx);
	nfs4_stateid_copy(&lgp->args.stateid, stateid);
	lgp->gfp_flags = gfp_flags;
	lgp->cred = get_rpccred(ctx->cred);
	return lgp;
}

void pnfs_layoutget_free(struct nfs4_layoutget *lgp)
{
	size_t max_pages = lgp->args.layout.pglen / PAGE_SIZE;

	nfs4_free_pages(lgp->args.layout.pages, max_pages);
	if (lgp->args.inode)
		pnfs_put_layout_hdr(NFS_I(lgp->args.inode)->layout);
	put_rpccred(lgp->cred);
	put_nfs_open_context(lgp->args.ctx);
	kfree(lgp);
}

static void pnfs_clear_layoutcommit(struct inode *inode,
		struct list_head *head)
{
	struct nfs_inode *nfsi = NFS_I(inode);
	struct pnfs_layout_segment *lseg, *tmp;

	if (!test_and_clear_bit(NFS_INO_LAYOUTCOMMIT, &nfsi->flags))
		return;
	list_for_each_entry_safe(lseg, tmp, &nfsi->layout->plh_segs, pls_list) {
		if (!test_and_clear_bit(NFS_LSEG_LAYOUTCOMMIT, &lseg->pls_flags))
			continue;
		pnfs_lseg_dec_and_remove_zero(lseg, head);
	}
}

void pnfs_layoutreturn_free_lsegs(struct pnfs_layout_hdr *lo,
		const nfs4_stateid *arg_stateid,
		const struct pnfs_layout_range *range,
		const nfs4_stateid *stateid)
{
	struct inode *inode = lo->plh_inode;
	LIST_HEAD(freeme);

	spin_lock(&inode->i_lock);
	if (!pnfs_layout_is_valid(lo) || !arg_stateid ||
	    !nfs4_stateid_match_other(&lo->plh_stateid, arg_stateid))
		goto out_unlock;
	if (stateid) {
		u32 seq = be32_to_cpu(arg_stateid->seqid);

		pnfs_mark_matching_lsegs_invalid(lo, &freeme, range, seq);
		pnfs_free_returned_lsegs(lo, &freeme, range, seq);
		pnfs_set_layout_stateid(lo, stateid, true);
	} else
		pnfs_mark_layout_stateid_invalid(lo, &freeme);
out_unlock:
	pnfs_clear_layoutreturn_waitbit(lo);
	spin_unlock(&inode->i_lock);
	pnfs_free_lseg_list(&freeme);

}

static bool
pnfs_prepare_layoutreturn(struct pnfs_layout_hdr *lo,
		nfs4_stateid *stateid,
		enum pnfs_iomode *iomode)
{
	/* Serialise LAYOUTGET/LAYOUTRETURN */
	if (atomic_read(&lo->plh_outstanding) != 0)
		return false;
	if (test_and_set_bit(NFS_LAYOUT_RETURN_LOCK, &lo->plh_flags))
		return false;
	set_bit(NFS_LAYOUT_RETURN, &lo->plh_flags);
	pnfs_get_layout_hdr(lo);
	if (test_bit(NFS_LAYOUT_RETURN_REQUESTED, &lo->plh_flags)) {
		if (stateid != NULL) {
			nfs4_stateid_copy(stateid, &lo->plh_stateid);
			if (lo->plh_return_seq != 0)
				stateid->seqid = cpu_to_be32(lo->plh_return_seq);
		}
		if (iomode != NULL)
			*iomode = lo->plh_return_iomode;
		pnfs_clear_layoutreturn_info(lo);
		return true;
	}
	if (stateid != NULL)
		nfs4_stateid_copy(stateid, &lo->plh_stateid);
	if (iomode != NULL)
		*iomode = IOMODE_ANY;
	return true;
}

static void
pnfs_init_layoutreturn_args(struct nfs4_layoutreturn_args *args,
		struct pnfs_layout_hdr *lo,
		const nfs4_stateid *stateid,
		enum pnfs_iomode iomode)
{
	struct inode *inode = lo->plh_inode;

	args->layout_type = NFS_SERVER(inode)->pnfs_curr_ld->id;
	args->inode = inode;
	args->range.iomode = iomode;
	args->range.offset = 0;
	args->range.length = NFS4_MAX_UINT64;
	args->layout = lo;
	nfs4_stateid_copy(&args->stateid, stateid);
}

static int
pnfs_send_layoutreturn(struct pnfs_layout_hdr *lo, const nfs4_stateid *stateid,
		       enum pnfs_iomode iomode, bool sync)
{
	struct inode *ino = lo->plh_inode;
	struct pnfs_layoutdriver_type *ld = NFS_SERVER(ino)->pnfs_curr_ld;
	struct nfs4_layoutreturn *lrp;
	int status = 0;

	lrp = kzalloc(sizeof(*lrp), GFP_NOFS);
	if (unlikely(lrp == NULL)) {
		status = -ENOMEM;
		spin_lock(&ino->i_lock);
		pnfs_clear_layoutreturn_waitbit(lo);
		spin_unlock(&ino->i_lock);
		pnfs_put_layout_hdr(lo);
		goto out;
	}

	pnfs_init_layoutreturn_args(&lrp->args, lo, stateid, iomode);
	lrp->args.ld_private = &lrp->ld_private;
	lrp->clp = NFS_SERVER(ino)->nfs_client;
	lrp->cred = lo->plh_lc_cred;
	if (ld->prepare_layoutreturn)
		ld->prepare_layoutreturn(&lrp->args);

	status = nfs4_proc_layoutreturn(lrp, sync);
out:
	dprintk("<-- %s status: %d\n", __func__, status);
	return status;
}

/* Return true if layoutreturn is needed */
static bool
pnfs_layout_need_return(struct pnfs_layout_hdr *lo)
{
	struct pnfs_layout_segment *s;
	enum pnfs_iomode iomode;
	u32 seq;

	if (!test_bit(NFS_LAYOUT_RETURN_REQUESTED, &lo->plh_flags))
		return false;

	seq = lo->plh_return_seq;
	iomode = lo->plh_return_iomode;

	/* Defer layoutreturn until all recalled lsegs are done */
	list_for_each_entry(s, &lo->plh_segs, pls_list) {
		if (seq && pnfs_seqid_is_newer(s->pls_seq, seq))
			continue;
		if (iomode != IOMODE_ANY && s->pls_range.iomode != iomode)
			continue;
		if (test_bit(NFS_LSEG_LAYOUTRETURN, &s->pls_flags))
			return false;
	}

	return true;
}

static void pnfs_layoutreturn_before_put_layout_hdr(struct pnfs_layout_hdr *lo)
{
	struct inode *inode= lo->plh_inode;

	if (!test_bit(NFS_LAYOUT_RETURN_REQUESTED, &lo->plh_flags))
		return;
	spin_lock(&inode->i_lock);
	if (pnfs_layout_need_return(lo)) {
		nfs4_stateid stateid;
		enum pnfs_iomode iomode;
		bool send;

		send = pnfs_prepare_layoutreturn(lo, &stateid, &iomode);
		spin_unlock(&inode->i_lock);
		if (send) {
			/* Send an async layoutreturn so we dont deadlock */
			pnfs_send_layoutreturn(lo, &stateid, iomode, false);
		}
	} else
		spin_unlock(&inode->i_lock);
}

/*
 * Initiates a LAYOUTRETURN(FILE), and removes the pnfs_layout_hdr
 * when the layout segment list is empty.
 *
 * Note that a pnfs_layout_hdr can exist with an empty layout segment
 * list when LAYOUTGET has failed, or when LAYOUTGET succeeded, but the
 * deviceid is marked invalid.
 */
int
_pnfs_return_layout(struct inode *ino)
{
	struct pnfs_layout_hdr *lo = NULL;
	struct nfs_inode *nfsi = NFS_I(ino);
	LIST_HEAD(tmp_list);
	nfs4_stateid stateid;
	int status = 0;
	bool send, valid_layout;

	dprintk("NFS: %s for inode %lu\n", __func__, ino->i_ino);

	spin_lock(&ino->i_lock);
	lo = nfsi->layout;
	if (!lo) {
		spin_unlock(&ino->i_lock);
		dprintk("NFS: %s no layout to return\n", __func__);
		goto out;
	}
	/* Reference matched in nfs4_layoutreturn_release */
	pnfs_get_layout_hdr(lo);
	/* Is there an outstanding layoutreturn ? */
	if (test_bit(NFS_LAYOUT_RETURN_LOCK, &lo->plh_flags)) {
		spin_unlock(&ino->i_lock);
		if (wait_on_bit(&lo->plh_flags, NFS_LAYOUT_RETURN,
					TASK_UNINTERRUPTIBLE))
			goto out_put_layout_hdr;
		spin_lock(&ino->i_lock);
	}
	valid_layout = pnfs_layout_is_valid(lo);
	pnfs_clear_layoutcommit(ino, &tmp_list);
	pnfs_mark_matching_lsegs_invalid(lo, &tmp_list, NULL, 0);

	if (NFS_SERVER(ino)->pnfs_curr_ld->return_range) {
		struct pnfs_layout_range range = {
			.iomode		= IOMODE_ANY,
			.offset		= 0,
			.length		= NFS4_MAX_UINT64,
		};
		NFS_SERVER(ino)->pnfs_curr_ld->return_range(lo, &range);
	}

	/* Don't send a LAYOUTRETURN if list was initially empty */
	if (!test_bit(NFS_LAYOUT_RETURN_REQUESTED, &lo->plh_flags) ||
			!valid_layout) {
		spin_unlock(&ino->i_lock);
		dprintk("NFS: %s no layout segments to return\n", __func__);
		goto out_put_layout_hdr;
	}

	send = pnfs_prepare_layoutreturn(lo, &stateid, NULL);
	spin_unlock(&ino->i_lock);
	if (send)
		status = pnfs_send_layoutreturn(lo, &stateid, IOMODE_ANY, true);
out_put_layout_hdr:
	pnfs_free_lseg_list(&tmp_list);
	pnfs_put_layout_hdr(lo);
out:
	dprintk("<-- %s status: %d\n", __func__, status);
	return status;
}

int
pnfs_commit_and_return_layout(struct inode *inode)
{
	struct pnfs_layout_hdr *lo;
	int ret;

	spin_lock(&inode->i_lock);
	lo = NFS_I(inode)->layout;
	if (lo == NULL) {
		spin_unlock(&inode->i_lock);
		return 0;
	}
	pnfs_get_layout_hdr(lo);
	/* Block new layoutgets and read/write to ds */
	lo->plh_block_lgets++;
	spin_unlock(&inode->i_lock);
	filemap_fdatawait(inode->i_mapping);
	ret = pnfs_layoutcommit_inode(inode, true);
	if (ret == 0)
		ret = _pnfs_return_layout(inode);
	spin_lock(&inode->i_lock);
	lo->plh_block_lgets--;
	spin_unlock(&inode->i_lock);
	pnfs_put_layout_hdr(lo);
	return ret;
}

bool pnfs_roc(struct inode *ino,
		struct nfs4_layoutreturn_args *args,
		struct nfs4_layoutreturn_res *res,
		const struct rpc_cred *cred)
{
	struct nfs_inode *nfsi = NFS_I(ino);
	struct nfs_open_context *ctx;
	struct nfs4_state *state;
	struct pnfs_layout_hdr *lo;
	struct pnfs_layout_segment *lseg, *next;
	nfs4_stateid stateid;
	enum pnfs_iomode iomode = 0;
	bool layoutreturn = false, roc = false;
	bool skip_read = false;

	if (!nfs_have_layout(ino))
		return false;
retry:
	spin_lock(&ino->i_lock);
	lo = nfsi->layout;
	if (!lo || !pnfs_layout_is_valid(lo) ||
	    test_bit(NFS_LAYOUT_BULK_RECALL, &lo->plh_flags)) {
		lo = NULL;
		goto out_noroc;
	}
	pnfs_get_layout_hdr(lo);
	if (test_bit(NFS_LAYOUT_RETURN_LOCK, &lo->plh_flags)) {
		spin_unlock(&ino->i_lock);
		wait_on_bit(&lo->plh_flags, NFS_LAYOUT_RETURN,
				TASK_UNINTERRUPTIBLE);
		pnfs_put_layout_hdr(lo);
		goto retry;
	}

	/* no roc if we hold a delegation */
	if (nfs4_check_delegation(ino, FMODE_READ)) {
		if (nfs4_check_delegation(ino, FMODE_WRITE))
			goto out_noroc;
		skip_read = true;
	}

	list_for_each_entry(ctx, &nfsi->open_files, list) {
		state = ctx->state;
		if (state == NULL)
			continue;
		/* Don't return layout if there is open file state */
		if (state->state & FMODE_WRITE)
			goto out_noroc;
		if (state->state & FMODE_READ)
			skip_read = true;
	}


	list_for_each_entry_safe(lseg, next, &lo->plh_segs, pls_list) {
		if (skip_read && lseg->pls_range.iomode == IOMODE_READ)
			continue;
		/* If we are sending layoutreturn, invalidate all valid lsegs */
		if (!test_and_clear_bit(NFS_LSEG_ROC, &lseg->pls_flags))
			continue;
		/*
		 * Note: mark lseg for return so pnfs_layout_remove_lseg
		 * doesn't invalidate the layout for us.
		 */
		set_bit(NFS_LSEG_LAYOUTRETURN, &lseg->pls_flags);
		if (!mark_lseg_invalid(lseg, &lo->plh_return_segs))
			continue;
		pnfs_set_plh_return_info(lo, lseg->pls_range.iomode, 0);
	}

	if (!test_bit(NFS_LAYOUT_RETURN_REQUESTED, &lo->plh_flags))
		goto out_noroc;

	/* ROC in two conditions:
	 * 1. there are ROC lsegs
	 * 2. we don't send layoutreturn
	 */
	/* lo ref dropped in pnfs_roc_release() */
	layoutreturn = pnfs_prepare_layoutreturn(lo, &stateid, &iomode);
	/* If the creds don't match, we can't compound the layoutreturn */
	if (!layoutreturn || cred != lo->plh_lc_cred)
		goto out_noroc;

	roc = layoutreturn;
	pnfs_init_layoutreturn_args(args, lo, &stateid, iomode);
	res->lrs_present = 0;
	layoutreturn = false;

out_noroc:
	spin_unlock(&ino->i_lock);
	pnfs_layoutcommit_inode(ino, true);
	if (roc) {
		struct pnfs_layoutdriver_type *ld = NFS_SERVER(ino)->pnfs_curr_ld;
		if (ld->prepare_layoutreturn)
			ld->prepare_layoutreturn(args);
		pnfs_put_layout_hdr(lo);
		return true;
	}
	if (layoutreturn)
		pnfs_send_layoutreturn(lo, &stateid, iomode, true);
	pnfs_put_layout_hdr(lo);
	return false;
}

void pnfs_roc_release(struct nfs4_layoutreturn_args *args,
		struct nfs4_layoutreturn_res *res,
		int ret)
{
	struct pnfs_layout_hdr *lo = args->layout;
	const nfs4_stateid *arg_stateid = NULL;
	const nfs4_stateid *res_stateid = NULL;
	struct nfs4_xdr_opaque_data *ld_private = args->ld_private;

	if (ret == 0) {
		arg_stateid = &args->stateid;
		if (res->lrs_present)
			res_stateid = &res->stateid;
	}
	pnfs_layoutreturn_free_lsegs(lo, arg_stateid, &args->range,
			res_stateid);
	if (ld_private && ld_private->ops && ld_private->ops->free)
		ld_private->ops->free(ld_private);
	pnfs_put_layout_hdr(lo);
	trace_nfs4_layoutreturn_on_close(args->inode, 0);
}

bool pnfs_wait_on_layoutreturn(struct inode *ino, struct rpc_task *task)
{
	struct nfs_inode *nfsi = NFS_I(ino);
        struct pnfs_layout_hdr *lo;
        bool sleep = false;

	/* we might not have grabbed lo reference. so need to check under
	 * i_lock */
        spin_lock(&ino->i_lock);
        lo = nfsi->layout;
        if (lo && test_bit(NFS_LAYOUT_RETURN, &lo->plh_flags)) {
                rpc_sleep_on(&NFS_SERVER(ino)->roc_rpcwaitq, task, NULL);
                sleep = true;
	}
        spin_unlock(&ino->i_lock);
        return sleep;
}

/*
 * Compare two layout segments for sorting into layout cache.
 * We want to preferentially return RW over RO layouts, so ensure those
 * are seen first.
 */
static s64
pnfs_lseg_range_cmp(const struct pnfs_layout_range *l1,
	   const struct pnfs_layout_range *l2)
{
	s64 d;

	/* high offset > low offset */
	d = l1->offset - l2->offset;
	if (d)
		return d;

	/* short length > long length */
	d = l2->length - l1->length;
	if (d)
		return d;

	/* read > read/write */
	return (int)(l1->iomode == IOMODE_READ) - (int)(l2->iomode == IOMODE_READ);
}

static bool
pnfs_lseg_range_is_after(const struct pnfs_layout_range *l1,
		const struct pnfs_layout_range *l2)
{
	return pnfs_lseg_range_cmp(l1, l2) > 0;
}

static bool
pnfs_lseg_no_merge(struct pnfs_layout_segment *lseg,
		struct pnfs_layout_segment *old)
{
	return false;
}

void
pnfs_generic_layout_insert_lseg(struct pnfs_layout_hdr *lo,
		   struct pnfs_layout_segment *lseg,
		   bool (*is_after)(const struct pnfs_layout_range *,
			   const struct pnfs_layout_range *),
		   bool (*do_merge)(struct pnfs_layout_segment *,
			   struct pnfs_layout_segment *),
		   struct list_head *free_me)
{
	struct pnfs_layout_segment *lp, *tmp;

	dprintk("%s:Begin\n", __func__);

	list_for_each_entry_safe(lp, tmp, &lo->plh_segs, pls_list) {
		if (test_bit(NFS_LSEG_VALID, &lp->pls_flags) == 0)
			continue;
		if (do_merge(lseg, lp)) {
			mark_lseg_invalid(lp, free_me);
			continue;
		}
		if (is_after(&lseg->pls_range, &lp->pls_range))
			continue;
		list_add_tail(&lseg->pls_list, &lp->pls_list);
		dprintk("%s: inserted lseg %p "
			"iomode %d offset %llu length %llu before "
			"lp %p iomode %d offset %llu length %llu\n",
			__func__, lseg, lseg->pls_range.iomode,
			lseg->pls_range.offset, lseg->pls_range.length,
			lp, lp->pls_range.iomode, lp->pls_range.offset,
			lp->pls_range.length);
		goto out;
	}
	list_add_tail(&lseg->pls_list, &lo->plh_segs);
	dprintk("%s: inserted lseg %p "
		"iomode %d offset %llu length %llu at tail\n",
		__func__, lseg, lseg->pls_range.iomode,
		lseg->pls_range.offset, lseg->pls_range.length);
out:
	pnfs_get_layout_hdr(lo);

	dprintk("%s:Return\n", __func__);
}
EXPORT_SYMBOL_GPL(pnfs_generic_layout_insert_lseg);

static void
pnfs_layout_insert_lseg(struct pnfs_layout_hdr *lo,
		   struct pnfs_layout_segment *lseg,
		   struct list_head *free_me)
{
	struct inode *inode = lo->plh_inode;
	struct pnfs_layoutdriver_type *ld = NFS_SERVER(inode)->pnfs_curr_ld;

	if (ld->add_lseg != NULL)
		ld->add_lseg(lo, lseg, free_me);
	else
		pnfs_generic_layout_insert_lseg(lo, lseg,
				pnfs_lseg_range_is_after,
				pnfs_lseg_no_merge,
				free_me);
}

static struct pnfs_layout_hdr *
alloc_init_layout_hdr(struct inode *ino,
		      struct nfs_open_context *ctx,
		      gfp_t gfp_flags)
{
	struct pnfs_layout_hdr *lo;

	lo = pnfs_alloc_layout_hdr(ino, gfp_flags);
	if (!lo)
		return NULL;
	refcount_set(&lo->plh_refcount, 1);
	INIT_LIST_HEAD(&lo->plh_layouts);
	INIT_LIST_HEAD(&lo->plh_segs);
	INIT_LIST_HEAD(&lo->plh_return_segs);
	INIT_LIST_HEAD(&lo->plh_bulk_destroy);
	lo->plh_inode = ino;
	lo->plh_lc_cred = get_rpccred(ctx->cred);
	lo->plh_flags |= 1 << NFS_LAYOUT_INVALID_STID;
	return lo;
}

static struct pnfs_layout_hdr *
pnfs_find_alloc_layout(struct inode *ino,
		       struct nfs_open_context *ctx,
		       gfp_t gfp_flags)
	__releases(&ino->i_lock)
	__acquires(&ino->i_lock)
{
	struct nfs_inode *nfsi = NFS_I(ino);
	struct pnfs_layout_hdr *new = NULL;

	dprintk("%s Begin ino=%p layout=%p\n", __func__, ino, nfsi->layout);

	if (nfsi->layout != NULL)
		goto out_existing;
	spin_unlock(&ino->i_lock);
	new = alloc_init_layout_hdr(ino, ctx, gfp_flags);
	spin_lock(&ino->i_lock);

	if (likely(nfsi->layout == NULL)) {	/* Won the race? */
		nfsi->layout = new;
		return new;
	} else if (new != NULL)
		pnfs_free_layout_hdr(new);
out_existing:
	pnfs_get_layout_hdr(nfsi->layout);
	return nfsi->layout;
}

/*
 * iomode matching rules:
 * iomode	lseg	strict match
 *                      iomode
 * -----	-----	------ -----
 * ANY		READ	N/A    true
 * ANY		RW	N/A    true
 * RW		READ	N/A    false
 * RW		RW	N/A    true
 * READ		READ	N/A    true
 * READ		RW	true   false
 * READ		RW	false  true
 */
static bool
pnfs_lseg_range_match(const struct pnfs_layout_range *ls_range,
		 const struct pnfs_layout_range *range,
		 bool strict_iomode)
{
	struct pnfs_layout_range range1;

	if ((range->iomode == IOMODE_RW &&
	     ls_range->iomode != IOMODE_RW) ||
	    (range->iomode != ls_range->iomode &&
	     strict_iomode) ||
	    !pnfs_lseg_range_intersecting(ls_range, range))
		return false;

	/* range1 covers only the first byte in the range */
	range1 = *range;
	range1.length = 1;
	return pnfs_lseg_range_contained(ls_range, &range1);
}

/*
 * lookup range in layout
 */
static struct pnfs_layout_segment *
pnfs_find_lseg(struct pnfs_layout_hdr *lo,
		struct pnfs_layout_range *range,
		bool strict_iomode)
{
	struct pnfs_layout_segment *lseg, *ret = NULL;

	dprintk("%s:Begin\n", __func__);

	list_for_each_entry(lseg, &lo->plh_segs, pls_list) {
		if (test_bit(NFS_LSEG_VALID, &lseg->pls_flags) &&
		    pnfs_lseg_range_match(&lseg->pls_range, range,
					  strict_iomode)) {
			ret = pnfs_get_lseg(lseg);
			break;
		}
	}

	dprintk("%s:Return lseg %p ref %d\n",
		__func__, ret, ret ? refcount_read(&ret->pls_refcount) : 0);
	return ret;
}

/*
 * Use mdsthreshold hints set at each OPEN to determine if I/O should go
 * to the MDS or over pNFS
 *
 * The nfs_inode read_io and write_io fields are cumulative counters reset
 * when there are no layout segments. Note that in pnfs_update_layout iomode
 * is set to IOMODE_READ for a READ request, and set to IOMODE_RW for a
 * WRITE request.
 *
 * A return of true means use MDS I/O.
 *
 * From rfc 5661:
 * If a file's size is smaller than the file size threshold, data accesses
 * SHOULD be sent to the metadata server.  If an I/O request has a length that
 * is below the I/O size threshold, the I/O SHOULD be sent to the metadata
 * server.  If both file size and I/O size are provided, the client SHOULD
 * reach or exceed  both thresholds before sending its read or write
 * requests to the data server.
 */
static bool pnfs_within_mdsthreshold(struct nfs_open_context *ctx,
				     struct inode *ino, int iomode)
{
	struct nfs4_threshold *t = ctx->mdsthreshold;
	struct nfs_inode *nfsi = NFS_I(ino);
	loff_t fsize = i_size_read(ino);
	bool size = false, size_set = false, io = false, io_set = false, ret = false;

	if (t == NULL)
		return ret;

	dprintk("%s bm=0x%x rd_sz=%llu wr_sz=%llu rd_io=%llu wr_io=%llu\n",
		__func__, t->bm, t->rd_sz, t->wr_sz, t->rd_io_sz, t->wr_io_sz);

	switch (iomode) {
	case IOMODE_READ:
		if (t->bm & THRESHOLD_RD) {
			dprintk("%s fsize %llu\n", __func__, fsize);
			size_set = true;
			if (fsize < t->rd_sz)
				size = true;
		}
		if (t->bm & THRESHOLD_RD_IO) {
			dprintk("%s nfsi->read_io %llu\n", __func__,
				nfsi->read_io);
			io_set = true;
			if (nfsi->read_io < t->rd_io_sz)
				io = true;
		}
		break;
	case IOMODE_RW:
		if (t->bm & THRESHOLD_WR) {
			dprintk("%s fsize %llu\n", __func__, fsize);
			size_set = true;
			if (fsize < t->wr_sz)
				size = true;
		}
		if (t->bm & THRESHOLD_WR_IO) {
			dprintk("%s nfsi->write_io %llu\n", __func__,
				nfsi->write_io);
			io_set = true;
			if (nfsi->write_io < t->wr_io_sz)
				io = true;
		}
		break;
	}
	if (size_set && io_set) {
		if (size && io)
			ret = true;
	} else if (size || io)
		ret = true;

	dprintk("<-- %s size %d io %d ret %d\n", __func__, size, io, ret);
	return ret;
}

static int pnfs_prepare_to_retry_layoutget(struct pnfs_layout_hdr *lo)
{
	/*
	 * send layoutcommit as it can hold up layoutreturn due to lseg
	 * reference
	 */
	pnfs_layoutcommit_inode(lo->plh_inode, false);
	return wait_on_bit_action(&lo->plh_flags, NFS_LAYOUT_RETURN,
				   nfs_wait_bit_killable,
				   TASK_KILLABLE);
}

static void nfs_layoutget_begin(struct pnfs_layout_hdr *lo)
{
	atomic_inc(&lo->plh_outstanding);
}

static void nfs_layoutget_end(struct pnfs_layout_hdr *lo)
{
	if (atomic_dec_and_test(&lo->plh_outstanding))
		wake_up_var(&lo->plh_outstanding);
}

static void nfs_layoutget_begin(struct pnfs_layout_hdr *lo)
{
	atomic_inc(&lo->plh_outstanding);
}

static void nfs_layoutget_end(struct pnfs_layout_hdr *lo)
{
	if (atomic_dec_and_test(&lo->plh_outstanding))
		wake_up_var(&lo->plh_outstanding);
}

static void pnfs_clear_first_layoutget(struct pnfs_layout_hdr *lo)
{
	unsigned long *bitlock = &lo->plh_flags;

	clear_bit_unlock(NFS_LAYOUT_FIRST_LAYOUTGET, bitlock);
	smp_mb__after_atomic();
	wake_up_bit(bitlock, NFS_LAYOUT_FIRST_LAYOUTGET);
}

static void _add_to_server_list(struct pnfs_layout_hdr *lo,
				struct nfs_server *server)
{
	if (list_empty(&lo->plh_layouts)) {
		struct nfs_client *clp = server->nfs_client;

		/* The lo must be on the clp list if there is any
		 * chance of a CB_LAYOUTRECALL(FILE) coming in.
		 */
		spin_lock(&clp->cl_lock);
		if (list_empty(&lo->plh_layouts))
			list_add_tail(&lo->plh_layouts, &server->layouts);
		spin_unlock(&clp->cl_lock);
	}
}

/*
 * Layout segment is retreived from the server if not cached.
 * The appropriate layout segment is referenced and returned to the caller.
 */
struct pnfs_layout_segment *
pnfs_update_layout(struct inode *ino,
		   struct nfs_open_context *ctx,
		   loff_t pos,
		   u64 count,
		   enum pnfs_iomode iomode,
		   bool strict_iomode,
		   gfp_t gfp_flags)
{
	struct pnfs_layout_range arg = {
		.iomode = iomode,
		.offset = pos,
		.length = count,
	};
	unsigned pg_offset;
	struct nfs_server *server = NFS_SERVER(ino);
	struct nfs_client *clp = server->nfs_client;
	struct pnfs_layout_hdr *lo = NULL;
	struct pnfs_layout_segment *lseg = NULL;
	struct nfs4_layoutget *lgp;
	nfs4_stateid stateid;
	long timeout = 0;
	unsigned long giveup = jiffies + (clp->cl_lease_time << 1);
	bool first;

	if (!pnfs_enabled_sb(NFS_SERVER(ino))) {
		trace_pnfs_update_layout(ino, pos, count, iomode, lo, lseg,
				 PNFS_UPDATE_LAYOUT_NO_PNFS);
		goto out;
	}

	if (pnfs_within_mdsthreshold(ctx, ino, iomode)) {
		trace_pnfs_update_layout(ino, pos, count, iomode, lo, lseg,
				 PNFS_UPDATE_LAYOUT_MDSTHRESH);
		goto out;
	}

lookup_again:
	lseg = ERR_PTR(nfs4_client_recover_expired_lease(clp));
	if (IS_ERR(lseg))
		goto out;
	first = false;
	spin_lock(&ino->i_lock);
	lo = pnfs_find_alloc_layout(ino, ctx, gfp_flags);
	if (lo == NULL) {
		spin_unlock(&ino->i_lock);
		trace_pnfs_update_layout(ino, pos, count, iomode, lo, lseg,
				 PNFS_UPDATE_LAYOUT_NOMEM);
		goto out;
	}

	/* Do we even need to bother with this? */
	if (test_bit(NFS_LAYOUT_BULK_RECALL, &lo->plh_flags)) {
		trace_pnfs_update_layout(ino, pos, count, iomode, lo, lseg,
				 PNFS_UPDATE_LAYOUT_BULK_RECALL);
		dprintk("%s matches recall, use MDS\n", __func__);
		goto out_unlock;
	}

	/* if LAYOUTGET already failed once we don't try again */
	if (pnfs_layout_io_test_failed(lo, iomode)) {
		trace_pnfs_update_layout(ino, pos, count, iomode, lo, lseg,
				 PNFS_UPDATE_LAYOUT_IO_TEST_FAIL);
		goto out_unlock;
	}

	/*
	 * If the layout segment list is empty, but there are outstanding
	 * layoutget calls, then they might be subject to a layoutrecall.
	 */
	if (list_empty(&lo->plh_segs) &&
	    atomic_read(&lo->plh_outstanding) != 0) {
		spin_unlock(&ino->i_lock);
<<<<<<< HEAD
		if (wait_var_event_killable(&lo->plh_outstanding,
					atomic_read(&lo->plh_outstanding) == 0
					|| !list_empty(&lo->plh_segs)))
=======
		lseg = ERR_PTR(wait_var_event_killable(&lo->plh_outstanding,
					atomic_read(&lo->plh_outstanding)));
		if (IS_ERR(lseg) || !list_empty(&lo->plh_segs))
>>>>>>> 23e542e5
			goto out_put_layout_hdr;
		pnfs_put_layout_hdr(lo);
		goto lookup_again;
	}

	lseg = pnfs_find_lseg(lo, &arg, strict_iomode);
	if (lseg) {
		trace_pnfs_update_layout(ino, pos, count, iomode, lo, lseg,
				PNFS_UPDATE_LAYOUT_FOUND_CACHED);
		goto out_unlock;
	}

	if (!nfs4_valid_open_stateid(ctx->state)) {
		trace_pnfs_update_layout(ino, pos, count, iomode, lo, lseg,
				PNFS_UPDATE_LAYOUT_INVALID_OPEN);
		goto out_unlock;
	}

	/*
	 * Choose a stateid for the LAYOUTGET. If we don't have a layout
	 * stateid, or it has been invalidated, then we must use the open
	 * stateid.
	 */
	if (test_bit(NFS_LAYOUT_INVALID_STID, &lo->plh_flags)) {

		/*
		 * The first layoutget for the file. Need to serialize per
		 * RFC 5661 Errata 3208.
		 */
		if (test_and_set_bit(NFS_LAYOUT_FIRST_LAYOUTGET,
				     &lo->plh_flags)) {
			spin_unlock(&ino->i_lock);
			lseg = ERR_PTR(wait_on_bit(&lo->plh_flags,
						NFS_LAYOUT_FIRST_LAYOUTGET,
						TASK_KILLABLE));
			if (IS_ERR(lseg))
				goto out_put_layout_hdr;
			pnfs_put_layout_hdr(lo);
			dprintk("%s retrying\n", __func__);
			goto lookup_again;
		}

		first = true;
		if (nfs4_select_rw_stateid(ctx->state,
					iomode == IOMODE_RW ? FMODE_WRITE : FMODE_READ,
					NULL, &stateid, NULL) != 0) {
			trace_pnfs_update_layout(ino, pos, count,
					iomode, lo, lseg,
					PNFS_UPDATE_LAYOUT_INVALID_OPEN);
			goto out_unlock;
		}
	} else {
		nfs4_stateid_copy(&stateid, &lo->plh_stateid);
	}

	/*
	 * Because we free lsegs before sending LAYOUTRETURN, we need to wait
	 * for LAYOUTRETURN even if first is true.
	 */
	if (test_bit(NFS_LAYOUT_RETURN, &lo->plh_flags)) {
		spin_unlock(&ino->i_lock);
		dprintk("%s wait for layoutreturn\n", __func__);
		lseg = ERR_PTR(pnfs_prepare_to_retry_layoutget(lo));
		if (!IS_ERR(lseg)) {
			if (first)
				pnfs_clear_first_layoutget(lo);
			pnfs_put_layout_hdr(lo);
			dprintk("%s retrying\n", __func__);
			trace_pnfs_update_layout(ino, pos, count, iomode, lo,
					lseg, PNFS_UPDATE_LAYOUT_RETRY);
			goto lookup_again;
		}
		trace_pnfs_update_layout(ino, pos, count, iomode, lo, lseg,
				PNFS_UPDATE_LAYOUT_RETURN);
		goto out_put_layout_hdr;
	}

	if (pnfs_layoutgets_blocked(lo)) {
		trace_pnfs_update_layout(ino, pos, count, iomode, lo, lseg,
				PNFS_UPDATE_LAYOUT_BLOCKED);
		goto out_unlock;
	}
	nfs_layoutget_begin(lo);
	spin_unlock(&ino->i_lock);

	_add_to_server_list(lo, server);

	pg_offset = arg.offset & ~PAGE_MASK;
	if (pg_offset) {
		arg.offset -= pg_offset;
		arg.length += pg_offset;
	}
	if (arg.length != NFS4_MAX_UINT64)
		arg.length = PAGE_ALIGN(arg.length);

	lgp = pnfs_alloc_init_layoutget_args(ino, ctx, &stateid, &arg, gfp_flags);
	if (!lgp) {
		trace_pnfs_update_layout(ino, pos, count, iomode, lo, NULL,
					 PNFS_UPDATE_LAYOUT_NOMEM);
		nfs_layoutget_end(lo);
		goto out_put_layout_hdr;
	}

	lseg = nfs4_proc_layoutget(lgp, &timeout);
	trace_pnfs_update_layout(ino, pos, count, iomode, lo, lseg,
				 PNFS_UPDATE_LAYOUT_SEND_LAYOUTGET);
	nfs_layoutget_end(lo);
	if (IS_ERR(lseg)) {
		switch(PTR_ERR(lseg)) {
		case -EBUSY:
			if (time_after(jiffies, giveup))
				lseg = NULL;
			break;
		case -ERECALLCONFLICT:
		case -EAGAIN:
			break;
		default:
			if (!nfs_error_is_fatal(PTR_ERR(lseg))) {
				pnfs_layout_clear_fail_bit(lo, pnfs_iomode_to_fail_bit(iomode));
				lseg = NULL;
			}
			goto out_put_layout_hdr;
		}
		if (lseg) {
			if (first)
				pnfs_clear_first_layoutget(lo);
			trace_pnfs_update_layout(ino, pos, count,
				iomode, lo, lseg, PNFS_UPDATE_LAYOUT_RETRY);
			pnfs_put_layout_hdr(lo);
			goto lookup_again;
		}
	} else {
		pnfs_layout_clear_fail_bit(lo, pnfs_iomode_to_fail_bit(iomode));
	}

out_put_layout_hdr:
	if (first)
		pnfs_clear_first_layoutget(lo);
	pnfs_put_layout_hdr(lo);
out:
	dprintk("%s: inode %s/%llu pNFS layout segment %s for "
			"(%s, offset: %llu, length: %llu)\n",
			__func__, ino->i_sb->s_id,
			(unsigned long long)NFS_FILEID(ino),
			IS_ERR_OR_NULL(lseg) ? "not found" : "found",
			iomode==IOMODE_RW ?  "read/write" : "read-only",
			(unsigned long long)pos,
			(unsigned long long)count);
	return lseg;
out_unlock:
	spin_unlock(&ino->i_lock);
	goto out_put_layout_hdr;
}
EXPORT_SYMBOL_GPL(pnfs_update_layout);

static bool
pnfs_sanity_check_layout_range(struct pnfs_layout_range *range)
{
	switch (range->iomode) {
	case IOMODE_READ:
	case IOMODE_RW:
		break;
	default:
		return false;
	}
	if (range->offset == NFS4_MAX_UINT64)
		return false;
	if (range->length == 0)
		return false;
	if (range->length != NFS4_MAX_UINT64 &&
	    range->length > NFS4_MAX_UINT64 - range->offset)
		return false;
	return true;
}

static struct pnfs_layout_hdr *
_pnfs_grab_empty_layout(struct inode *ino, struct nfs_open_context *ctx)
{
	struct pnfs_layout_hdr *lo;

	spin_lock(&ino->i_lock);
	lo = pnfs_find_alloc_layout(ino, ctx, GFP_KERNEL);
	if (!lo)
		goto out_unlock;
	if (!test_bit(NFS_LAYOUT_INVALID_STID, &lo->plh_flags))
		goto out_unlock;
	if (test_bit(NFS_LAYOUT_RETURN, &lo->plh_flags))
		goto out_unlock;
	if (pnfs_layoutgets_blocked(lo))
		goto out_unlock;
	if (test_and_set_bit(NFS_LAYOUT_FIRST_LAYOUTGET, &lo->plh_flags))
		goto out_unlock;
	nfs_layoutget_begin(lo);
	spin_unlock(&ino->i_lock);
	_add_to_server_list(lo, NFS_SERVER(ino));
	return lo;

out_unlock:
	spin_unlock(&ino->i_lock);
	pnfs_put_layout_hdr(lo);
	return NULL;
}

extern const nfs4_stateid current_stateid;

static void _lgopen_prepare_attached(struct nfs4_opendata *data,
				     struct nfs_open_context *ctx)
{
	struct inode *ino = data->dentry->d_inode;
	struct pnfs_layout_range rng = {
		.iomode = (data->o_arg.fmode & FMODE_WRITE) ?
			  IOMODE_RW: IOMODE_READ,
		.offset = 0,
		.length = NFS4_MAX_UINT64,
	};
	struct nfs4_layoutget *lgp;
	struct pnfs_layout_hdr *lo;

	/* Heuristic: don't send layoutget if we have cached data */
	if (rng.iomode == IOMODE_READ &&
	   (i_size_read(ino) == 0 || ino->i_mapping->nrpages != 0))
		return;

	lo = _pnfs_grab_empty_layout(ino, ctx);
	if (!lo)
		return;
	lgp = pnfs_alloc_init_layoutget_args(ino, ctx, &current_stateid,
					     &rng, GFP_KERNEL);
	if (!lgp) {
		pnfs_clear_first_layoutget(lo);
		pnfs_put_layout_hdr(lo);
		return;
	}
	data->lgp = lgp;
	data->o_arg.lg_args = &lgp->args;
	data->o_res.lg_res = &lgp->res;
}

static void _lgopen_prepare_floating(struct nfs4_opendata *data,
				     struct nfs_open_context *ctx)
{
	struct pnfs_layout_range rng = {
		.iomode = (data->o_arg.fmode & FMODE_WRITE) ?
			  IOMODE_RW: IOMODE_READ,
		.offset = 0,
		.length = NFS4_MAX_UINT64,
	};
	struct nfs4_layoutget *lgp;

	lgp = pnfs_alloc_init_layoutget_args(NULL, ctx, &current_stateid,
					     &rng, GFP_KERNEL);
	if (!lgp)
		return;
	data->lgp = lgp;
	data->o_arg.lg_args = &lgp->args;
	data->o_res.lg_res = &lgp->res;
}

void pnfs_lgopen_prepare(struct nfs4_opendata *data,
			 struct nfs_open_context *ctx)
{
	struct nfs_server *server = NFS_SERVER(data->dir->d_inode);

	if (!(pnfs_enabled_sb(server) &&
	      server->pnfs_curr_ld->flags & PNFS_LAYOUTGET_ON_OPEN))
		return;
	/* Could check on max_ops, but currently hardcoded high enough */
	if (!nfs_server_capable(data->dir->d_inode, NFS_CAP_LGOPEN))
		return;
	if (data->state)
		_lgopen_prepare_attached(data, ctx);
	else
		_lgopen_prepare_floating(data, ctx);
}

void pnfs_parse_lgopen(struct inode *ino, struct nfs4_layoutget *lgp,
		       struct nfs_open_context *ctx)
{
	struct pnfs_layout_hdr *lo;
	struct pnfs_layout_segment *lseg;
	struct nfs_server *srv = NFS_SERVER(ino);
	u32 iomode;

	if (!lgp)
		return;
	dprintk("%s: entered with status %i\n", __func__, lgp->res.status);
	if (lgp->res.status) {
		switch (lgp->res.status) {
		default:
			break;
		/*
		 * Halt lgopen attempts if the server doesn't recognise
		 * the "current stateid" value, the layout type, or the
		 * layoutget operation as being valid.
		 * Also if it complains about too many ops in the compound
		 * or of the request/reply being too big.
		 */
		case -NFS4ERR_BAD_STATEID:
		case -NFS4ERR_NOTSUPP:
		case -NFS4ERR_REP_TOO_BIG:
		case -NFS4ERR_REP_TOO_BIG_TO_CACHE:
		case -NFS4ERR_REQ_TOO_BIG:
		case -NFS4ERR_TOO_MANY_OPS:
		case -NFS4ERR_UNKNOWN_LAYOUTTYPE:
			srv->caps &= ~NFS_CAP_LGOPEN;
		}
		return;
	}
	if (!lgp->args.inode) {
		lo = _pnfs_grab_empty_layout(ino, ctx);
		if (!lo)
			return;
		lgp->args.inode = ino;
	} else
		lo = NFS_I(lgp->args.inode)->layout;

	lseg = pnfs_layout_process(lgp);
	if (!IS_ERR(lseg)) {
		iomode = lgp->args.range.iomode;
		pnfs_layout_clear_fail_bit(lo, pnfs_iomode_to_fail_bit(iomode));
		pnfs_put_lseg(lseg);
	}
}

void nfs4_lgopen_release(struct nfs4_layoutget *lgp)
{
	if (lgp != NULL) {
		struct inode *inode = lgp->args.inode;
		if (inode) {
			struct pnfs_layout_hdr *lo = NFS_I(inode)->layout;
			pnfs_clear_first_layoutget(lo);
			nfs_layoutget_end(lo);
		}
		pnfs_layoutget_free(lgp);
	}
}

struct pnfs_layout_segment *
pnfs_layout_process(struct nfs4_layoutget *lgp)
{
	struct pnfs_layout_hdr *lo = NFS_I(lgp->args.inode)->layout;
	struct nfs4_layoutget_res *res = &lgp->res;
	struct pnfs_layout_segment *lseg;
	struct inode *ino = lo->plh_inode;
	LIST_HEAD(free_me);

	if (!pnfs_sanity_check_layout_range(&res->range))
		return ERR_PTR(-EINVAL);

	/* Inject layout blob into I/O device driver */
	lseg = NFS_SERVER(ino)->pnfs_curr_ld->alloc_lseg(lo, res, lgp->gfp_flags);
	if (IS_ERR_OR_NULL(lseg)) {
		if (!lseg)
			lseg = ERR_PTR(-ENOMEM);

		dprintk("%s: Could not allocate layout: error %ld\n",
		       __func__, PTR_ERR(lseg));
		return lseg;
	}

	pnfs_init_lseg(lo, lseg, &res->range, &res->stateid);

	spin_lock(&ino->i_lock);
	if (pnfs_layoutgets_blocked(lo)) {
		dprintk("%s forget reply due to state\n", __func__);
		goto out_forget;
	}

	if (!pnfs_layout_is_valid(lo)) {
		/* We have a completely new layout */
		pnfs_set_layout_stateid(lo, &res->stateid, true);
	} else if (nfs4_stateid_match_other(&lo->plh_stateid, &res->stateid)) {
		/* existing state ID, make sure the sequence number matches. */
		if (pnfs_layout_stateid_blocked(lo, &res->stateid)) {
			dprintk("%s forget reply due to sequence\n", __func__);
			goto out_forget;
		}
		pnfs_set_layout_stateid(lo, &res->stateid, false);
	} else {
		/*
		 * We got an entirely new state ID.  Mark all segments for the
		 * inode invalid, and retry the layoutget
		 */
		pnfs_mark_layout_stateid_invalid(lo, &free_me);
		goto out_forget;
	}

	pnfs_get_lseg(lseg);
	pnfs_layout_insert_lseg(lo, lseg, &free_me);


	if (res->return_on_close)
		set_bit(NFS_LSEG_ROC, &lseg->pls_flags);

	spin_unlock(&ino->i_lock);
	pnfs_free_lseg_list(&free_me);
	return lseg;

out_forget:
	spin_unlock(&ino->i_lock);
	lseg->pls_layout = lo;
	NFS_SERVER(ino)->pnfs_curr_ld->free_lseg(lseg);
	return ERR_PTR(-EAGAIN);
}

static int
mark_lseg_invalid_or_return(struct pnfs_layout_segment *lseg,
		struct list_head *tmp_list)
{
	if (!mark_lseg_invalid(lseg, tmp_list))
		return 0;
	pnfs_cache_lseg_for_layoutreturn(lseg->pls_layout, lseg);
	return 1;
}

/**
 * pnfs_mark_matching_lsegs_return - Free or return matching layout segments
 * @lo: pointer to layout header
 * @tmp_list: list header to be used with pnfs_free_lseg_list()
 * @return_range: describe layout segment ranges to be returned
 * @seq: stateid seqid to match
 *
 * This function is mainly intended for use by layoutrecall. It attempts
 * to free the layout segment immediately, or else to mark it for return
 * as soon as its reference count drops to zero.
 *
 * Returns
 * - 0: a layoutreturn needs to be scheduled.
 * - EBUSY: there are layout segment that are still in use.
 * - ENOENT: there are no layout segments that need to be returned.
 */
int
pnfs_mark_matching_lsegs_return(struct pnfs_layout_hdr *lo,
				struct list_head *tmp_list,
				const struct pnfs_layout_range *return_range,
				u32 seq)
{
	struct pnfs_layout_segment *lseg, *next;
	int remaining = 0;

	dprintk("%s:Begin lo %p\n", __func__, lo);

	assert_spin_locked(&lo->plh_inode->i_lock);

	list_for_each_entry_safe(lseg, next, &lo->plh_segs, pls_list)
		if (pnfs_match_lseg_recall(lseg, return_range, seq)) {
			dprintk("%s: marking lseg %p iomode %d "
				"offset %llu length %llu\n", __func__,
				lseg, lseg->pls_range.iomode,
				lseg->pls_range.offset,
				lseg->pls_range.length);
			if (mark_lseg_invalid_or_return(lseg, tmp_list))
				continue;
			remaining++;
			set_bit(NFS_LSEG_LAYOUTRETURN, &lseg->pls_flags);
		}

	if (remaining) {
		pnfs_set_plh_return_info(lo, return_range->iomode, seq);
		return -EBUSY;
	}

	if (!list_empty(&lo->plh_return_segs)) {
		pnfs_set_plh_return_info(lo, return_range->iomode, seq);
		return 0;
	}

	return -ENOENT;
}

void pnfs_error_mark_layout_for_return(struct inode *inode,
				       struct pnfs_layout_segment *lseg)
{
	struct pnfs_layout_hdr *lo = NFS_I(inode)->layout;
	struct pnfs_layout_range range = {
		.iomode = lseg->pls_range.iomode,
		.offset = 0,
		.length = NFS4_MAX_UINT64,
	};
	bool return_now = false;

	spin_lock(&inode->i_lock);
	if (!pnfs_layout_is_valid(lo)) {
		spin_unlock(&inode->i_lock);
		return;
	}
	pnfs_set_plh_return_info(lo, range.iomode, 0);
	/*
	 * mark all matching lsegs so that we are sure to have no live
	 * segments at hand when sending layoutreturn. See pnfs_put_lseg()
	 * for how it works.
	 */
	if (pnfs_mark_matching_lsegs_return(lo, &lo->plh_return_segs, &range, 0) != -EBUSY) {
		nfs4_stateid stateid;
		enum pnfs_iomode iomode;

		return_now = pnfs_prepare_layoutreturn(lo, &stateid, &iomode);
		spin_unlock(&inode->i_lock);
		if (return_now)
			pnfs_send_layoutreturn(lo, &stateid, iomode, false);
	} else {
		spin_unlock(&inode->i_lock);
		nfs_commit_inode(inode, 0);
	}
}
EXPORT_SYMBOL_GPL(pnfs_error_mark_layout_for_return);

void
pnfs_generic_pg_check_layout(struct nfs_pageio_descriptor *pgio)
{
	if (pgio->pg_lseg == NULL ||
	    test_bit(NFS_LSEG_VALID, &pgio->pg_lseg->pls_flags))
		return;
	pnfs_put_lseg(pgio->pg_lseg);
	pgio->pg_lseg = NULL;
}
EXPORT_SYMBOL_GPL(pnfs_generic_pg_check_layout);

/*
 * Check for any intersection between the request and the pgio->pg_lseg,
 * and if none, put this pgio->pg_lseg away.
 */
static void
pnfs_generic_pg_check_range(struct nfs_pageio_descriptor *pgio, struct nfs_page *req)
{
	if (pgio->pg_lseg && !pnfs_lseg_request_intersecting(pgio->pg_lseg, req)) {
		pnfs_put_lseg(pgio->pg_lseg);
		pgio->pg_lseg = NULL;
	}
}

void
pnfs_generic_pg_init_read(struct nfs_pageio_descriptor *pgio, struct nfs_page *req)
{
	u64 rd_size = req->wb_bytes;

	pnfs_generic_pg_check_layout(pgio);
	pnfs_generic_pg_check_range(pgio, req);
	if (pgio->pg_lseg == NULL) {
		if (pgio->pg_dreq == NULL)
			rd_size = i_size_read(pgio->pg_inode) - req_offset(req);
		else
			rd_size = nfs_dreq_bytes_left(pgio->pg_dreq);

		pgio->pg_lseg = pnfs_update_layout(pgio->pg_inode,
						   req->wb_context,
						   req_offset(req),
						   rd_size,
						   IOMODE_READ,
						   false,
						   GFP_KERNEL);
		if (IS_ERR(pgio->pg_lseg)) {
			pgio->pg_error = PTR_ERR(pgio->pg_lseg);
			pgio->pg_lseg = NULL;
			return;
		}
	}
	/* If no lseg, fall back to read through mds */
	if (pgio->pg_lseg == NULL)
		nfs_pageio_reset_read_mds(pgio);

}
EXPORT_SYMBOL_GPL(pnfs_generic_pg_init_read);

void
pnfs_generic_pg_init_write(struct nfs_pageio_descriptor *pgio,
			   struct nfs_page *req, u64 wb_size)
{
	pnfs_generic_pg_check_layout(pgio);
	pnfs_generic_pg_check_range(pgio, req);
	if (pgio->pg_lseg == NULL) {
		pgio->pg_lseg = pnfs_update_layout(pgio->pg_inode,
						   req->wb_context,
						   req_offset(req),
						   wb_size,
						   IOMODE_RW,
						   false,
						   GFP_NOFS);
		if (IS_ERR(pgio->pg_lseg)) {
			pgio->pg_error = PTR_ERR(pgio->pg_lseg);
			pgio->pg_lseg = NULL;
			return;
		}
	}
	/* If no lseg, fall back to write through mds */
	if (pgio->pg_lseg == NULL)
		nfs_pageio_reset_write_mds(pgio);
}
EXPORT_SYMBOL_GPL(pnfs_generic_pg_init_write);

void
pnfs_generic_pg_cleanup(struct nfs_pageio_descriptor *desc)
{
	if (desc->pg_lseg) {
		pnfs_put_lseg(desc->pg_lseg);
		desc->pg_lseg = NULL;
	}
}
EXPORT_SYMBOL_GPL(pnfs_generic_pg_cleanup);

/*
 * Return 0 if @req cannot be coalesced into @pgio, otherwise return the number
 * of bytes (maximum @req->wb_bytes) that can be coalesced.
 */
size_t
pnfs_generic_pg_test(struct nfs_pageio_descriptor *pgio,
		     struct nfs_page *prev, struct nfs_page *req)
{
	unsigned int size;
	u64 seg_end, req_start, seg_left;

	size = nfs_generic_pg_test(pgio, prev, req);
	if (!size)
		return 0;

	/*
	 * 'size' contains the number of bytes left in the current page (up
	 * to the original size asked for in @req->wb_bytes).
	 *
	 * Calculate how many bytes are left in the layout segment
	 * and if there are less bytes than 'size', return that instead.
	 *
	 * Please also note that 'end_offset' is actually the offset of the
	 * first byte that lies outside the pnfs_layout_range. FIXME?
	 *
	 */
	if (pgio->pg_lseg) {
		seg_end = pnfs_end_offset(pgio->pg_lseg->pls_range.offset,
				     pgio->pg_lseg->pls_range.length);
		req_start = req_offset(req);

		/* start of request is past the last byte of this segment */
		if (req_start >= seg_end)
			return 0;

		/* adjust 'size' iff there are fewer bytes left in the
		 * segment than what nfs_generic_pg_test returned */
		seg_left = seg_end - req_start;
		if (seg_left < size)
			size = (unsigned int)seg_left;
	}

	return size;
}
EXPORT_SYMBOL_GPL(pnfs_generic_pg_test);

int pnfs_write_done_resend_to_mds(struct nfs_pgio_header *hdr)
{
	struct nfs_pageio_descriptor pgio;

	/* Resend all requests through the MDS */
	nfs_pageio_init_write(&pgio, hdr->inode, FLUSH_STABLE, true,
			      hdr->completion_ops);
	set_bit(NFS_CONTEXT_RESEND_WRITES, &hdr->args.context->flags);
	return nfs_pageio_resend(&pgio, hdr);
}
EXPORT_SYMBOL_GPL(pnfs_write_done_resend_to_mds);

static void pnfs_ld_handle_write_error(struct nfs_pgio_header *hdr)
{

	dprintk("pnfs write error = %d\n", hdr->pnfs_error);
	if (NFS_SERVER(hdr->inode)->pnfs_curr_ld->flags &
	    PNFS_LAYOUTRET_ON_ERROR) {
		pnfs_return_layout(hdr->inode);
	}
	if (!test_and_set_bit(NFS_IOHDR_REDO, &hdr->flags))
		hdr->task.tk_status = pnfs_write_done_resend_to_mds(hdr);
}

/*
 * Called by non rpc-based layout drivers
 */
void pnfs_ld_write_done(struct nfs_pgio_header *hdr)
{
	if (likely(!hdr->pnfs_error)) {
		pnfs_set_layoutcommit(hdr->inode, hdr->lseg,
				hdr->mds_offset + hdr->res.count);
		hdr->mds_ops->rpc_call_done(&hdr->task, hdr);
	}
	trace_nfs4_pnfs_write(hdr, hdr->pnfs_error);
	if (unlikely(hdr->pnfs_error))
		pnfs_ld_handle_write_error(hdr);
	hdr->mds_ops->rpc_release(hdr);
}
EXPORT_SYMBOL_GPL(pnfs_ld_write_done);

static void
pnfs_write_through_mds(struct nfs_pageio_descriptor *desc,
		struct nfs_pgio_header *hdr)
{
	struct nfs_pgio_mirror *mirror = nfs_pgio_current_mirror(desc);

	if (!test_and_set_bit(NFS_IOHDR_REDO, &hdr->flags)) {
		list_splice_tail_init(&hdr->pages, &mirror->pg_list);
		nfs_pageio_reset_write_mds(desc);
		mirror->pg_recoalesce = 1;
	}
	hdr->completion_ops->completion(hdr);
}

static enum pnfs_try_status
pnfs_try_to_write_data(struct nfs_pgio_header *hdr,
			const struct rpc_call_ops *call_ops,
			struct pnfs_layout_segment *lseg,
			int how)
{
	struct inode *inode = hdr->inode;
	enum pnfs_try_status trypnfs;
	struct nfs_server *nfss = NFS_SERVER(inode);

	hdr->mds_ops = call_ops;

	dprintk("%s: Writing ino:%lu %u@%llu (how %d)\n", __func__,
		inode->i_ino, hdr->args.count, hdr->args.offset, how);
	trypnfs = nfss->pnfs_curr_ld->write_pagelist(hdr, how);
	if (trypnfs != PNFS_NOT_ATTEMPTED)
		nfs_inc_stats(inode, NFSIOS_PNFS_WRITE);
	dprintk("%s End (trypnfs:%d)\n", __func__, trypnfs);
	return trypnfs;
}

static void
pnfs_do_write(struct nfs_pageio_descriptor *desc,
	      struct nfs_pgio_header *hdr, int how)
{
	const struct rpc_call_ops *call_ops = desc->pg_rpc_callops;
	struct pnfs_layout_segment *lseg = desc->pg_lseg;
	enum pnfs_try_status trypnfs;

	trypnfs = pnfs_try_to_write_data(hdr, call_ops, lseg, how);
	switch (trypnfs) {
	case PNFS_NOT_ATTEMPTED:
		pnfs_write_through_mds(desc, hdr);
	case PNFS_ATTEMPTED:
		break;
	case PNFS_TRY_AGAIN:
		/* cleanup hdr and prepare to redo pnfs */
		if (!test_and_set_bit(NFS_IOHDR_REDO, &hdr->flags)) {
			struct nfs_pgio_mirror *mirror = nfs_pgio_current_mirror(desc);
			list_splice_init(&hdr->pages, &mirror->pg_list);
			mirror->pg_recoalesce = 1;
		}
		hdr->mds_ops->rpc_release(hdr);
	}
}

static void pnfs_writehdr_free(struct nfs_pgio_header *hdr)
{
	pnfs_put_lseg(hdr->lseg);
	nfs_pgio_header_free(hdr);
}

int
pnfs_generic_pg_writepages(struct nfs_pageio_descriptor *desc)
{
	struct nfs_pgio_header *hdr;
	int ret;

	hdr = nfs_pgio_header_alloc(desc->pg_rw_ops);
	if (!hdr) {
		desc->pg_error = -ENOMEM;
		return desc->pg_error;
	}
	nfs_pgheader_init(desc, hdr, pnfs_writehdr_free);

	hdr->lseg = pnfs_get_lseg(desc->pg_lseg);
	ret = nfs_generic_pgio(desc, hdr);
	if (!ret)
		pnfs_do_write(desc, hdr, desc->pg_ioflags);

	return ret;
}
EXPORT_SYMBOL_GPL(pnfs_generic_pg_writepages);

int pnfs_read_done_resend_to_mds(struct nfs_pgio_header *hdr)
{
	struct nfs_pageio_descriptor pgio;

	/* Resend all requests through the MDS */
	nfs_pageio_init_read(&pgio, hdr->inode, true, hdr->completion_ops);
	return nfs_pageio_resend(&pgio, hdr);
}
EXPORT_SYMBOL_GPL(pnfs_read_done_resend_to_mds);

static void pnfs_ld_handle_read_error(struct nfs_pgio_header *hdr)
{
	dprintk("pnfs read error = %d\n", hdr->pnfs_error);
	if (NFS_SERVER(hdr->inode)->pnfs_curr_ld->flags &
	    PNFS_LAYOUTRET_ON_ERROR) {
		pnfs_return_layout(hdr->inode);
	}
	if (!test_and_set_bit(NFS_IOHDR_REDO, &hdr->flags))
		hdr->task.tk_status = pnfs_read_done_resend_to_mds(hdr);
}

/*
 * Called by non rpc-based layout drivers
 */
void pnfs_ld_read_done(struct nfs_pgio_header *hdr)
{
	if (likely(!hdr->pnfs_error))
		hdr->mds_ops->rpc_call_done(&hdr->task, hdr);
	trace_nfs4_pnfs_read(hdr, hdr->pnfs_error);
	if (unlikely(hdr->pnfs_error))
		pnfs_ld_handle_read_error(hdr);
	hdr->mds_ops->rpc_release(hdr);
}
EXPORT_SYMBOL_GPL(pnfs_ld_read_done);

static void
pnfs_read_through_mds(struct nfs_pageio_descriptor *desc,
		struct nfs_pgio_header *hdr)
{
	struct nfs_pgio_mirror *mirror = nfs_pgio_current_mirror(desc);

	if (!test_and_set_bit(NFS_IOHDR_REDO, &hdr->flags)) {
		list_splice_tail_init(&hdr->pages, &mirror->pg_list);
		nfs_pageio_reset_read_mds(desc);
		mirror->pg_recoalesce = 1;
	}
	hdr->completion_ops->completion(hdr);
}

/*
 * Call the appropriate parallel I/O subsystem read function.
 */
static enum pnfs_try_status
pnfs_try_to_read_data(struct nfs_pgio_header *hdr,
		       const struct rpc_call_ops *call_ops,
		       struct pnfs_layout_segment *lseg)
{
	struct inode *inode = hdr->inode;
	struct nfs_server *nfss = NFS_SERVER(inode);
	enum pnfs_try_status trypnfs;

	hdr->mds_ops = call_ops;

	dprintk("%s: Reading ino:%lu %u@%llu\n",
		__func__, inode->i_ino, hdr->args.count, hdr->args.offset);

	trypnfs = nfss->pnfs_curr_ld->read_pagelist(hdr);
	if (trypnfs != PNFS_NOT_ATTEMPTED)
		nfs_inc_stats(inode, NFSIOS_PNFS_READ);
	dprintk("%s End (trypnfs:%d)\n", __func__, trypnfs);
	return trypnfs;
}

/* Resend all requests through pnfs. */
void pnfs_read_resend_pnfs(struct nfs_pgio_header *hdr)
{
	struct nfs_pageio_descriptor pgio;

	if (!test_and_set_bit(NFS_IOHDR_REDO, &hdr->flags)) {
		/* Prevent deadlocks with layoutreturn! */
		pnfs_put_lseg(hdr->lseg);
		hdr->lseg = NULL;

		nfs_pageio_init_read(&pgio, hdr->inode, false,
					hdr->completion_ops);
		hdr->task.tk_status = nfs_pageio_resend(&pgio, hdr);
	}
}
EXPORT_SYMBOL_GPL(pnfs_read_resend_pnfs);

static void
pnfs_do_read(struct nfs_pageio_descriptor *desc, struct nfs_pgio_header *hdr)
{
	const struct rpc_call_ops *call_ops = desc->pg_rpc_callops;
	struct pnfs_layout_segment *lseg = desc->pg_lseg;
	enum pnfs_try_status trypnfs;

	trypnfs = pnfs_try_to_read_data(hdr, call_ops, lseg);
	switch (trypnfs) {
	case PNFS_NOT_ATTEMPTED:
		pnfs_read_through_mds(desc, hdr);
	case PNFS_ATTEMPTED:
		break;
	case PNFS_TRY_AGAIN:
		/* cleanup hdr and prepare to redo pnfs */
		if (!test_and_set_bit(NFS_IOHDR_REDO, &hdr->flags)) {
			struct nfs_pgio_mirror *mirror = nfs_pgio_current_mirror(desc);
			list_splice_init(&hdr->pages, &mirror->pg_list);
			mirror->pg_recoalesce = 1;
		}
		hdr->mds_ops->rpc_release(hdr);
	}
}

static void pnfs_readhdr_free(struct nfs_pgio_header *hdr)
{
	pnfs_put_lseg(hdr->lseg);
	nfs_pgio_header_free(hdr);
}

int
pnfs_generic_pg_readpages(struct nfs_pageio_descriptor *desc)
{
	struct nfs_pgio_header *hdr;
	int ret;

	hdr = nfs_pgio_header_alloc(desc->pg_rw_ops);
	if (!hdr) {
		desc->pg_error = -ENOMEM;
		return desc->pg_error;
	}
	nfs_pgheader_init(desc, hdr, pnfs_readhdr_free);
	hdr->lseg = pnfs_get_lseg(desc->pg_lseg);
	ret = nfs_generic_pgio(desc, hdr);
	if (!ret)
		pnfs_do_read(desc, hdr);
	return ret;
}
EXPORT_SYMBOL_GPL(pnfs_generic_pg_readpages);

static void pnfs_clear_layoutcommitting(struct inode *inode)
{
	unsigned long *bitlock = &NFS_I(inode)->flags;

	clear_bit_unlock(NFS_INO_LAYOUTCOMMITTING, bitlock);
	smp_mb__after_atomic();
	wake_up_bit(bitlock, NFS_INO_LAYOUTCOMMITTING);
}

/*
 * There can be multiple RW segments.
 */
static void pnfs_list_write_lseg(struct inode *inode, struct list_head *listp)
{
	struct pnfs_layout_segment *lseg;

	list_for_each_entry(lseg, &NFS_I(inode)->layout->plh_segs, pls_list) {
		if (lseg->pls_range.iomode == IOMODE_RW &&
		    test_and_clear_bit(NFS_LSEG_LAYOUTCOMMIT, &lseg->pls_flags))
			list_add(&lseg->pls_lc_list, listp);
	}
}

static void pnfs_list_write_lseg_done(struct inode *inode, struct list_head *listp)
{
	struct pnfs_layout_segment *lseg, *tmp;

	/* Matched by references in pnfs_set_layoutcommit */
	list_for_each_entry_safe(lseg, tmp, listp, pls_lc_list) {
		list_del_init(&lseg->pls_lc_list);
		pnfs_put_lseg(lseg);
	}

	pnfs_clear_layoutcommitting(inode);
}

void pnfs_set_lo_fail(struct pnfs_layout_segment *lseg)
{
	pnfs_layout_io_set_failed(lseg->pls_layout, lseg->pls_range.iomode);
}
EXPORT_SYMBOL_GPL(pnfs_set_lo_fail);

void
pnfs_set_layoutcommit(struct inode *inode, struct pnfs_layout_segment *lseg,
		loff_t end_pos)
{
	struct nfs_inode *nfsi = NFS_I(inode);
	bool mark_as_dirty = false;

	spin_lock(&inode->i_lock);
	if (!test_and_set_bit(NFS_INO_LAYOUTCOMMIT, &nfsi->flags)) {
		nfsi->layout->plh_lwb = end_pos;
		mark_as_dirty = true;
		dprintk("%s: Set layoutcommit for inode %lu ",
			__func__, inode->i_ino);
	} else if (end_pos > nfsi->layout->plh_lwb)
		nfsi->layout->plh_lwb = end_pos;
	if (!test_and_set_bit(NFS_LSEG_LAYOUTCOMMIT, &lseg->pls_flags)) {
		/* references matched in nfs4_layoutcommit_release */
		pnfs_get_lseg(lseg);
	}
	spin_unlock(&inode->i_lock);
	dprintk("%s: lseg %p end_pos %llu\n",
		__func__, lseg, nfsi->layout->plh_lwb);

	/* if pnfs_layoutcommit_inode() runs between inode locks, the next one
	 * will be a noop because NFS_INO_LAYOUTCOMMIT will not be set */
	if (mark_as_dirty)
		mark_inode_dirty_sync(inode);
}
EXPORT_SYMBOL_GPL(pnfs_set_layoutcommit);

void pnfs_cleanup_layoutcommit(struct nfs4_layoutcommit_data *data)
{
	struct nfs_server *nfss = NFS_SERVER(data->args.inode);

	if (nfss->pnfs_curr_ld->cleanup_layoutcommit)
		nfss->pnfs_curr_ld->cleanup_layoutcommit(data);
	pnfs_list_write_lseg_done(data->args.inode, &data->lseg_list);
}

/*
 * For the LAYOUT4_NFSV4_1_FILES layout type, NFS_DATA_SYNC WRITEs and
 * NFS_UNSTABLE WRITEs with a COMMIT to data servers must store enough
 * data to disk to allow the server to recover the data if it crashes.
 * LAYOUTCOMMIT is only needed when the NFL4_UFLG_COMMIT_THRU_MDS flag
 * is off, and a COMMIT is sent to a data server, or
 * if WRITEs to a data server return NFS_DATA_SYNC.
 */
int
pnfs_layoutcommit_inode(struct inode *inode, bool sync)
{
	struct pnfs_layoutdriver_type *ld = NFS_SERVER(inode)->pnfs_curr_ld;
	struct nfs4_layoutcommit_data *data;
	struct nfs_inode *nfsi = NFS_I(inode);
	loff_t end_pos;
	int status;

	if (!pnfs_layoutcommit_outstanding(inode))
		return 0;

	dprintk("--> %s inode %lu\n", __func__, inode->i_ino);

	status = -EAGAIN;
	if (test_and_set_bit(NFS_INO_LAYOUTCOMMITTING, &nfsi->flags)) {
		if (!sync)
			goto out;
		status = wait_on_bit_lock_action(&nfsi->flags,
				NFS_INO_LAYOUTCOMMITTING,
				nfs_wait_bit_killable,
				TASK_KILLABLE);
		if (status)
			goto out;
	}

	status = -ENOMEM;
	/* Note kzalloc ensures data->res.seq_res.sr_slot == NULL */
	data = kzalloc(sizeof(*data), GFP_NOFS);
	if (!data)
		goto clear_layoutcommitting;

	status = 0;
	spin_lock(&inode->i_lock);
	if (!test_and_clear_bit(NFS_INO_LAYOUTCOMMIT, &nfsi->flags))
		goto out_unlock;

	INIT_LIST_HEAD(&data->lseg_list);
	pnfs_list_write_lseg(inode, &data->lseg_list);

	end_pos = nfsi->layout->plh_lwb;

	nfs4_stateid_copy(&data->args.stateid, &nfsi->layout->plh_stateid);
	spin_unlock(&inode->i_lock);

	data->args.inode = inode;
	data->cred = get_rpccred(nfsi->layout->plh_lc_cred);
	nfs_fattr_init(&data->fattr);
	data->args.bitmask = NFS_SERVER(inode)->cache_consistency_bitmask;
	data->res.fattr = &data->fattr;
	if (end_pos != 0)
		data->args.lastbytewritten = end_pos - 1;
	else
		data->args.lastbytewritten = U64_MAX;
	data->res.server = NFS_SERVER(inode);

	if (ld->prepare_layoutcommit) {
		status = ld->prepare_layoutcommit(&data->args);
		if (status) {
			put_rpccred(data->cred);
			spin_lock(&inode->i_lock);
			set_bit(NFS_INO_LAYOUTCOMMIT, &nfsi->flags);
			if (end_pos > nfsi->layout->plh_lwb)
				nfsi->layout->plh_lwb = end_pos;
			goto out_unlock;
		}
	}


	status = nfs4_proc_layoutcommit(data, sync);
out:
	if (status)
		mark_inode_dirty_sync(inode);
	dprintk("<-- %s status %d\n", __func__, status);
	return status;
out_unlock:
	spin_unlock(&inode->i_lock);
	kfree(data);
clear_layoutcommitting:
	pnfs_clear_layoutcommitting(inode);
	goto out;
}
EXPORT_SYMBOL_GPL(pnfs_layoutcommit_inode);

int
pnfs_generic_sync(struct inode *inode, bool datasync)
{
	return pnfs_layoutcommit_inode(inode, true);
}
EXPORT_SYMBOL_GPL(pnfs_generic_sync);

struct nfs4_threshold *pnfs_mdsthreshold_alloc(void)
{
	struct nfs4_threshold *thp;

	thp = kzalloc(sizeof(*thp), GFP_NOFS);
	if (!thp) {
		dprintk("%s mdsthreshold allocation failed\n", __func__);
		return NULL;
	}
	return thp;
}

#if IS_ENABLED(CONFIG_NFS_V4_2)
int
pnfs_report_layoutstat(struct inode *inode, gfp_t gfp_flags)
{
	struct pnfs_layoutdriver_type *ld = NFS_SERVER(inode)->pnfs_curr_ld;
	struct nfs_server *server = NFS_SERVER(inode);
	struct nfs_inode *nfsi = NFS_I(inode);
	struct nfs42_layoutstat_data *data;
	struct pnfs_layout_hdr *hdr;
	int status = 0;

	if (!pnfs_enabled_sb(server) || !ld->prepare_layoutstats)
		goto out;

	if (!nfs_server_capable(inode, NFS_CAP_LAYOUTSTATS))
		goto out;

	if (test_and_set_bit(NFS_INO_LAYOUTSTATS, &nfsi->flags))
		goto out;

	spin_lock(&inode->i_lock);
	if (!NFS_I(inode)->layout) {
		spin_unlock(&inode->i_lock);
		goto out_clear_layoutstats;
	}
	hdr = NFS_I(inode)->layout;
	pnfs_get_layout_hdr(hdr);
	spin_unlock(&inode->i_lock);

	data = kzalloc(sizeof(*data), gfp_flags);
	if (!data) {
		status = -ENOMEM;
		goto out_put;
	}

	data->args.fh = NFS_FH(inode);
	data->args.inode = inode;
	status = ld->prepare_layoutstats(&data->args);
	if (status)
		goto out_free;

	status = nfs42_proc_layoutstats_generic(NFS_SERVER(inode), data);

out:
	dprintk("%s returns %d\n", __func__, status);
	return status;

out_free:
	kfree(data);
out_put:
	pnfs_put_layout_hdr(hdr);
out_clear_layoutstats:
	smp_mb__before_atomic();
	clear_bit(NFS_INO_LAYOUTSTATS, &nfsi->flags);
	smp_mb__after_atomic();
	goto out;
}
EXPORT_SYMBOL_GPL(pnfs_report_layoutstat);
#endif

unsigned int layoutstats_timer;
module_param(layoutstats_timer, uint, 0644);
EXPORT_SYMBOL_GPL(layoutstats_timer);<|MERGE_RESOLUTION|>--- conflicted
+++ resolved
@@ -1763,17 +1763,6 @@
 		wake_up_var(&lo->plh_outstanding);
 }
 
-static void nfs_layoutget_begin(struct pnfs_layout_hdr *lo)
-{
-	atomic_inc(&lo->plh_outstanding);
-}
-
-static void nfs_layoutget_end(struct pnfs_layout_hdr *lo)
-{
-	if (atomic_dec_and_test(&lo->plh_outstanding))
-		wake_up_var(&lo->plh_outstanding);
-}
-
 static void pnfs_clear_first_layoutget(struct pnfs_layout_hdr *lo)
 {
 	unsigned long *bitlock = &lo->plh_flags;
@@ -1876,15 +1865,9 @@
 	if (list_empty(&lo->plh_segs) &&
 	    atomic_read(&lo->plh_outstanding) != 0) {
 		spin_unlock(&ino->i_lock);
-<<<<<<< HEAD
-		if (wait_var_event_killable(&lo->plh_outstanding,
-					atomic_read(&lo->plh_outstanding) == 0
-					|| !list_empty(&lo->plh_segs)))
-=======
 		lseg = ERR_PTR(wait_var_event_killable(&lo->plh_outstanding,
 					atomic_read(&lo->plh_outstanding)));
 		if (IS_ERR(lseg) || !list_empty(&lo->plh_segs))
->>>>>>> 23e542e5
 			goto out_put_layout_hdr;
 		pnfs_put_layout_hdr(lo);
 		goto lookup_again;

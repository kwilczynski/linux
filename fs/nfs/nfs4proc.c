/*
 *  fs/nfs/nfs4proc.c
 *
 *  Client-side procedure declarations for NFSv4.
 *
 *  Copyright (c) 2002 The Regents of the University of Michigan.
 *  All rights reserved.
 *
 *  Kendrick Smith <kmsmith@umich.edu>
 *  Andy Adamson   <andros@umich.edu>
 *
 *  Redistribution and use in source and binary forms, with or without
 *  modification, are permitted provided that the following conditions
 *  are met:
 *
 *  1. Redistributions of source code must retain the above copyright
 *     notice, this list of conditions and the following disclaimer.
 *  2. Redistributions in binary form must reproduce the above copyright
 *     notice, this list of conditions and the following disclaimer in the
 *     documentation and/or other materials provided with the distribution.
 *  3. Neither the name of the University nor the names of its
 *     contributors may be used to endorse or promote products derived
 *     from this software without specific prior written permission.
 *
 *  THIS SOFTWARE IS PROVIDED ``AS IS'' AND ANY EXPRESS OR IMPLIED
 *  WARRANTIES, INCLUDING, BUT NOT LIMITED TO, THE IMPLIED WARRANTIES OF
 *  MERCHANTABILITY AND FITNESS FOR A PARTICULAR PURPOSE ARE
 *  DISCLAIMED. IN NO EVENT SHALL THE REGENTS OR CONTRIBUTORS BE LIABLE
 *  FOR ANY DIRECT, INDIRECT, INCIDENTAL, SPECIAL, EXEMPLARY, OR
 *  CONSEQUENTIAL DAMAGES (INCLUDING, BUT NOT LIMITED TO, PROCUREMENT OF
 *  SUBSTITUTE GOODS OR SERVICES; LOSS OF USE, DATA, OR PROFITS; OR
 *  BUSINESS INTERRUPTION) HOWEVER CAUSED AND ON ANY THEORY OF
 *  LIABILITY, WHETHER IN CONTRACT, STRICT LIABILITY, OR TORT (INCLUDING
 *  NEGLIGENCE OR OTHERWISE) ARISING IN ANY WAY OUT OF THE USE OF THIS
 *  SOFTWARE, EVEN IF ADVISED OF THE POSSIBILITY OF SUCH DAMAGE.
 */

#include <linux/mm.h>
#include <linux/delay.h>
#include <linux/errno.h>
#include <linux/string.h>
#include <linux/ratelimit.h>
#include <linux/printk.h>
#include <linux/slab.h>
#include <linux/sunrpc/clnt.h>
#include <linux/sunrpc/gss_api.h>
#include <linux/nfs.h>
#include <linux/nfs4.h>
#include <linux/nfs_fs.h>
#include <linux/nfs_page.h>
#include <linux/nfs_mount.h>
#include <linux/namei.h>
#include <linux/mount.h>
#include <linux/module.h>
#include <linux/nfs_idmap.h>
#include <linux/sunrpc/bc_xprt.h>
#include <linux/xattr.h>
#include <linux/utsname.h>
#include <linux/freezer.h>

#include "nfs4_fs.h"
#include "delegation.h"
#include "internal.h"
#include "iostat.h"
#include "callback.h"
#include "pnfs.h"

#define NFSDBG_FACILITY		NFSDBG_PROC

#define NFS4_POLL_RETRY_MIN	(HZ/10)
#define NFS4_POLL_RETRY_MAX	(15*HZ)

#define NFS4_MAX_LOOP_ON_RECOVER (10)

static unsigned short max_session_slots = NFS4_DEF_SLOT_TABLE_SIZE;

struct nfs4_opendata;
static int _nfs4_proc_open(struct nfs4_opendata *data);
static int _nfs4_recover_proc_open(struct nfs4_opendata *data);
static int nfs4_do_fsinfo(struct nfs_server *, struct nfs_fh *, struct nfs_fsinfo *);
static int nfs4_async_handle_error(struct rpc_task *, const struct nfs_server *, struct nfs4_state *);
static void nfs_fixup_referral_attributes(struct nfs_fattr *fattr);
static int _nfs4_proc_getattr(struct nfs_server *server, struct nfs_fh *fhandle, struct nfs_fattr *fattr);
static int nfs4_do_setattr(struct inode *inode, struct rpc_cred *cred,
			    struct nfs_fattr *fattr, struct iattr *sattr,
			    struct nfs4_state *state);
#ifdef CONFIG_NFS_V4_1
static int nfs41_test_stateid(struct nfs_server *, nfs4_stateid *);
static int nfs41_free_stateid(struct nfs_server *, nfs4_stateid *);
#endif
/* Prevent leaks of NFSv4 errors into userland */
static int nfs4_map_errors(int err)
{
	if (err >= -1000)
		return err;
	switch (err) {
	case -NFS4ERR_RESOURCE:
		return -EREMOTEIO;
	case -NFS4ERR_WRONGSEC:
		return -EPERM;
	case -NFS4ERR_BADOWNER:
	case -NFS4ERR_BADNAME:
		return -EINVAL;
	default:
		dprintk("%s could not handle NFSv4 error %d\n",
				__func__, -err);
		break;
	}
	return -EIO;
}

/*
 * This is our standard bitmap for GETATTR requests.
 */
const u32 nfs4_fattr_bitmap[2] = {
	FATTR4_WORD0_TYPE
	| FATTR4_WORD0_CHANGE
	| FATTR4_WORD0_SIZE
	| FATTR4_WORD0_FSID
	| FATTR4_WORD0_FILEID,
	FATTR4_WORD1_MODE
	| FATTR4_WORD1_NUMLINKS
	| FATTR4_WORD1_OWNER
	| FATTR4_WORD1_OWNER_GROUP
	| FATTR4_WORD1_RAWDEV
	| FATTR4_WORD1_SPACE_USED
	| FATTR4_WORD1_TIME_ACCESS
	| FATTR4_WORD1_TIME_METADATA
	| FATTR4_WORD1_TIME_MODIFY
};

const u32 nfs4_statfs_bitmap[2] = {
	FATTR4_WORD0_FILES_AVAIL
	| FATTR4_WORD0_FILES_FREE
	| FATTR4_WORD0_FILES_TOTAL,
	FATTR4_WORD1_SPACE_AVAIL
	| FATTR4_WORD1_SPACE_FREE
	| FATTR4_WORD1_SPACE_TOTAL
};

const u32 nfs4_pathconf_bitmap[2] = {
	FATTR4_WORD0_MAXLINK
	| FATTR4_WORD0_MAXNAME,
	0
};

const u32 nfs4_fsinfo_bitmap[3] = { FATTR4_WORD0_MAXFILESIZE
			| FATTR4_WORD0_MAXREAD
			| FATTR4_WORD0_MAXWRITE
			| FATTR4_WORD0_LEASE_TIME,
			FATTR4_WORD1_TIME_DELTA
			| FATTR4_WORD1_FS_LAYOUT_TYPES,
			FATTR4_WORD2_LAYOUT_BLKSIZE
};

const u32 nfs4_fs_locations_bitmap[2] = {
	FATTR4_WORD0_TYPE
	| FATTR4_WORD0_CHANGE
	| FATTR4_WORD0_SIZE
	| FATTR4_WORD0_FSID
	| FATTR4_WORD0_FILEID
	| FATTR4_WORD0_FS_LOCATIONS,
	FATTR4_WORD1_MODE
	| FATTR4_WORD1_NUMLINKS
	| FATTR4_WORD1_OWNER
	| FATTR4_WORD1_OWNER_GROUP
	| FATTR4_WORD1_RAWDEV
	| FATTR4_WORD1_SPACE_USED
	| FATTR4_WORD1_TIME_ACCESS
	| FATTR4_WORD1_TIME_METADATA
	| FATTR4_WORD1_TIME_MODIFY
	| FATTR4_WORD1_MOUNTED_ON_FILEID
};

static void nfs4_setup_readdir(u64 cookie, __be32 *verifier, struct dentry *dentry,
		struct nfs4_readdir_arg *readdir)
{
	__be32 *start, *p;

	BUG_ON(readdir->count < 80);
	if (cookie > 2) {
		readdir->cookie = cookie;
		memcpy(&readdir->verifier, verifier, sizeof(readdir->verifier));
		return;
	}

	readdir->cookie = 0;
	memset(&readdir->verifier, 0, sizeof(readdir->verifier));
	if (cookie == 2)
		return;
	
	/*
	 * NFSv4 servers do not return entries for '.' and '..'
	 * Therefore, we fake these entries here.  We let '.'
	 * have cookie 0 and '..' have cookie 1.  Note that
	 * when talking to the server, we always send cookie 0
	 * instead of 1 or 2.
	 */
	start = p = kmap_atomic(*readdir->pages);
	
	if (cookie == 0) {
		*p++ = xdr_one;                                  /* next */
		*p++ = xdr_zero;                   /* cookie, first word */
		*p++ = xdr_one;                   /* cookie, second word */
		*p++ = xdr_one;                             /* entry len */
		memcpy(p, ".\0\0\0", 4);                        /* entry */
		p++;
		*p++ = xdr_one;                         /* bitmap length */
		*p++ = htonl(FATTR4_WORD0_FILEID);             /* bitmap */
		*p++ = htonl(8);              /* attribute buffer length */
		p = xdr_encode_hyper(p, NFS_FILEID(dentry->d_inode));
	}
	
	*p++ = xdr_one;                                  /* next */
	*p++ = xdr_zero;                   /* cookie, first word */
	*p++ = xdr_two;                   /* cookie, second word */
	*p++ = xdr_two;                             /* entry len */
	memcpy(p, "..\0\0", 4);                         /* entry */
	p++;
	*p++ = xdr_one;                         /* bitmap length */
	*p++ = htonl(FATTR4_WORD0_FILEID);             /* bitmap */
	*p++ = htonl(8);              /* attribute buffer length */
	p = xdr_encode_hyper(p, NFS_FILEID(dentry->d_parent->d_inode));

	readdir->pgbase = (char *)p - (char *)start;
	readdir->count -= readdir->pgbase;
	kunmap_atomic(start);
}

static int nfs4_wait_clnt_recover(struct nfs_client *clp)
{
	int res;

	might_sleep();

	res = wait_on_bit(&clp->cl_state, NFS4CLNT_MANAGER_RUNNING,
			nfs_wait_bit_killable, TASK_KILLABLE);
	return res;
}

static int nfs4_delay(struct rpc_clnt *clnt, long *timeout)
{
	int res = 0;

	might_sleep();

	if (*timeout <= 0)
		*timeout = NFS4_POLL_RETRY_MIN;
	if (*timeout > NFS4_POLL_RETRY_MAX)
		*timeout = NFS4_POLL_RETRY_MAX;
	freezable_schedule_timeout_killable(*timeout);
	if (fatal_signal_pending(current))
		res = -ERESTARTSYS;
	*timeout <<= 1;
	return res;
}

/* This is the error handling routine for processes that are allowed
 * to sleep.
 */
static int nfs4_handle_exception(struct nfs_server *server, int errorcode, struct nfs4_exception *exception)
{
	struct nfs_client *clp = server->nfs_client;
	struct nfs4_state *state = exception->state;
	struct inode *inode = exception->inode;
	int ret = errorcode;

	exception->retry = 0;
	switch(errorcode) {
		case 0:
			return 0;
		case -NFS4ERR_OPENMODE:
			if (inode && nfs_have_delegation(inode, FMODE_READ)) {
				nfs_inode_return_delegation(inode);
				exception->retry = 1;
				return 0;
			}
			if (state == NULL)
				break;
			nfs4_schedule_stateid_recovery(server, state);
			goto wait_on_recovery;
		case -NFS4ERR_DELEG_REVOKED:
		case -NFS4ERR_ADMIN_REVOKED:
		case -NFS4ERR_BAD_STATEID:
			if (state == NULL)
				break;
			nfs_remove_bad_delegation(state->inode);
			nfs4_schedule_stateid_recovery(server, state);
			goto wait_on_recovery;
		case -NFS4ERR_EXPIRED:
			if (state != NULL)
				nfs4_schedule_stateid_recovery(server, state);
		case -NFS4ERR_STALE_STATEID:
		case -NFS4ERR_STALE_CLIENTID:
			nfs4_schedule_lease_recovery(clp);
			goto wait_on_recovery;
#if defined(CONFIG_NFS_V4_1)
		case -NFS4ERR_BADSESSION:
		case -NFS4ERR_BADSLOT:
		case -NFS4ERR_BAD_HIGH_SLOT:
		case -NFS4ERR_CONN_NOT_BOUND_TO_SESSION:
		case -NFS4ERR_DEADSESSION:
		case -NFS4ERR_SEQ_FALSE_RETRY:
		case -NFS4ERR_SEQ_MISORDERED:
			dprintk("%s ERROR: %d Reset session\n", __func__,
				errorcode);
			nfs4_schedule_session_recovery(clp->cl_session);
			exception->retry = 1;
			break;
#endif /* defined(CONFIG_NFS_V4_1) */
		case -NFS4ERR_FILE_OPEN:
			if (exception->timeout > HZ) {
				/* We have retried a decent amount, time to
				 * fail
				 */
				ret = -EBUSY;
				break;
			}
		case -NFS4ERR_GRACE:
		case -NFS4ERR_DELAY:
		case -EKEYEXPIRED:
			ret = nfs4_delay(server->client, &exception->timeout);
			if (ret != 0)
				break;
		case -NFS4ERR_RETRY_UNCACHED_REP:
		case -NFS4ERR_OLD_STATEID:
			exception->retry = 1;
			break;
		case -NFS4ERR_BADOWNER:
			/* The following works around a Linux server bug! */
		case -NFS4ERR_BADNAME:
			if (server->caps & NFS_CAP_UIDGID_NOMAP) {
				server->caps &= ~NFS_CAP_UIDGID_NOMAP;
				exception->retry = 1;
				printk(KERN_WARNING "NFS: v4 server %s "
						"does not accept raw "
						"uid/gids. "
						"Reenabling the idmapper.\n",
						server->nfs_client->cl_hostname);
			}
	}
	/* We failed to handle the error */
	return nfs4_map_errors(ret);
wait_on_recovery:
	ret = nfs4_wait_clnt_recover(clp);
	if (ret == 0)
		exception->retry = 1;
	return ret;
}


static void do_renew_lease(struct nfs_client *clp, unsigned long timestamp)
{
	spin_lock(&clp->cl_lock);
	if (time_before(clp->cl_last_renewal,timestamp))
		clp->cl_last_renewal = timestamp;
	spin_unlock(&clp->cl_lock);
}

static void renew_lease(const struct nfs_server *server, unsigned long timestamp)
{
	do_renew_lease(server->nfs_client, timestamp);
}

#if defined(CONFIG_NFS_V4_1)

/*
 * nfs4_free_slot - free a slot and efficiently update slot table.
 *
 * freeing a slot is trivially done by clearing its respective bit
 * in the bitmap.
 * If the freed slotid equals highest_used_slotid we want to update it
 * so that the server would be able to size down the slot table if needed,
 * otherwise we know that the highest_used_slotid is still in use.
 * When updating highest_used_slotid there may be "holes" in the bitmap
 * so we need to scan down from highest_used_slotid to 0 looking for the now
 * highest slotid in use.
 * If none found, highest_used_slotid is set to NFS4_NO_SLOT.
 *
 * Must be called while holding tbl->slot_tbl_lock
 */
static void
nfs4_free_slot(struct nfs4_slot_table *tbl, u32 slotid)
{
	BUG_ON(slotid >= NFS4_MAX_SLOT_TABLE);
	/* clear used bit in bitmap */
	__clear_bit(slotid, tbl->used_slots);

	/* update highest_used_slotid when it is freed */
	if (slotid == tbl->highest_used_slotid) {
		slotid = find_last_bit(tbl->used_slots, tbl->max_slots);
		if (slotid < tbl->max_slots)
			tbl->highest_used_slotid = slotid;
		else
			tbl->highest_used_slotid = NFS4_NO_SLOT;
	}
	dprintk("%s: slotid %u highest_used_slotid %d\n", __func__,
		slotid, tbl->highest_used_slotid);
}

bool nfs4_set_task_privileged(struct rpc_task *task, void *dummy)
{
	rpc_task_set_priority(task, RPC_PRIORITY_PRIVILEGED);
	return true;
}

/*
 * Signal state manager thread if session fore channel is drained
 */
static void nfs4_check_drain_fc_complete(struct nfs4_session *ses)
{
	if (!test_bit(NFS4_SESSION_DRAINING, &ses->session_state)) {
		rpc_wake_up_first(&ses->fc_slot_table.slot_tbl_waitq,
				nfs4_set_task_privileged, NULL);
		return;
	}

	if (ses->fc_slot_table.highest_used_slotid != NFS4_NO_SLOT)
		return;

	dprintk("%s COMPLETE: Session Fore Channel Drained\n", __func__);
	complete(&ses->fc_slot_table.complete);
}

/*
 * Signal state manager thread if session back channel is drained
 */
void nfs4_check_drain_bc_complete(struct nfs4_session *ses)
{
	if (!test_bit(NFS4_SESSION_DRAINING, &ses->session_state) ||
	    ses->bc_slot_table.highest_used_slotid != NFS4_NO_SLOT)
		return;
	dprintk("%s COMPLETE: Session Back Channel Drained\n", __func__);
	complete(&ses->bc_slot_table.complete);
}

static void nfs41_sequence_free_slot(struct nfs4_sequence_res *res)
{
	struct nfs4_slot_table *tbl;

	tbl = &res->sr_session->fc_slot_table;
	if (!res->sr_slot) {
		/* just wake up the next guy waiting since
		 * we may have not consumed a slot after all */
		dprintk("%s: No slot\n", __func__);
		return;
	}

	spin_lock(&tbl->slot_tbl_lock);
	nfs4_free_slot(tbl, res->sr_slot - tbl->slots);
	nfs4_check_drain_fc_complete(res->sr_session);
	spin_unlock(&tbl->slot_tbl_lock);
	res->sr_slot = NULL;
}

static int nfs41_sequence_done(struct rpc_task *task, struct nfs4_sequence_res *res)
{
	unsigned long timestamp;
	struct nfs_client *clp;

	/*
	 * sr_status remains 1 if an RPC level error occurred. The server
	 * may or may not have processed the sequence operation..
	 * Proceed as if the server received and processed the sequence
	 * operation.
	 */
	if (res->sr_status == 1)
		res->sr_status = NFS_OK;

	/* don't increment the sequence number if the task wasn't sent */
	if (!RPC_WAS_SENT(task))
		goto out;

	/* Check the SEQUENCE operation status */
	switch (res->sr_status) {
	case 0:
		/* Update the slot's sequence and clientid lease timer */
		++res->sr_slot->seq_nr;
		timestamp = res->sr_renewal_time;
		clp = res->sr_session->clp;
		do_renew_lease(clp, timestamp);
		/* Check sequence flags */
		if (res->sr_status_flags != 0)
			nfs4_schedule_lease_recovery(clp);
		break;
	case -NFS4ERR_DELAY:
		/* The server detected a resend of the RPC call and
		 * returned NFS4ERR_DELAY as per Section 2.10.6.2
		 * of RFC5661.
		 */
		dprintk("%s: slot=%td seq=%d: Operation in progress\n",
			__func__,
			res->sr_slot - res->sr_session->fc_slot_table.slots,
			res->sr_slot->seq_nr);
		goto out_retry;
	default:
		/* Just update the slot sequence no. */
		++res->sr_slot->seq_nr;
	}
out:
	/* The session may be reset by one of the error handlers. */
	dprintk("%s: Error %d free the slot \n", __func__, res->sr_status);
	nfs41_sequence_free_slot(res);
	return 1;
out_retry:
	if (!rpc_restart_call(task))
		goto out;
	rpc_delay(task, NFS4_POLL_RETRY_MAX);
	return 0;
}

static int nfs4_sequence_done(struct rpc_task *task,
			       struct nfs4_sequence_res *res)
{
	if (res->sr_session == NULL)
		return 1;
	return nfs41_sequence_done(task, res);
}

/*
 * nfs4_find_slot - efficiently look for a free slot
 *
 * nfs4_find_slot looks for an unset bit in the used_slots bitmap.
 * If found, we mark the slot as used, update the highest_used_slotid,
 * and respectively set up the sequence operation args.
 * The slot number is returned if found, or NFS4_NO_SLOT otherwise.
 *
 * Note: must be called with under the slot_tbl_lock.
 */
static u32
nfs4_find_slot(struct nfs4_slot_table *tbl)
{
	u32 slotid;
	u32 ret_id = NFS4_NO_SLOT;

	dprintk("--> %s used_slots=%04lx highest_used=%u max_slots=%u\n",
		__func__, tbl->used_slots[0], tbl->highest_used_slotid,
		tbl->max_slots);
	slotid = find_first_zero_bit(tbl->used_slots, tbl->max_slots);
	if (slotid >= tbl->max_slots)
		goto out;
	__set_bit(slotid, tbl->used_slots);
	if (slotid > tbl->highest_used_slotid ||
			tbl->highest_used_slotid == NFS4_NO_SLOT)
		tbl->highest_used_slotid = slotid;
	ret_id = slotid;
out:
	dprintk("<-- %s used_slots=%04lx highest_used=%d slotid=%d \n",
		__func__, tbl->used_slots[0], tbl->highest_used_slotid, ret_id);
	return ret_id;
}

static void nfs41_init_sequence(struct nfs4_sequence_args *args,
		struct nfs4_sequence_res *res, int cache_reply)
{
	args->sa_session = NULL;
	args->sa_cache_this = 0;
	if (cache_reply)
		args->sa_cache_this = 1;
	res->sr_session = NULL;
	res->sr_slot = NULL;
}

int nfs41_setup_sequence(struct nfs4_session *session,
				struct nfs4_sequence_args *args,
				struct nfs4_sequence_res *res,
				struct rpc_task *task)
{
	struct nfs4_slot *slot;
	struct nfs4_slot_table *tbl;
	u32 slotid;

	dprintk("--> %s\n", __func__);
	/* slot already allocated? */
	if (res->sr_slot != NULL)
		return 0;

	tbl = &session->fc_slot_table;

	spin_lock(&tbl->slot_tbl_lock);
	if (test_bit(NFS4_SESSION_DRAINING, &session->session_state) &&
	    !rpc_task_has_priority(task, RPC_PRIORITY_PRIVILEGED)) {
		/* The state manager will wait until the slot table is empty */
		rpc_sleep_on(&tbl->slot_tbl_waitq, task, NULL);
		spin_unlock(&tbl->slot_tbl_lock);
		dprintk("%s session is draining\n", __func__);
		return -EAGAIN;
	}

	if (!rpc_queue_empty(&tbl->slot_tbl_waitq) &&
	    !rpc_task_has_priority(task, RPC_PRIORITY_PRIVILEGED)) {
		rpc_sleep_on(&tbl->slot_tbl_waitq, task, NULL);
		spin_unlock(&tbl->slot_tbl_lock);
		dprintk("%s enforce FIFO order\n", __func__);
		return -EAGAIN;
	}

	slotid = nfs4_find_slot(tbl);
	if (slotid == NFS4_NO_SLOT) {
		rpc_sleep_on(&tbl->slot_tbl_waitq, task, NULL);
		spin_unlock(&tbl->slot_tbl_lock);
		dprintk("<-- %s: no free slots\n", __func__);
		return -EAGAIN;
	}
	spin_unlock(&tbl->slot_tbl_lock);

	rpc_task_set_priority(task, RPC_PRIORITY_NORMAL);
	slot = tbl->slots + slotid;
	args->sa_session = session;
	args->sa_slotid = slotid;

	dprintk("<-- %s slotid=%d seqid=%d\n", __func__, slotid, slot->seq_nr);

	res->sr_session = session;
	res->sr_slot = slot;
	res->sr_renewal_time = jiffies;
	res->sr_status_flags = 0;
	/*
	 * sr_status is only set in decode_sequence, and so will remain
	 * set to 1 if an rpc level failure occurs.
	 */
	res->sr_status = 1;
	return 0;
}
EXPORT_SYMBOL_GPL(nfs41_setup_sequence);

int nfs4_setup_sequence(const struct nfs_server *server,
			struct nfs4_sequence_args *args,
			struct nfs4_sequence_res *res,
			struct rpc_task *task)
{
	struct nfs4_session *session = nfs4_get_session(server);
	int ret = 0;

	if (session == NULL)
		goto out;

	dprintk("--> %s clp %p session %p sr_slot %td\n",
		__func__, session->clp, session, res->sr_slot ?
			res->sr_slot - session->fc_slot_table.slots : -1);

	ret = nfs41_setup_sequence(session, args, res, task);
out:
	dprintk("<-- %s status=%d\n", __func__, ret);
	return ret;
}

struct nfs41_call_sync_data {
	const struct nfs_server *seq_server;
	struct nfs4_sequence_args *seq_args;
	struct nfs4_sequence_res *seq_res;
};

static void nfs41_call_sync_prepare(struct rpc_task *task, void *calldata)
{
	struct nfs41_call_sync_data *data = calldata;

	dprintk("--> %s data->seq_server %p\n", __func__, data->seq_server);

	if (nfs4_setup_sequence(data->seq_server, data->seq_args,
				data->seq_res, task))
		return;
	rpc_call_start(task);
}

static void nfs41_call_priv_sync_prepare(struct rpc_task *task, void *calldata)
{
	rpc_task_set_priority(task, RPC_PRIORITY_PRIVILEGED);
	nfs41_call_sync_prepare(task, calldata);
}

static void nfs41_call_sync_done(struct rpc_task *task, void *calldata)
{
	struct nfs41_call_sync_data *data = calldata;

	nfs41_sequence_done(task, data->seq_res);
}

static const struct rpc_call_ops nfs41_call_sync_ops = {
	.rpc_call_prepare = nfs41_call_sync_prepare,
	.rpc_call_done = nfs41_call_sync_done,
};

static const struct rpc_call_ops nfs41_call_priv_sync_ops = {
	.rpc_call_prepare = nfs41_call_priv_sync_prepare,
	.rpc_call_done = nfs41_call_sync_done,
};

static int nfs4_call_sync_sequence(struct rpc_clnt *clnt,
				   struct nfs_server *server,
				   struct rpc_message *msg,
				   struct nfs4_sequence_args *args,
				   struct nfs4_sequence_res *res,
				   int privileged)
{
	int ret;
	struct rpc_task *task;
	struct nfs41_call_sync_data data = {
		.seq_server = server,
		.seq_args = args,
		.seq_res = res,
	};
	struct rpc_task_setup task_setup = {
		.rpc_client = clnt,
		.rpc_message = msg,
		.callback_ops = &nfs41_call_sync_ops,
		.callback_data = &data
	};

	if (privileged)
		task_setup.callback_ops = &nfs41_call_priv_sync_ops;
	task = rpc_run_task(&task_setup);
	if (IS_ERR(task))
		ret = PTR_ERR(task);
	else {
		ret = task->tk_status;
		rpc_put_task(task);
	}
	return ret;
}

int _nfs4_call_sync_session(struct rpc_clnt *clnt,
			    struct nfs_server *server,
			    struct rpc_message *msg,
			    struct nfs4_sequence_args *args,
			    struct nfs4_sequence_res *res,
			    int cache_reply)
{
	nfs41_init_sequence(args, res, cache_reply);
	return nfs4_call_sync_sequence(clnt, server, msg, args, res, 0);
}

#else
static inline
void nfs41_init_sequence(struct nfs4_sequence_args *args,
		struct nfs4_sequence_res *res, int cache_reply)
{
}

static int nfs4_sequence_done(struct rpc_task *task,
			       struct nfs4_sequence_res *res)
{
	return 1;
}
#endif /* CONFIG_NFS_V4_1 */

int _nfs4_call_sync(struct rpc_clnt *clnt,
		    struct nfs_server *server,
		    struct rpc_message *msg,
		    struct nfs4_sequence_args *args,
		    struct nfs4_sequence_res *res,
		    int cache_reply)
{
	nfs41_init_sequence(args, res, cache_reply);
	return rpc_call_sync(clnt, msg, 0);
}

static inline
int nfs4_call_sync(struct rpc_clnt *clnt,
		   struct nfs_server *server,
		   struct rpc_message *msg,
		   struct nfs4_sequence_args *args,
		   struct nfs4_sequence_res *res,
		   int cache_reply)
{
	return server->nfs_client->cl_mvops->call_sync(clnt, server, msg,
						args, res, cache_reply);
}

static void update_changeattr(struct inode *dir, struct nfs4_change_info *cinfo)
{
	struct nfs_inode *nfsi = NFS_I(dir);

	spin_lock(&dir->i_lock);
	nfsi->cache_validity |= NFS_INO_INVALID_ATTR|NFS_INO_REVAL_PAGECACHE|NFS_INO_INVALID_DATA;
	if (!cinfo->atomic || cinfo->before != dir->i_version)
		nfs_force_lookup_revalidate(dir);
	dir->i_version = cinfo->after;
	spin_unlock(&dir->i_lock);
}

struct nfs4_opendata {
	struct kref kref;
	struct nfs_openargs o_arg;
	struct nfs_openres o_res;
	struct nfs_open_confirmargs c_arg;
	struct nfs_open_confirmres c_res;
	struct nfs4_string owner_name;
	struct nfs4_string group_name;
	struct nfs_fattr f_attr;
	struct nfs_fattr dir_attr;
	struct dentry *dir;
	struct dentry *dentry;
	struct nfs4_state_owner *owner;
	struct nfs4_state *state;
	struct iattr attrs;
	unsigned long timestamp;
	unsigned int rpc_done : 1;
	int rpc_status;
	int cancelled;
};


static void nfs4_init_opendata_res(struct nfs4_opendata *p)
{
	p->o_res.f_attr = &p->f_attr;
	p->o_res.dir_attr = &p->dir_attr;
	p->o_res.seqid = p->o_arg.seqid;
	p->c_res.seqid = p->c_arg.seqid;
	p->o_res.server = p->o_arg.server;
	nfs_fattr_init(&p->f_attr);
	nfs_fattr_init(&p->dir_attr);
	nfs_fattr_init_names(&p->f_attr, &p->owner_name, &p->group_name);
}

static struct nfs4_opendata *nfs4_opendata_alloc(struct dentry *dentry,
		struct nfs4_state_owner *sp, fmode_t fmode, int flags,
		const struct iattr *attrs,
		gfp_t gfp_mask)
{
	struct dentry *parent = dget_parent(dentry);
	struct inode *dir = parent->d_inode;
	struct nfs_server *server = NFS_SERVER(dir);
	struct nfs4_opendata *p;

	p = kzalloc(sizeof(*p), gfp_mask);
	if (p == NULL)
		goto err;
	p->o_arg.seqid = nfs_alloc_seqid(&sp->so_seqid, gfp_mask);
	if (p->o_arg.seqid == NULL)
		goto err_free;
	nfs_sb_active(dentry->d_sb);
	p->dentry = dget(dentry);
	p->dir = parent;
	p->owner = sp;
	atomic_inc(&sp->so_count);
	p->o_arg.fh = NFS_FH(dir);
	p->o_arg.open_flags = flags;
	p->o_arg.fmode = fmode & (FMODE_READ|FMODE_WRITE);
	p->o_arg.clientid = server->nfs_client->cl_clientid;
	p->o_arg.id = sp->so_seqid.owner_id;
	p->o_arg.name = &dentry->d_name;
	p->o_arg.server = server;
	p->o_arg.bitmask = server->attr_bitmask;
	p->o_arg.dir_bitmask = server->cache_consistency_bitmask;
	p->o_arg.claim = NFS4_OPEN_CLAIM_NULL;
	if (attrs != NULL && attrs->ia_valid != 0) {
		__be32 verf[2];

		p->o_arg.u.attrs = &p->attrs;
		memcpy(&p->attrs, attrs, sizeof(p->attrs));

		verf[0] = jiffies;
		verf[1] = current->pid;
		memcpy(p->o_arg.u.verifier.data, verf,
				sizeof(p->o_arg.u.verifier.data));
	}
	p->c_arg.fh = &p->o_res.fh;
	p->c_arg.stateid = &p->o_res.stateid;
	p->c_arg.seqid = p->o_arg.seqid;
	nfs4_init_opendata_res(p);
	kref_init(&p->kref);
	return p;
err_free:
	kfree(p);
err:
	dput(parent);
	return NULL;
}

static void nfs4_opendata_free(struct kref *kref)
{
	struct nfs4_opendata *p = container_of(kref,
			struct nfs4_opendata, kref);
	struct super_block *sb = p->dentry->d_sb;

	nfs_free_seqid(p->o_arg.seqid);
	if (p->state != NULL)
		nfs4_put_open_state(p->state);
	nfs4_put_state_owner(p->owner);
	dput(p->dir);
	dput(p->dentry);
	nfs_sb_deactive(sb);
	nfs_fattr_free_names(&p->f_attr);
	kfree(p);
}

static void nfs4_opendata_put(struct nfs4_opendata *p)
{
	if (p != NULL)
		kref_put(&p->kref, nfs4_opendata_free);
}

static int nfs4_wait_for_completion_rpc_task(struct rpc_task *task)
{
	int ret;

	ret = rpc_wait_for_completion_task(task);
	return ret;
}

static int can_open_cached(struct nfs4_state *state, fmode_t mode, int open_mode)
{
	int ret = 0;

	if (open_mode & (O_EXCL|O_TRUNC))
		goto out;
	switch (mode & (FMODE_READ|FMODE_WRITE)) {
		case FMODE_READ:
			ret |= test_bit(NFS_O_RDONLY_STATE, &state->flags) != 0
				&& state->n_rdonly != 0;
			break;
		case FMODE_WRITE:
			ret |= test_bit(NFS_O_WRONLY_STATE, &state->flags) != 0
				&& state->n_wronly != 0;
			break;
		case FMODE_READ|FMODE_WRITE:
			ret |= test_bit(NFS_O_RDWR_STATE, &state->flags) != 0
				&& state->n_rdwr != 0;
	}
out:
	return ret;
}

static int can_open_delegated(struct nfs_delegation *delegation, fmode_t fmode)
{
	if (delegation == NULL)
		return 0;
	if ((delegation->type & fmode) != fmode)
		return 0;
	if (test_bit(NFS_DELEGATION_NEED_RECLAIM, &delegation->flags))
		return 0;
	nfs_mark_delegation_referenced(delegation);
	return 1;
}

static void update_open_stateflags(struct nfs4_state *state, fmode_t fmode)
{
	switch (fmode) {
		case FMODE_WRITE:
			state->n_wronly++;
			break;
		case FMODE_READ:
			state->n_rdonly++;
			break;
		case FMODE_READ|FMODE_WRITE:
			state->n_rdwr++;
	}
	nfs4_state_set_mode_locked(state, state->state | fmode);
}

static void nfs_set_open_stateid_locked(struct nfs4_state *state, nfs4_stateid *stateid, fmode_t fmode)
{
	if (test_bit(NFS_DELEGATED_STATE, &state->flags) == 0)
		nfs4_stateid_copy(&state->stateid, stateid);
	nfs4_stateid_copy(&state->open_stateid, stateid);
	switch (fmode) {
		case FMODE_READ:
			set_bit(NFS_O_RDONLY_STATE, &state->flags);
			break;
		case FMODE_WRITE:
			set_bit(NFS_O_WRONLY_STATE, &state->flags);
			break;
		case FMODE_READ|FMODE_WRITE:
			set_bit(NFS_O_RDWR_STATE, &state->flags);
	}
}

static void nfs_set_open_stateid(struct nfs4_state *state, nfs4_stateid *stateid, fmode_t fmode)
{
	write_seqlock(&state->seqlock);
	nfs_set_open_stateid_locked(state, stateid, fmode);
	write_sequnlock(&state->seqlock);
}

static void __update_open_stateid(struct nfs4_state *state, nfs4_stateid *open_stateid, const nfs4_stateid *deleg_stateid, fmode_t fmode)
{
	/*
	 * Protect the call to nfs4_state_set_mode_locked and
	 * serialise the stateid update
	 */
	write_seqlock(&state->seqlock);
	if (deleg_stateid != NULL) {
		nfs4_stateid_copy(&state->stateid, deleg_stateid);
		set_bit(NFS_DELEGATED_STATE, &state->flags);
	}
	if (open_stateid != NULL)
		nfs_set_open_stateid_locked(state, open_stateid, fmode);
	write_sequnlock(&state->seqlock);
	spin_lock(&state->owner->so_lock);
	update_open_stateflags(state, fmode);
	spin_unlock(&state->owner->so_lock);
}

static int update_open_stateid(struct nfs4_state *state, nfs4_stateid *open_stateid, nfs4_stateid *delegation, fmode_t fmode)
{
	struct nfs_inode *nfsi = NFS_I(state->inode);
	struct nfs_delegation *deleg_cur;
	int ret = 0;

	fmode &= (FMODE_READ|FMODE_WRITE);

	rcu_read_lock();
	deleg_cur = rcu_dereference(nfsi->delegation);
	if (deleg_cur == NULL)
		goto no_delegation;

	spin_lock(&deleg_cur->lock);
	if (nfsi->delegation != deleg_cur ||
	    (deleg_cur->type & fmode) != fmode)
		goto no_delegation_unlock;

	if (delegation == NULL)
		delegation = &deleg_cur->stateid;
	else if (!nfs4_stateid_match(&deleg_cur->stateid, delegation))
		goto no_delegation_unlock;

	nfs_mark_delegation_referenced(deleg_cur);
	__update_open_stateid(state, open_stateid, &deleg_cur->stateid, fmode);
	ret = 1;
no_delegation_unlock:
	spin_unlock(&deleg_cur->lock);
no_delegation:
	rcu_read_unlock();

	if (!ret && open_stateid != NULL) {
		__update_open_stateid(state, open_stateid, NULL, fmode);
		ret = 1;
	}

	return ret;
}


static void nfs4_return_incompatible_delegation(struct inode *inode, fmode_t fmode)
{
	struct nfs_delegation *delegation;

	rcu_read_lock();
	delegation = rcu_dereference(NFS_I(inode)->delegation);
	if (delegation == NULL || (delegation->type & fmode) == fmode) {
		rcu_read_unlock();
		return;
	}
	rcu_read_unlock();
	nfs_inode_return_delegation(inode);
}

static struct nfs4_state *nfs4_try_open_cached(struct nfs4_opendata *opendata)
{
	struct nfs4_state *state = opendata->state;
	struct nfs_inode *nfsi = NFS_I(state->inode);
	struct nfs_delegation *delegation;
	int open_mode = opendata->o_arg.open_flags & (O_EXCL|O_TRUNC);
	fmode_t fmode = opendata->o_arg.fmode;
	nfs4_stateid stateid;
	int ret = -EAGAIN;

	for (;;) {
		if (can_open_cached(state, fmode, open_mode)) {
			spin_lock(&state->owner->so_lock);
			if (can_open_cached(state, fmode, open_mode)) {
				update_open_stateflags(state, fmode);
				spin_unlock(&state->owner->so_lock);
				goto out_return_state;
			}
			spin_unlock(&state->owner->so_lock);
		}
		rcu_read_lock();
		delegation = rcu_dereference(nfsi->delegation);
		if (!can_open_delegated(delegation, fmode)) {
			rcu_read_unlock();
			break;
		}
		/* Save the delegation */
		nfs4_stateid_copy(&stateid, &delegation->stateid);
		rcu_read_unlock();
		ret = nfs_may_open(state->inode, state->owner->so_cred, open_mode);
		if (ret != 0)
			goto out;
		ret = -EAGAIN;

		/* Try to update the stateid using the delegation */
		if (update_open_stateid(state, NULL, &stateid, fmode))
			goto out_return_state;
	}
out:
	return ERR_PTR(ret);
out_return_state:
	atomic_inc(&state->count);
	return state;
}

static struct nfs4_state *nfs4_opendata_to_nfs4_state(struct nfs4_opendata *data)
{
	struct inode *inode;
	struct nfs4_state *state = NULL;
	struct nfs_delegation *delegation;
	int ret;

	if (!data->rpc_done) {
		state = nfs4_try_open_cached(data);
		goto out;
	}

	ret = -EAGAIN;
	if (!(data->f_attr.valid & NFS_ATTR_FATTR))
		goto err;
	inode = nfs_fhget(data->dir->d_sb, &data->o_res.fh, &data->f_attr);
	ret = PTR_ERR(inode);
	if (IS_ERR(inode))
		goto err;
	ret = -ENOMEM;
	state = nfs4_get_open_state(inode, data->owner);
	if (state == NULL)
		goto err_put_inode;
	if (data->o_res.delegation_type != 0) {
		struct nfs_client *clp = NFS_SERVER(inode)->nfs_client;
		int delegation_flags = 0;

		rcu_read_lock();
		delegation = rcu_dereference(NFS_I(inode)->delegation);
		if (delegation)
			delegation_flags = delegation->flags;
		rcu_read_unlock();
		if (data->o_arg.claim == NFS4_OPEN_CLAIM_DELEGATE_CUR) {
			pr_err_ratelimited("NFS: Broken NFSv4 server %s is "
					"returning a delegation for "
					"OPEN(CLAIM_DELEGATE_CUR)\n",
					clp->cl_hostname);
		} else if ((delegation_flags & 1UL<<NFS_DELEGATION_NEED_RECLAIM) == 0)
			nfs_inode_set_delegation(state->inode,
					data->owner->so_cred,
					&data->o_res);
		else
			nfs_inode_reclaim_delegation(state->inode,
					data->owner->so_cred,
					&data->o_res);
	}

	update_open_stateid(state, &data->o_res.stateid, NULL,
			data->o_arg.fmode);
	iput(inode);
out:
	return state;
err_put_inode:
	iput(inode);
err:
	return ERR_PTR(ret);
}

static struct nfs_open_context *nfs4_state_find_open_context(struct nfs4_state *state)
{
	struct nfs_inode *nfsi = NFS_I(state->inode);
	struct nfs_open_context *ctx;

	spin_lock(&state->inode->i_lock);
	list_for_each_entry(ctx, &nfsi->open_files, list) {
		if (ctx->state != state)
			continue;
		get_nfs_open_context(ctx);
		spin_unlock(&state->inode->i_lock);
		return ctx;
	}
	spin_unlock(&state->inode->i_lock);
	return ERR_PTR(-ENOENT);
}

static struct nfs4_opendata *nfs4_open_recoverdata_alloc(struct nfs_open_context *ctx, struct nfs4_state *state)
{
	struct nfs4_opendata *opendata;

	opendata = nfs4_opendata_alloc(ctx->dentry, state->owner, 0, 0, NULL, GFP_NOFS);
	if (opendata == NULL)
		return ERR_PTR(-ENOMEM);
	opendata->state = state;
	atomic_inc(&state->count);
	return opendata;
}

static int nfs4_open_recover_helper(struct nfs4_opendata *opendata, fmode_t fmode, struct nfs4_state **res)
{
	struct nfs4_state *newstate;
	int ret;

	opendata->o_arg.open_flags = 0;
	opendata->o_arg.fmode = fmode;
	memset(&opendata->o_res, 0, sizeof(opendata->o_res));
	memset(&opendata->c_res, 0, sizeof(opendata->c_res));
	nfs4_init_opendata_res(opendata);
	ret = _nfs4_recover_proc_open(opendata);
	if (ret != 0)
		return ret; 
	newstate = nfs4_opendata_to_nfs4_state(opendata);
	if (IS_ERR(newstate))
		return PTR_ERR(newstate);
	nfs4_close_state(newstate, fmode);
	*res = newstate;
	return 0;
}

static int nfs4_open_recover(struct nfs4_opendata *opendata, struct nfs4_state *state)
{
	struct nfs4_state *newstate;
	int ret;

	/* memory barrier prior to reading state->n_* */
	clear_bit(NFS_DELEGATED_STATE, &state->flags);
	smp_rmb();
	if (state->n_rdwr != 0) {
		clear_bit(NFS_O_RDWR_STATE, &state->flags);
		ret = nfs4_open_recover_helper(opendata, FMODE_READ|FMODE_WRITE, &newstate);
		if (ret != 0)
			return ret;
		if (newstate != state)
			return -ESTALE;
	}
	if (state->n_wronly != 0) {
		clear_bit(NFS_O_WRONLY_STATE, &state->flags);
		ret = nfs4_open_recover_helper(opendata, FMODE_WRITE, &newstate);
		if (ret != 0)
			return ret;
		if (newstate != state)
			return -ESTALE;
	}
	if (state->n_rdonly != 0) {
		clear_bit(NFS_O_RDONLY_STATE, &state->flags);
		ret = nfs4_open_recover_helper(opendata, FMODE_READ, &newstate);
		if (ret != 0)
			return ret;
		if (newstate != state)
			return -ESTALE;
	}
	/*
	 * We may have performed cached opens for all three recoveries.
	 * Check if we need to update the current stateid.
	 */
	if (test_bit(NFS_DELEGATED_STATE, &state->flags) == 0 &&
	    !nfs4_stateid_match(&state->stateid, &state->open_stateid)) {
		write_seqlock(&state->seqlock);
		if (test_bit(NFS_DELEGATED_STATE, &state->flags) == 0)
			nfs4_stateid_copy(&state->stateid, &state->open_stateid);
		write_sequnlock(&state->seqlock);
	}
	return 0;
}

/*
 * OPEN_RECLAIM:
 * 	reclaim state on the server after a reboot.
 */
static int _nfs4_do_open_reclaim(struct nfs_open_context *ctx, struct nfs4_state *state)
{
	struct nfs_delegation *delegation;
	struct nfs4_opendata *opendata;
	fmode_t delegation_type = 0;
	int status;

	opendata = nfs4_open_recoverdata_alloc(ctx, state);
	if (IS_ERR(opendata))
		return PTR_ERR(opendata);
	opendata->o_arg.claim = NFS4_OPEN_CLAIM_PREVIOUS;
	opendata->o_arg.fh = NFS_FH(state->inode);
	rcu_read_lock();
	delegation = rcu_dereference(NFS_I(state->inode)->delegation);
	if (delegation != NULL && test_bit(NFS_DELEGATION_NEED_RECLAIM, &delegation->flags) != 0)
		delegation_type = delegation->type;
	rcu_read_unlock();
	opendata->o_arg.u.delegation_type = delegation_type;
	status = nfs4_open_recover(opendata, state);
	nfs4_opendata_put(opendata);
	return status;
}

static int nfs4_do_open_reclaim(struct nfs_open_context *ctx, struct nfs4_state *state)
{
	struct nfs_server *server = NFS_SERVER(state->inode);
	struct nfs4_exception exception = { };
	int err;
	do {
		err = _nfs4_do_open_reclaim(ctx, state);
		if (err != -NFS4ERR_DELAY)
			break;
		nfs4_handle_exception(server, err, &exception);
	} while (exception.retry);
	return err;
}

static int nfs4_open_reclaim(struct nfs4_state_owner *sp, struct nfs4_state *state)
{
	struct nfs_open_context *ctx;
	int ret;

	ctx = nfs4_state_find_open_context(state);
	if (IS_ERR(ctx))
		return PTR_ERR(ctx);
	ret = nfs4_do_open_reclaim(ctx, state);
	put_nfs_open_context(ctx);
	return ret;
}

static int _nfs4_open_delegation_recall(struct nfs_open_context *ctx, struct nfs4_state *state, const nfs4_stateid *stateid)
{
	struct nfs4_opendata *opendata;
	int ret;

	opendata = nfs4_open_recoverdata_alloc(ctx, state);
	if (IS_ERR(opendata))
		return PTR_ERR(opendata);
	opendata->o_arg.claim = NFS4_OPEN_CLAIM_DELEGATE_CUR;
	nfs4_stateid_copy(&opendata->o_arg.u.delegation, stateid);
	ret = nfs4_open_recover(opendata, state);
	nfs4_opendata_put(opendata);
	return ret;
}

int nfs4_open_delegation_recall(struct nfs_open_context *ctx, struct nfs4_state *state, const nfs4_stateid *stateid)
{
	struct nfs4_exception exception = { };
	struct nfs_server *server = NFS_SERVER(state->inode);
	int err;
	do {
		err = _nfs4_open_delegation_recall(ctx, state, stateid);
		switch (err) {
			case 0:
			case -ENOENT:
			case -ESTALE:
				goto out;
			case -NFS4ERR_BADSESSION:
			case -NFS4ERR_BADSLOT:
			case -NFS4ERR_BAD_HIGH_SLOT:
			case -NFS4ERR_CONN_NOT_BOUND_TO_SESSION:
			case -NFS4ERR_DEADSESSION:
				nfs4_schedule_session_recovery(server->nfs_client->cl_session);
				goto out;
			case -NFS4ERR_STALE_CLIENTID:
			case -NFS4ERR_STALE_STATEID:
			case -NFS4ERR_EXPIRED:
				/* Don't recall a delegation if it was lost */
				nfs4_schedule_lease_recovery(server->nfs_client);
				goto out;
			case -ERESTARTSYS:
				/*
				 * The show must go on: exit, but mark the
				 * stateid as needing recovery.
				 */
			case -NFS4ERR_DELEG_REVOKED:
			case -NFS4ERR_ADMIN_REVOKED:
			case -NFS4ERR_BAD_STATEID:
				nfs_inode_find_state_and_recover(state->inode,
						stateid);
				nfs4_schedule_stateid_recovery(server, state);
			case -EKEYEXPIRED:
				/*
				 * User RPCSEC_GSS context has expired.
				 * We cannot recover this stateid now, so
				 * skip it and allow recovery thread to
				 * proceed.
				 */
			case -ENOMEM:
				err = 0;
				goto out;
		}
		err = nfs4_handle_exception(server, err, &exception);
	} while (exception.retry);
out:
	return err;
}

static void nfs4_open_confirm_done(struct rpc_task *task, void *calldata)
{
	struct nfs4_opendata *data = calldata;

	data->rpc_status = task->tk_status;
	if (data->rpc_status == 0) {
		nfs4_stateid_copy(&data->o_res.stateid, &data->c_res.stateid);
		nfs_confirm_seqid(&data->owner->so_seqid, 0);
		renew_lease(data->o_res.server, data->timestamp);
		data->rpc_done = 1;
	}
}

static void nfs4_open_confirm_release(void *calldata)
{
	struct nfs4_opendata *data = calldata;
	struct nfs4_state *state = NULL;

	/* If this request hasn't been cancelled, do nothing */
	if (data->cancelled == 0)
		goto out_free;
	/* In case of error, no cleanup! */
	if (!data->rpc_done)
		goto out_free;
	state = nfs4_opendata_to_nfs4_state(data);
	if (!IS_ERR(state))
		nfs4_close_state(state, data->o_arg.fmode);
out_free:
	nfs4_opendata_put(data);
}

static const struct rpc_call_ops nfs4_open_confirm_ops = {
	.rpc_call_done = nfs4_open_confirm_done,
	.rpc_release = nfs4_open_confirm_release,
};

/*
 * Note: On error, nfs4_proc_open_confirm will free the struct nfs4_opendata
 */
static int _nfs4_proc_open_confirm(struct nfs4_opendata *data)
{
	struct nfs_server *server = NFS_SERVER(data->dir->d_inode);
	struct rpc_task *task;
	struct  rpc_message msg = {
		.rpc_proc = &nfs4_procedures[NFSPROC4_CLNT_OPEN_CONFIRM],
		.rpc_argp = &data->c_arg,
		.rpc_resp = &data->c_res,
		.rpc_cred = data->owner->so_cred,
	};
	struct rpc_task_setup task_setup_data = {
		.rpc_client = server->client,
		.rpc_message = &msg,
		.callback_ops = &nfs4_open_confirm_ops,
		.callback_data = data,
		.workqueue = nfsiod_workqueue,
		.flags = RPC_TASK_ASYNC,
	};
	int status;

	kref_get(&data->kref);
	data->rpc_done = 0;
	data->rpc_status = 0;
	data->timestamp = jiffies;
	task = rpc_run_task(&task_setup_data);
	if (IS_ERR(task))
		return PTR_ERR(task);
	status = nfs4_wait_for_completion_rpc_task(task);
	if (status != 0) {
		data->cancelled = 1;
		smp_wmb();
	} else
		status = data->rpc_status;
	rpc_put_task(task);
	return status;
}

static void nfs4_open_prepare(struct rpc_task *task, void *calldata)
{
	struct nfs4_opendata *data = calldata;
	struct nfs4_state_owner *sp = data->owner;

	if (nfs_wait_on_sequence(data->o_arg.seqid, task) != 0)
		return;
	/*
	 * Check if we still need to send an OPEN call, or if we can use
	 * a delegation instead.
	 */
	if (data->state != NULL) {
		struct nfs_delegation *delegation;

		if (can_open_cached(data->state, data->o_arg.fmode, data->o_arg.open_flags))
			goto out_no_action;
		rcu_read_lock();
		delegation = rcu_dereference(NFS_I(data->state->inode)->delegation);
		if (data->o_arg.claim != NFS4_OPEN_CLAIM_DELEGATE_CUR &&
		    can_open_delegated(delegation, data->o_arg.fmode))
			goto unlock_no_action;
		rcu_read_unlock();
	}
	/* Update sequence id. */
	data->o_arg.id = sp->so_seqid.owner_id;
	data->o_arg.clientid = sp->so_server->nfs_client->cl_clientid;
	if (data->o_arg.claim == NFS4_OPEN_CLAIM_PREVIOUS) {
		task->tk_msg.rpc_proc = &nfs4_procedures[NFSPROC4_CLNT_OPEN_NOATTR];
		nfs_copy_fh(&data->o_res.fh, data->o_arg.fh);
	}
	data->timestamp = jiffies;
	if (nfs4_setup_sequence(data->o_arg.server,
				&data->o_arg.seq_args,
				&data->o_res.seq_res, task))
		return;
	rpc_call_start(task);
	return;
unlock_no_action:
	rcu_read_unlock();
out_no_action:
	task->tk_action = NULL;

}

static void nfs4_recover_open_prepare(struct rpc_task *task, void *calldata)
{
	rpc_task_set_priority(task, RPC_PRIORITY_PRIVILEGED);
	nfs4_open_prepare(task, calldata);
}

static void nfs4_open_done(struct rpc_task *task, void *calldata)
{
	struct nfs4_opendata *data = calldata;

	data->rpc_status = task->tk_status;

	if (!nfs4_sequence_done(task, &data->o_res.seq_res))
		return;

	if (task->tk_status == 0) {
		switch (data->o_res.f_attr->mode & S_IFMT) {
			case S_IFREG:
				break;
			case S_IFLNK:
				data->rpc_status = -ELOOP;
				break;
			case S_IFDIR:
				data->rpc_status = -EISDIR;
				break;
			default:
				data->rpc_status = -ENOTDIR;
		}
		renew_lease(data->o_res.server, data->timestamp);
		if (!(data->o_res.rflags & NFS4_OPEN_RESULT_CONFIRM))
			nfs_confirm_seqid(&data->owner->so_seqid, 0);
	}
	data->rpc_done = 1;
}

static void nfs4_open_release(void *calldata)
{
	struct nfs4_opendata *data = calldata;
	struct nfs4_state *state = NULL;

	/* If this request hasn't been cancelled, do nothing */
	if (data->cancelled == 0)
		goto out_free;
	/* In case of error, no cleanup! */
	if (data->rpc_status != 0 || !data->rpc_done)
		goto out_free;
	/* In case we need an open_confirm, no cleanup! */
	if (data->o_res.rflags & NFS4_OPEN_RESULT_CONFIRM)
		goto out_free;
	state = nfs4_opendata_to_nfs4_state(data);
	if (!IS_ERR(state))
		nfs4_close_state(state, data->o_arg.fmode);
out_free:
	nfs4_opendata_put(data);
}

static const struct rpc_call_ops nfs4_open_ops = {
	.rpc_call_prepare = nfs4_open_prepare,
	.rpc_call_done = nfs4_open_done,
	.rpc_release = nfs4_open_release,
};

static const struct rpc_call_ops nfs4_recover_open_ops = {
	.rpc_call_prepare = nfs4_recover_open_prepare,
	.rpc_call_done = nfs4_open_done,
	.rpc_release = nfs4_open_release,
};

static int nfs4_run_open_task(struct nfs4_opendata *data, int isrecover)
{
	struct inode *dir = data->dir->d_inode;
	struct nfs_server *server = NFS_SERVER(dir);
	struct nfs_openargs *o_arg = &data->o_arg;
	struct nfs_openres *o_res = &data->o_res;
	struct rpc_task *task;
	struct rpc_message msg = {
		.rpc_proc = &nfs4_procedures[NFSPROC4_CLNT_OPEN],
		.rpc_argp = o_arg,
		.rpc_resp = o_res,
		.rpc_cred = data->owner->so_cred,
	};
	struct rpc_task_setup task_setup_data = {
		.rpc_client = server->client,
		.rpc_message = &msg,
		.callback_ops = &nfs4_open_ops,
		.callback_data = data,
		.workqueue = nfsiod_workqueue,
		.flags = RPC_TASK_ASYNC,
	};
	int status;

	nfs41_init_sequence(&o_arg->seq_args, &o_res->seq_res, 1);
	kref_get(&data->kref);
	data->rpc_done = 0;
	data->rpc_status = 0;
	data->cancelled = 0;
	if (isrecover)
		task_setup_data.callback_ops = &nfs4_recover_open_ops;
	task = rpc_run_task(&task_setup_data);
        if (IS_ERR(task))
                return PTR_ERR(task);
        status = nfs4_wait_for_completion_rpc_task(task);
        if (status != 0) {
                data->cancelled = 1;
                smp_wmb();
        } else
                status = data->rpc_status;
        rpc_put_task(task);

	return status;
}

static int _nfs4_recover_proc_open(struct nfs4_opendata *data)
{
	struct inode *dir = data->dir->d_inode;
	struct nfs_openres *o_res = &data->o_res;
        int status;

	status = nfs4_run_open_task(data, 1);
	if (status != 0 || !data->rpc_done)
		return status;

	nfs_fattr_map_and_free_names(NFS_SERVER(dir), &data->f_attr);

	nfs_refresh_inode(dir, o_res->dir_attr);

	if (o_res->rflags & NFS4_OPEN_RESULT_CONFIRM) {
		status = _nfs4_proc_open_confirm(data);
		if (status != 0)
			return status;
	}

	return status;
}

/*
 * Note: On error, nfs4_proc_open will free the struct nfs4_opendata
 */
static int _nfs4_proc_open(struct nfs4_opendata *data)
{
	struct inode *dir = data->dir->d_inode;
	struct nfs_server *server = NFS_SERVER(dir);
	struct nfs_openargs *o_arg = &data->o_arg;
	struct nfs_openres *o_res = &data->o_res;
	int status;

	status = nfs4_run_open_task(data, 0);
	if (!data->rpc_done)
		return status;
	if (status != 0) {
		if (status == -NFS4ERR_BADNAME &&
				!(o_arg->open_flags & O_CREAT))
			return -ENOENT;
		return status;
	}

	nfs_fattr_map_and_free_names(server, &data->f_attr);

	if (o_arg->open_flags & O_CREAT) {
		update_changeattr(dir, &o_res->cinfo);
		nfs_post_op_update_inode(dir, o_res->dir_attr);
	} else
		nfs_refresh_inode(dir, o_res->dir_attr);
	if ((o_res->rflags & NFS4_OPEN_RESULT_LOCKTYPE_POSIX) == 0)
		server->caps &= ~NFS_CAP_POSIX_LOCK;
	if(o_res->rflags & NFS4_OPEN_RESULT_CONFIRM) {
		status = _nfs4_proc_open_confirm(data);
		if (status != 0)
			return status;
	}
	if (!(o_res->f_attr->valid & NFS_ATTR_FATTR))
		_nfs4_proc_getattr(server, &o_res->fh, o_res->f_attr);
	return 0;
}

static int nfs4_client_recover_expired_lease(struct nfs_client *clp)
{
	unsigned int loop;
	int ret;

	for (loop = NFS4_MAX_LOOP_ON_RECOVER; loop != 0; loop--) {
		ret = nfs4_wait_clnt_recover(clp);
		if (ret != 0)
			break;
		if (!test_bit(NFS4CLNT_LEASE_EXPIRED, &clp->cl_state) &&
		    !test_bit(NFS4CLNT_CHECK_LEASE,&clp->cl_state))
			break;
		nfs4_schedule_state_manager(clp);
		ret = -EIO;
	}
	return ret;
}

static int nfs4_recover_expired_lease(struct nfs_server *server)
{
	return nfs4_client_recover_expired_lease(server->nfs_client);
}

/*
 * OPEN_EXPIRED:
 * 	reclaim state on the server after a network partition.
 * 	Assumes caller holds the appropriate lock
 */
static int _nfs4_open_expired(struct nfs_open_context *ctx, struct nfs4_state *state)
{
	struct nfs4_opendata *opendata;
	int ret;

	opendata = nfs4_open_recoverdata_alloc(ctx, state);
	if (IS_ERR(opendata))
		return PTR_ERR(opendata);
	ret = nfs4_open_recover(opendata, state);
	if (ret == -ESTALE)
		d_drop(ctx->dentry);
	nfs4_opendata_put(opendata);
	return ret;
}

static int nfs4_do_open_expired(struct nfs_open_context *ctx, struct nfs4_state *state)
{
	struct nfs_server *server = NFS_SERVER(state->inode);
	struct nfs4_exception exception = { };
	int err;

	do {
		err = _nfs4_open_expired(ctx, state);
		switch (err) {
		default:
			goto out;
		case -NFS4ERR_GRACE:
		case -NFS4ERR_DELAY:
			nfs4_handle_exception(server, err, &exception);
			err = 0;
		}
	} while (exception.retry);
out:
	return err;
}

static int nfs4_open_expired(struct nfs4_state_owner *sp, struct nfs4_state *state)
{
	struct nfs_open_context *ctx;
	int ret;

	ctx = nfs4_state_find_open_context(state);
	if (IS_ERR(ctx))
		return PTR_ERR(ctx);
	ret = nfs4_do_open_expired(ctx, state);
	put_nfs_open_context(ctx);
	return ret;
}

#if defined(CONFIG_NFS_V4_1)
static int nfs41_check_expired_stateid(struct nfs4_state *state, nfs4_stateid *stateid, unsigned int flags)
{
	int status = NFS_OK;
	struct nfs_server *server = NFS_SERVER(state->inode);

	if (state->flags & flags) {
		status = nfs41_test_stateid(server, stateid);
		if (status != NFS_OK) {
			nfs41_free_stateid(server, stateid);
			state->flags &= ~flags;
		}
	}
	return status;
}

static int nfs41_open_expired(struct nfs4_state_owner *sp, struct nfs4_state *state)
{
	int deleg_status, open_status;
	int deleg_flags = 1 << NFS_DELEGATED_STATE;
	int open_flags = (1 << NFS_O_RDONLY_STATE) | (1 << NFS_O_WRONLY_STATE) | (1 << NFS_O_RDWR_STATE);

	deleg_status = nfs41_check_expired_stateid(state, &state->stateid, deleg_flags);
	open_status = nfs41_check_expired_stateid(state,  &state->open_stateid, open_flags);

	if ((deleg_status == NFS_OK) && (open_status == NFS_OK))
		return NFS_OK;
	return nfs4_open_expired(sp, state);
}
#endif

/*
 * on an EXCLUSIVE create, the server should send back a bitmask with FATTR4-*
 * fields corresponding to attributes that were used to store the verifier.
 * Make sure we clobber those fields in the later setattr call
 */
static inline void nfs4_exclusive_attrset(struct nfs4_opendata *opendata, struct iattr *sattr)
{
	if ((opendata->o_res.attrset[1] & FATTR4_WORD1_TIME_ACCESS) &&
	    !(sattr->ia_valid & ATTR_ATIME_SET))
		sattr->ia_valid |= ATTR_ATIME;

	if ((opendata->o_res.attrset[1] & FATTR4_WORD1_TIME_MODIFY) &&
	    !(sattr->ia_valid & ATTR_MTIME_SET))
		sattr->ia_valid |= ATTR_MTIME;
}

/*
 * Returns a referenced nfs4_state
 */
static int _nfs4_do_open(struct inode *dir, struct dentry *dentry, fmode_t fmode, int flags, struct iattr *sattr, struct rpc_cred *cred, struct nfs4_state **res)
{
	struct nfs4_state_owner  *sp;
	struct nfs4_state     *state = NULL;
	struct nfs_server       *server = NFS_SERVER(dir);
	struct nfs4_opendata *opendata;
	int status;

	/* Protect against reboot recovery conflicts */
	status = -ENOMEM;
	sp = nfs4_get_state_owner(server, cred, GFP_KERNEL);
	if (sp == NULL) {
		dprintk("nfs4_do_open: nfs4_get_state_owner failed!\n");
		goto out_err;
	}
	status = nfs4_recover_expired_lease(server);
	if (status != 0)
		goto err_put_state_owner;
	if (dentry->d_inode != NULL)
		nfs4_return_incompatible_delegation(dentry->d_inode, fmode);
	status = -ENOMEM;
	opendata = nfs4_opendata_alloc(dentry, sp, fmode, flags, sattr, GFP_KERNEL);
	if (opendata == NULL)
		goto err_put_state_owner;

	if (dentry->d_inode != NULL)
		opendata->state = nfs4_get_open_state(dentry->d_inode, sp);

	status = _nfs4_proc_open(opendata);
	if (status != 0)
		goto err_opendata_put;

	state = nfs4_opendata_to_nfs4_state(opendata);
	status = PTR_ERR(state);
	if (IS_ERR(state))
		goto err_opendata_put;
	if (server->caps & NFS_CAP_POSIX_LOCK)
		set_bit(NFS_STATE_POSIX_LOCKS, &state->flags);

	if (opendata->o_arg.open_flags & O_EXCL) {
		nfs4_exclusive_attrset(opendata, sattr);

		nfs_fattr_init(opendata->o_res.f_attr);
		status = nfs4_do_setattr(state->inode, cred,
				opendata->o_res.f_attr, sattr,
				state);
		if (status == 0)
			nfs_setattr_update_inode(state->inode, sattr);
		nfs_post_op_update_inode(state->inode, opendata->o_res.f_attr);
	}
	nfs4_opendata_put(opendata);
	nfs4_put_state_owner(sp);
	*res = state;
	return 0;
err_opendata_put:
	nfs4_opendata_put(opendata);
err_put_state_owner:
	nfs4_put_state_owner(sp);
out_err:
	*res = NULL;
	return status;
}


static struct nfs4_state *nfs4_do_open(struct inode *dir, struct dentry *dentry, fmode_t fmode, int flags, struct iattr *sattr, struct rpc_cred *cred)
{
	struct nfs4_exception exception = { };
	struct nfs4_state *res;
	int status;

	do {
		status = _nfs4_do_open(dir, dentry, fmode, flags, sattr, cred, &res);
		if (status == 0)
			break;
		/* NOTE: BAD_SEQID means the server and client disagree about the
		 * book-keeping w.r.t. state-changing operations
		 * (OPEN/CLOSE/LOCK/LOCKU...)
		 * It is actually a sign of a bug on the client or on the server.
		 *
		 * If we receive a BAD_SEQID error in the particular case of
		 * doing an OPEN, we assume that nfs_increment_open_seqid() will
		 * have unhashed the old state_owner for us, and that we can
		 * therefore safely retry using a new one. We should still warn
		 * the user though...
		 */
		if (status == -NFS4ERR_BAD_SEQID) {
			pr_warn_ratelimited("NFS: v4 server %s "
					" returned a bad sequence-id error!\n",
					NFS_SERVER(dir)->nfs_client->cl_hostname);
			exception.retry = 1;
			continue;
		}
		/*
		 * BAD_STATEID on OPEN means that the server cancelled our
		 * state before it received the OPEN_CONFIRM.
		 * Recover by retrying the request as per the discussion
		 * on Page 181 of RFC3530.
		 */
		if (status == -NFS4ERR_BAD_STATEID) {
			exception.retry = 1;
			continue;
		}
		if (status == -EAGAIN) {
			/* We must have found a delegation */
			exception.retry = 1;
			continue;
		}
		res = ERR_PTR(nfs4_handle_exception(NFS_SERVER(dir),
					status, &exception));
	} while (exception.retry);
	return res;
}

static int _nfs4_do_setattr(struct inode *inode, struct rpc_cred *cred,
			    struct nfs_fattr *fattr, struct iattr *sattr,
			    struct nfs4_state *state)
{
	struct nfs_server *server = NFS_SERVER(inode);
        struct nfs_setattrargs  arg = {
                .fh             = NFS_FH(inode),
                .iap            = sattr,
		.server		= server,
		.bitmask = server->attr_bitmask,
        };
        struct nfs_setattrres  res = {
		.fattr		= fattr,
		.server		= server,
        };
        struct rpc_message msg = {
		.rpc_proc	= &nfs4_procedures[NFSPROC4_CLNT_SETATTR],
		.rpc_argp	= &arg,
		.rpc_resp	= &res,
		.rpc_cred	= cred,
        };
	unsigned long timestamp = jiffies;
	int status;

	nfs_fattr_init(fattr);

	if (state != NULL) {
		nfs4_select_rw_stateid(&arg.stateid, state, FMODE_WRITE,
				current->files, current->tgid);
	} else if (nfs4_copy_delegation_stateid(&arg.stateid, inode,
				FMODE_WRITE)) {
		/* Use that stateid */
	} else
		nfs4_stateid_copy(&arg.stateid, &zero_stateid);

	status = nfs4_call_sync(server->client, server, &msg, &arg.seq_args, &res.seq_res, 1);
	if (status == 0 && state != NULL)
		renew_lease(server, timestamp);
	return status;
}

static int nfs4_do_setattr(struct inode *inode, struct rpc_cred *cred,
			   struct nfs_fattr *fattr, struct iattr *sattr,
			   struct nfs4_state *state)
{
	struct nfs_server *server = NFS_SERVER(inode);
	struct nfs4_exception exception = {
		.state = state,
		.inode = inode,
	};
	int err;
	do {
		err = nfs4_handle_exception(server,
				_nfs4_do_setattr(inode, cred, fattr, sattr, state),
				&exception);
	} while (exception.retry);
	return err;
}

struct nfs4_closedata {
	struct inode *inode;
	struct nfs4_state *state;
	struct nfs_closeargs arg;
	struct nfs_closeres res;
	struct nfs_fattr fattr;
	unsigned long timestamp;
	bool roc;
	u32 roc_barrier;
};

static void nfs4_free_closedata(void *data)
{
	struct nfs4_closedata *calldata = data;
	struct nfs4_state_owner *sp = calldata->state->owner;
	struct super_block *sb = calldata->state->inode->i_sb;

	if (calldata->roc)
		pnfs_roc_release(calldata->state->inode);
	nfs4_put_open_state(calldata->state);
	nfs_free_seqid(calldata->arg.seqid);
	nfs4_put_state_owner(sp);
	nfs_sb_deactive(sb);
	kfree(calldata);
}

static void nfs4_close_clear_stateid_flags(struct nfs4_state *state,
		fmode_t fmode)
{
	spin_lock(&state->owner->so_lock);
	if (!(fmode & FMODE_READ))
		clear_bit(NFS_O_RDONLY_STATE, &state->flags);
	if (!(fmode & FMODE_WRITE))
		clear_bit(NFS_O_WRONLY_STATE, &state->flags);
	clear_bit(NFS_O_RDWR_STATE, &state->flags);
	spin_unlock(&state->owner->so_lock);
}

static void nfs4_close_done(struct rpc_task *task, void *data)
{
	struct nfs4_closedata *calldata = data;
	struct nfs4_state *state = calldata->state;
	struct nfs_server *server = NFS_SERVER(calldata->inode);

	dprintk("%s: begin!\n", __func__);
	if (!nfs4_sequence_done(task, &calldata->res.seq_res))
		return;
        /* hmm. we are done with the inode, and in the process of freeing
	 * the state_owner. we keep this around to process errors
	 */
	switch (task->tk_status) {
		case 0:
			if (calldata->roc)
				pnfs_roc_set_barrier(state->inode,
						     calldata->roc_barrier);
			nfs_set_open_stateid(state, &calldata->res.stateid, 0);
			renew_lease(server, calldata->timestamp);
			nfs4_close_clear_stateid_flags(state,
					calldata->arg.fmode);
			break;
		case -NFS4ERR_STALE_STATEID:
		case -NFS4ERR_OLD_STATEID:
		case -NFS4ERR_BAD_STATEID:
		case -NFS4ERR_EXPIRED:
			if (calldata->arg.fmode == 0)
				break;
		default:
			if (nfs4_async_handle_error(task, server, state) == -EAGAIN)
				rpc_restart_call_prepare(task);
	}
	nfs_release_seqid(calldata->arg.seqid);
	nfs_refresh_inode(calldata->inode, calldata->res.fattr);
	dprintk("%s: done, ret = %d!\n", __func__, task->tk_status);
}

static void nfs4_close_prepare(struct rpc_task *task, void *data)
{
	struct nfs4_closedata *calldata = data;
	struct nfs4_state *state = calldata->state;
	int call_close = 0;

	dprintk("%s: begin!\n", __func__);
	if (nfs_wait_on_sequence(calldata->arg.seqid, task) != 0)
		return;

	task->tk_msg.rpc_proc = &nfs4_procedures[NFSPROC4_CLNT_OPEN_DOWNGRADE];
	calldata->arg.fmode = FMODE_READ|FMODE_WRITE;
	spin_lock(&state->owner->so_lock);
	/* Calculate the change in open mode */
	if (state->n_rdwr == 0) {
		if (state->n_rdonly == 0) {
			call_close |= test_bit(NFS_O_RDONLY_STATE, &state->flags);
			call_close |= test_bit(NFS_O_RDWR_STATE, &state->flags);
			calldata->arg.fmode &= ~FMODE_READ;
		}
		if (state->n_wronly == 0) {
			call_close |= test_bit(NFS_O_WRONLY_STATE, &state->flags);
			call_close |= test_bit(NFS_O_RDWR_STATE, &state->flags);
			calldata->arg.fmode &= ~FMODE_WRITE;
		}
	}
	spin_unlock(&state->owner->so_lock);

	if (!call_close) {
		/* Note: exit _without_ calling nfs4_close_done */
		task->tk_action = NULL;
		goto out;
	}

	if (calldata->arg.fmode == 0) {
		task->tk_msg.rpc_proc = &nfs4_procedures[NFSPROC4_CLNT_CLOSE];
		if (calldata->roc &&
		    pnfs_roc_drain(calldata->inode, &calldata->roc_barrier)) {
			rpc_sleep_on(&NFS_SERVER(calldata->inode)->roc_rpcwaitq,
				     task, NULL);
			goto out;
		}
	}

	nfs_fattr_init(calldata->res.fattr);
	calldata->timestamp = jiffies;
	if (nfs4_setup_sequence(NFS_SERVER(calldata->inode),
				&calldata->arg.seq_args,
				&calldata->res.seq_res,
				task))
		goto out;
	rpc_call_start(task);
out:
	dprintk("%s: done!\n", __func__);
}

static const struct rpc_call_ops nfs4_close_ops = {
	.rpc_call_prepare = nfs4_close_prepare,
	.rpc_call_done = nfs4_close_done,
	.rpc_release = nfs4_free_closedata,
};

/* 
 * It is possible for data to be read/written from a mem-mapped file 
 * after the sys_close call (which hits the vfs layer as a flush).
 * This means that we can't safely call nfsv4 close on a file until 
 * the inode is cleared. This in turn means that we are not good
 * NFSv4 citizens - we do not indicate to the server to update the file's 
 * share state even when we are done with one of the three share 
 * stateid's in the inode.
 *
 * NOTE: Caller must be holding the sp->so_owner semaphore!
 */
int nfs4_do_close(struct nfs4_state *state, gfp_t gfp_mask, int wait, bool roc)
{
	struct nfs_server *server = NFS_SERVER(state->inode);
	struct nfs4_closedata *calldata;
	struct nfs4_state_owner *sp = state->owner;
	struct rpc_task *task;
	struct rpc_message msg = {
		.rpc_proc = &nfs4_procedures[NFSPROC4_CLNT_CLOSE],
		.rpc_cred = state->owner->so_cred,
	};
	struct rpc_task_setup task_setup_data = {
		.rpc_client = server->client,
		.rpc_message = &msg,
		.callback_ops = &nfs4_close_ops,
		.workqueue = nfsiod_workqueue,
		.flags = RPC_TASK_ASYNC,
	};
	int status = -ENOMEM;

	calldata = kzalloc(sizeof(*calldata), gfp_mask);
	if (calldata == NULL)
		goto out;
	nfs41_init_sequence(&calldata->arg.seq_args, &calldata->res.seq_res, 1);
	calldata->inode = state->inode;
	calldata->state = state;
	calldata->arg.fh = NFS_FH(state->inode);
	calldata->arg.stateid = &state->open_stateid;
	/* Serialization for the sequence id */
	calldata->arg.seqid = nfs_alloc_seqid(&state->owner->so_seqid, gfp_mask);
	if (calldata->arg.seqid == NULL)
		goto out_free_calldata;
	calldata->arg.fmode = 0;
	calldata->arg.bitmask = server->cache_consistency_bitmask;
	calldata->res.fattr = &calldata->fattr;
	calldata->res.seqid = calldata->arg.seqid;
	calldata->res.server = server;
	calldata->roc = roc;
	nfs_sb_active(calldata->inode->i_sb);

	msg.rpc_argp = &calldata->arg;
	msg.rpc_resp = &calldata->res;
	task_setup_data.callback_data = calldata;
	task = rpc_run_task(&task_setup_data);
	if (IS_ERR(task))
		return PTR_ERR(task);
	status = 0;
	if (wait)
		status = rpc_wait_for_completion_task(task);
	rpc_put_task(task);
	return status;
out_free_calldata:
	kfree(calldata);
out:
	if (roc)
		pnfs_roc_release(state->inode);
	nfs4_put_open_state(state);
	nfs4_put_state_owner(sp);
	return status;
}

static struct inode *
nfs4_atomic_open(struct inode *dir, struct nfs_open_context *ctx, int open_flags, struct iattr *attr)
{
	struct nfs4_state *state;

	/* Protect against concurrent sillydeletes */
	state = nfs4_do_open(dir, ctx->dentry, ctx->mode, open_flags, attr, ctx->cred);
	if (IS_ERR(state))
		return ERR_CAST(state);
	ctx->state = state;
	return igrab(state->inode);
}

static void nfs4_close_context(struct nfs_open_context *ctx, int is_sync)
{
	if (ctx->state == NULL)
		return;
	if (is_sync)
		nfs4_close_sync(ctx->state, ctx->mode);
	else
		nfs4_close_state(ctx->state, ctx->mode);
}

static int _nfs4_server_capabilities(struct nfs_server *server, struct nfs_fh *fhandle)
{
	struct nfs4_server_caps_arg args = {
		.fhandle = fhandle,
	};
	struct nfs4_server_caps_res res = {};
	struct rpc_message msg = {
		.rpc_proc = &nfs4_procedures[NFSPROC4_CLNT_SERVER_CAPS],
		.rpc_argp = &args,
		.rpc_resp = &res,
	};
	int status;

	status = nfs4_call_sync(server->client, server, &msg, &args.seq_args, &res.seq_res, 0);
	if (status == 0) {
		memcpy(server->attr_bitmask, res.attr_bitmask, sizeof(server->attr_bitmask));
		server->caps &= ~(NFS_CAP_ACLS|NFS_CAP_HARDLINKS|
				NFS_CAP_SYMLINKS|NFS_CAP_FILEID|
				NFS_CAP_MODE|NFS_CAP_NLINK|NFS_CAP_OWNER|
				NFS_CAP_OWNER_GROUP|NFS_CAP_ATIME|
				NFS_CAP_CTIME|NFS_CAP_MTIME);
		if (res.attr_bitmask[0] & FATTR4_WORD0_ACL)
			server->caps |= NFS_CAP_ACLS;
		if (res.has_links != 0)
			server->caps |= NFS_CAP_HARDLINKS;
		if (res.has_symlinks != 0)
			server->caps |= NFS_CAP_SYMLINKS;
		if (res.attr_bitmask[0] & FATTR4_WORD0_FILEID)
			server->caps |= NFS_CAP_FILEID;
		if (res.attr_bitmask[1] & FATTR4_WORD1_MODE)
			server->caps |= NFS_CAP_MODE;
		if (res.attr_bitmask[1] & FATTR4_WORD1_NUMLINKS)
			server->caps |= NFS_CAP_NLINK;
		if (res.attr_bitmask[1] & FATTR4_WORD1_OWNER)
			server->caps |= NFS_CAP_OWNER;
		if (res.attr_bitmask[1] & FATTR4_WORD1_OWNER_GROUP)
			server->caps |= NFS_CAP_OWNER_GROUP;
		if (res.attr_bitmask[1] & FATTR4_WORD1_TIME_ACCESS)
			server->caps |= NFS_CAP_ATIME;
		if (res.attr_bitmask[1] & FATTR4_WORD1_TIME_METADATA)
			server->caps |= NFS_CAP_CTIME;
		if (res.attr_bitmask[1] & FATTR4_WORD1_TIME_MODIFY)
			server->caps |= NFS_CAP_MTIME;

		memcpy(server->cache_consistency_bitmask, res.attr_bitmask, sizeof(server->cache_consistency_bitmask));
		server->cache_consistency_bitmask[0] &= FATTR4_WORD0_CHANGE|FATTR4_WORD0_SIZE;
		server->cache_consistency_bitmask[1] &= FATTR4_WORD1_TIME_METADATA|FATTR4_WORD1_TIME_MODIFY;
		server->acl_bitmask = res.acl_bitmask;
		server->fh_expire_type = res.fh_expire_type;
	}

	return status;
}

int nfs4_server_capabilities(struct nfs_server *server, struct nfs_fh *fhandle)
{
	struct nfs4_exception exception = { };
	int err;
	do {
		err = nfs4_handle_exception(server,
				_nfs4_server_capabilities(server, fhandle),
				&exception);
	} while (exception.retry);
	return err;
}

static int _nfs4_lookup_root(struct nfs_server *server, struct nfs_fh *fhandle,
		struct nfs_fsinfo *info)
{
	struct nfs4_lookup_root_arg args = {
		.bitmask = nfs4_fattr_bitmap,
	};
	struct nfs4_lookup_res res = {
		.server = server,
		.fattr = info->fattr,
		.fh = fhandle,
	};
	struct rpc_message msg = {
		.rpc_proc = &nfs4_procedures[NFSPROC4_CLNT_LOOKUP_ROOT],
		.rpc_argp = &args,
		.rpc_resp = &res,
	};

	nfs_fattr_init(info->fattr);
	return nfs4_call_sync(server->client, server, &msg, &args.seq_args, &res.seq_res, 0);
}

static int nfs4_lookup_root(struct nfs_server *server, struct nfs_fh *fhandle,
		struct nfs_fsinfo *info)
{
	struct nfs4_exception exception = { };
	int err;
	do {
		err = _nfs4_lookup_root(server, fhandle, info);
		switch (err) {
		case 0:
		case -NFS4ERR_WRONGSEC:
			goto out;
		default:
			err = nfs4_handle_exception(server, err, &exception);
		}
	} while (exception.retry);
out:
	return err;
}

static int nfs4_lookup_root_sec(struct nfs_server *server, struct nfs_fh *fhandle,
				struct nfs_fsinfo *info, rpc_authflavor_t flavor)
{
	struct rpc_auth *auth;
	int ret;

	auth = rpcauth_create(flavor, server->client);
	if (!auth) {
		ret = -EIO;
		goto out;
	}
	ret = nfs4_lookup_root(server, fhandle, info);
out:
	return ret;
}

static int nfs4_find_root_sec(struct nfs_server *server, struct nfs_fh *fhandle,
			      struct nfs_fsinfo *info)
{
	int i, len, status = 0;
	rpc_authflavor_t flav_array[NFS_MAX_SECFLAVORS];

	len = gss_mech_list_pseudoflavors(&flav_array[0]);
	flav_array[len] = RPC_AUTH_NULL;
	len += 1;

	for (i = 0; i < len; i++) {
		status = nfs4_lookup_root_sec(server, fhandle, info, flav_array[i]);
		if (status == -NFS4ERR_WRONGSEC || status == -EACCES)
			continue;
		break;
	}
	/*
	 * -EACCESS could mean that the user doesn't have correct permissions
	 * to access the mount.  It could also mean that we tried to mount
	 * with a gss auth flavor, but rpc.gssd isn't running.  Either way,
	 * existing mount programs don't handle -EACCES very well so it should
	 * be mapped to -EPERM instead.
	 */
	if (status == -EACCES)
		status = -EPERM;
	return status;
}

/*
 * get the file handle for the "/" directory on the server
 */
static int nfs4_proc_get_root(struct nfs_server *server, struct nfs_fh *fhandle,
			      struct nfs_fsinfo *info)
{
	int minor_version = server->nfs_client->cl_minorversion;
	int status = nfs4_lookup_root(server, fhandle, info);
	if ((status == -NFS4ERR_WRONGSEC) && !(server->flags & NFS_MOUNT_SECFLAVOUR))
		/*
		 * A status of -NFS4ERR_WRONGSEC will be mapped to -EPERM
		 * by nfs4_map_errors() as this function exits.
		 */
		status = nfs_v4_minor_ops[minor_version]->find_root_sec(server, fhandle, info);
	if (status == 0)
		status = nfs4_server_capabilities(server, fhandle);
	if (status == 0)
		status = nfs4_do_fsinfo(server, fhandle, info);
	return nfs4_map_errors(status);
}

/*
 * Get locations and (maybe) other attributes of a referral.
 * Note that we'll actually follow the referral later when
 * we detect fsid mismatch in inode revalidation
 */
static int nfs4_get_referral(struct inode *dir, const struct qstr *name,
			     struct nfs_fattr *fattr, struct nfs_fh *fhandle)
{
	int status = -ENOMEM;
	struct page *page = NULL;
	struct nfs4_fs_locations *locations = NULL;

	page = alloc_page(GFP_KERNEL);
	if (page == NULL)
		goto out;
	locations = kmalloc(sizeof(struct nfs4_fs_locations), GFP_KERNEL);
	if (locations == NULL)
		goto out;

	status = nfs4_proc_fs_locations(dir, name, locations, page);
	if (status != 0)
		goto out;
	/* Make sure server returned a different fsid for the referral */
	if (nfs_fsid_equal(&NFS_SERVER(dir)->fsid, &locations->fattr.fsid)) {
		dprintk("%s: server did not return a different fsid for"
			" a referral at %s\n", __func__, name->name);
		status = -EIO;
		goto out;
	}
	/* Fixup attributes for the nfs_lookup() call to nfs_fhget() */
	nfs_fixup_referral_attributes(&locations->fattr);

	/* replace the lookup nfs_fattr with the locations nfs_fattr */
	memcpy(fattr, &locations->fattr, sizeof(struct nfs_fattr));
	memset(fhandle, 0, sizeof(struct nfs_fh));
out:
	if (page)
		__free_page(page);
	kfree(locations);
	return status;
}

static int _nfs4_proc_getattr(struct nfs_server *server, struct nfs_fh *fhandle, struct nfs_fattr *fattr)
{
	struct nfs4_getattr_arg args = {
		.fh = fhandle,
		.bitmask = server->attr_bitmask,
	};
	struct nfs4_getattr_res res = {
		.fattr = fattr,
		.server = server,
	};
	struct rpc_message msg = {
		.rpc_proc = &nfs4_procedures[NFSPROC4_CLNT_GETATTR],
		.rpc_argp = &args,
		.rpc_resp = &res,
	};
	
	nfs_fattr_init(fattr);
	return nfs4_call_sync(server->client, server, &msg, &args.seq_args, &res.seq_res, 0);
}

static int nfs4_proc_getattr(struct nfs_server *server, struct nfs_fh *fhandle, struct nfs_fattr *fattr)
{
	struct nfs4_exception exception = { };
	int err;
	do {
		err = nfs4_handle_exception(server,
				_nfs4_proc_getattr(server, fhandle, fattr),
				&exception);
	} while (exception.retry);
	return err;
}

/* 
 * The file is not closed if it is opened due to the a request to change
 * the size of the file. The open call will not be needed once the
 * VFS layer lookup-intents are implemented.
 *
 * Close is called when the inode is destroyed.
 * If we haven't opened the file for O_WRONLY, we
 * need to in the size_change case to obtain a stateid.
 *
 * Got race?
 * Because OPEN is always done by name in nfsv4, it is
 * possible that we opened a different file by the same
 * name.  We can recognize this race condition, but we
 * can't do anything about it besides returning an error.
 *
 * This will be fixed with VFS changes (lookup-intent).
 */
static int
nfs4_proc_setattr(struct dentry *dentry, struct nfs_fattr *fattr,
		  struct iattr *sattr)
{
	struct inode *inode = dentry->d_inode;
	struct rpc_cred *cred = NULL;
	struct nfs4_state *state = NULL;
	int status;

	if (pnfs_ld_layoutret_on_setattr(inode))
		pnfs_return_layout(inode);

	nfs_fattr_init(fattr);
	
	/* Search for an existing open(O_WRITE) file */
	if (sattr->ia_valid & ATTR_FILE) {
		struct nfs_open_context *ctx;

		ctx = nfs_file_open_context(sattr->ia_file);
		if (ctx) {
			cred = ctx->cred;
			state = ctx->state;
		}
	}

	/* Deal with open(O_TRUNC) */
	if (sattr->ia_valid & ATTR_OPEN)
		sattr->ia_valid &= ~(ATTR_MTIME|ATTR_CTIME|ATTR_OPEN);

	status = nfs4_do_setattr(inode, cred, fattr, sattr, state);
	if (status == 0)
		nfs_setattr_update_inode(inode, sattr);
	return status;
}

static int _nfs4_proc_lookup(struct rpc_clnt *clnt, struct inode *dir,
		const struct qstr *name, struct nfs_fh *fhandle,
		struct nfs_fattr *fattr)
{
	struct nfs_server *server = NFS_SERVER(dir);
	int		       status;
	struct nfs4_lookup_arg args = {
		.bitmask = server->attr_bitmask,
		.dir_fh = NFS_FH(dir),
		.name = name,
	};
	struct nfs4_lookup_res res = {
		.server = server,
		.fattr = fattr,
		.fh = fhandle,
	};
	struct rpc_message msg = {
		.rpc_proc = &nfs4_procedures[NFSPROC4_CLNT_LOOKUP],
		.rpc_argp = &args,
		.rpc_resp = &res,
	};

	nfs_fattr_init(fattr);

	dprintk("NFS call  lookup %s\n", name->name);
	status = nfs4_call_sync(clnt, server, &msg, &args.seq_args, &res.seq_res, 0);
	dprintk("NFS reply lookup: %d\n", status);
	return status;
}

void nfs_fixup_secinfo_attributes(struct nfs_fattr *fattr, struct nfs_fh *fh)
{
	memset(fh, 0, sizeof(struct nfs_fh));
	fattr->fsid.major = 1;
	fattr->valid |= NFS_ATTR_FATTR_TYPE | NFS_ATTR_FATTR_MODE |
		NFS_ATTR_FATTR_NLINK | NFS_ATTR_FATTR_FSID | NFS_ATTR_FATTR_MOUNTPOINT;
	fattr->mode = S_IFDIR | S_IRUGO | S_IXUGO;
	fattr->nlink = 2;
}

static int nfs4_proc_lookup(struct rpc_clnt *clnt, struct inode *dir, struct qstr *name,
			    struct nfs_fh *fhandle, struct nfs_fattr *fattr)
{
	struct nfs4_exception exception = { };
	int err;
	do {
		int status;

		status = _nfs4_proc_lookup(clnt, dir, name, fhandle, fattr);
		switch (status) {
		case -NFS4ERR_BADNAME:
			return -ENOENT;
		case -NFS4ERR_MOVED:
			return nfs4_get_referral(dir, name, fattr, fhandle);
		case -NFS4ERR_WRONGSEC:
			nfs_fixup_secinfo_attributes(fattr, fhandle);
		}
		err = nfs4_handle_exception(NFS_SERVER(dir),
				status, &exception);
	} while (exception.retry);
	return err;
}

static int _nfs4_proc_access(struct inode *inode, struct nfs_access_entry *entry)
{
	struct nfs_server *server = NFS_SERVER(inode);
	struct nfs4_accessargs args = {
		.fh = NFS_FH(inode),
		.bitmask = server->cache_consistency_bitmask,
	};
	struct nfs4_accessres res = {
		.server = server,
	};
	struct rpc_message msg = {
		.rpc_proc = &nfs4_procedures[NFSPROC4_CLNT_ACCESS],
		.rpc_argp = &args,
		.rpc_resp = &res,
		.rpc_cred = entry->cred,
	};
	int mode = entry->mask;
	int status;

	/*
	 * Determine which access bits we want to ask for...
	 */
	if (mode & MAY_READ)
		args.access |= NFS4_ACCESS_READ;
	if (S_ISDIR(inode->i_mode)) {
		if (mode & MAY_WRITE)
			args.access |= NFS4_ACCESS_MODIFY | NFS4_ACCESS_EXTEND | NFS4_ACCESS_DELETE;
		if (mode & MAY_EXEC)
			args.access |= NFS4_ACCESS_LOOKUP;
	} else {
		if (mode & MAY_WRITE)
			args.access |= NFS4_ACCESS_MODIFY | NFS4_ACCESS_EXTEND;
		if (mode & MAY_EXEC)
			args.access |= NFS4_ACCESS_EXECUTE;
	}

	res.fattr = nfs_alloc_fattr();
	if (res.fattr == NULL)
		return -ENOMEM;

	status = nfs4_call_sync(server->client, server, &msg, &args.seq_args, &res.seq_res, 0);
	if (!status) {
		entry->mask = 0;
		if (res.access & NFS4_ACCESS_READ)
			entry->mask |= MAY_READ;
		if (res.access & (NFS4_ACCESS_MODIFY | NFS4_ACCESS_EXTEND | NFS4_ACCESS_DELETE))
			entry->mask |= MAY_WRITE;
		if (res.access & (NFS4_ACCESS_LOOKUP|NFS4_ACCESS_EXECUTE))
			entry->mask |= MAY_EXEC;
		nfs_refresh_inode(inode, res.fattr);
	}
	nfs_free_fattr(res.fattr);
	return status;
}

static int nfs4_proc_access(struct inode *inode, struct nfs_access_entry *entry)
{
	struct nfs4_exception exception = { };
	int err;
	do {
		err = nfs4_handle_exception(NFS_SERVER(inode),
				_nfs4_proc_access(inode, entry),
				&exception);
	} while (exception.retry);
	return err;
}

/*
 * TODO: For the time being, we don't try to get any attributes
 * along with any of the zero-copy operations READ, READDIR,
 * READLINK, WRITE.
 *
 * In the case of the first three, we want to put the GETATTR
 * after the read-type operation -- this is because it is hard
 * to predict the length of a GETATTR response in v4, and thus
 * align the READ data correctly.  This means that the GETATTR
 * may end up partially falling into the page cache, and we should
 * shift it into the 'tail' of the xdr_buf before processing.
 * To do this efficiently, we need to know the total length
 * of data received, which doesn't seem to be available outside
 * of the RPC layer.
 *
 * In the case of WRITE, we also want to put the GETATTR after
 * the operation -- in this case because we want to make sure
 * we get the post-operation mtime and size.  This means that
 * we can't use xdr_encode_pages() as written: we need a variant
 * of it which would leave room in the 'tail' iovec.
 *
 * Both of these changes to the XDR layer would in fact be quite
 * minor, but I decided to leave them for a subsequent patch.
 */
static int _nfs4_proc_readlink(struct inode *inode, struct page *page,
		unsigned int pgbase, unsigned int pglen)
{
	struct nfs4_readlink args = {
		.fh       = NFS_FH(inode),
		.pgbase	  = pgbase,
		.pglen    = pglen,
		.pages    = &page,
	};
	struct nfs4_readlink_res res;
	struct rpc_message msg = {
		.rpc_proc = &nfs4_procedures[NFSPROC4_CLNT_READLINK],
		.rpc_argp = &args,
		.rpc_resp = &res,
	};

	return nfs4_call_sync(NFS_SERVER(inode)->client, NFS_SERVER(inode), &msg, &args.seq_args, &res.seq_res, 0);
}

static int nfs4_proc_readlink(struct inode *inode, struct page *page,
		unsigned int pgbase, unsigned int pglen)
{
	struct nfs4_exception exception = { };
	int err;
	do {
		err = nfs4_handle_exception(NFS_SERVER(inode),
				_nfs4_proc_readlink(inode, page, pgbase, pglen),
				&exception);
	} while (exception.retry);
	return err;
}

/*
 * Got race?
 * We will need to arrange for the VFS layer to provide an atomic open.
 * Until then, this create/open method is prone to inefficiency and race
 * conditions due to the lookup, create, and open VFS calls from sys_open()
 * placed on the wire.
 *
 * Given the above sorry state of affairs, I'm simply sending an OPEN.
 * The file will be opened again in the subsequent VFS open call
 * (nfs4_proc_file_open).
 *
 * The open for read will just hang around to be used by any process that
 * opens the file O_RDONLY. This will all be resolved with the VFS changes.
 */

static int
nfs4_proc_create(struct inode *dir, struct dentry *dentry, struct iattr *sattr,
                 int flags, struct nfs_open_context *ctx)
{
	struct dentry *de = dentry;
	struct nfs4_state *state;
	struct rpc_cred *cred = NULL;
	fmode_t fmode = 0;
	int status = 0;

	if (ctx != NULL) {
		cred = ctx->cred;
		de = ctx->dentry;
		fmode = ctx->mode;
	}
	sattr->ia_mode &= ~current_umask();
	state = nfs4_do_open(dir, de, fmode, flags, sattr, cred);
	d_drop(dentry);
	if (IS_ERR(state)) {
		status = PTR_ERR(state);
		goto out;
	}
	d_add(dentry, igrab(state->inode));
	nfs_set_verifier(dentry, nfs_save_change_attribute(dir));
	if (ctx != NULL)
		ctx->state = state;
	else
		nfs4_close_sync(state, fmode);
out:
	return status;
}

static int _nfs4_proc_remove(struct inode *dir, struct qstr *name)
{
	struct nfs_server *server = NFS_SERVER(dir);
	struct nfs_removeargs args = {
		.fh = NFS_FH(dir),
		.name.len = name->len,
		.name.name = name->name,
		.bitmask = server->attr_bitmask,
	};
	struct nfs_removeres res = {
		.server = server,
	};
	struct rpc_message msg = {
		.rpc_proc = &nfs4_procedures[NFSPROC4_CLNT_REMOVE],
		.rpc_argp = &args,
		.rpc_resp = &res,
	};
	int status = -ENOMEM;

	res.dir_attr = nfs_alloc_fattr();
	if (res.dir_attr == NULL)
		goto out;

	status = nfs4_call_sync(server->client, server, &msg, &args.seq_args, &res.seq_res, 1);
	if (status == 0) {
		update_changeattr(dir, &res.cinfo);
		nfs_post_op_update_inode(dir, res.dir_attr);
	}
	nfs_free_fattr(res.dir_attr);
out:
	return status;
}

static int nfs4_proc_remove(struct inode *dir, struct qstr *name)
{
	struct nfs4_exception exception = { };
	int err;
	do {
		err = nfs4_handle_exception(NFS_SERVER(dir),
				_nfs4_proc_remove(dir, name),
				&exception);
	} while (exception.retry);
	return err;
}

static void nfs4_proc_unlink_setup(struct rpc_message *msg, struct inode *dir)
{
	struct nfs_server *server = NFS_SERVER(dir);
	struct nfs_removeargs *args = msg->rpc_argp;
	struct nfs_removeres *res = msg->rpc_resp;

	args->bitmask = server->cache_consistency_bitmask;
	res->server = server;
	msg->rpc_proc = &nfs4_procedures[NFSPROC4_CLNT_REMOVE];
	nfs41_init_sequence(&args->seq_args, &res->seq_res, 1);
}

static void nfs4_proc_unlink_rpc_prepare(struct rpc_task *task, struct nfs_unlinkdata *data)
{
	if (nfs4_setup_sequence(NFS_SERVER(data->dir),
				&data->args.seq_args,
				&data->res.seq_res,
				task))
		return;
	rpc_call_start(task);
}

static int nfs4_proc_unlink_done(struct rpc_task *task, struct inode *dir)
{
	struct nfs_removeres *res = task->tk_msg.rpc_resp;

	if (!nfs4_sequence_done(task, &res->seq_res))
		return 0;
	if (nfs4_async_handle_error(task, res->server, NULL) == -EAGAIN)
		return 0;
	update_changeattr(dir, &res->cinfo);
	nfs_post_op_update_inode(dir, res->dir_attr);
	return 1;
}

static void nfs4_proc_rename_setup(struct rpc_message *msg, struct inode *dir)
{
	struct nfs_server *server = NFS_SERVER(dir);
	struct nfs_renameargs *arg = msg->rpc_argp;
	struct nfs_renameres *res = msg->rpc_resp;

	msg->rpc_proc = &nfs4_procedures[NFSPROC4_CLNT_RENAME];
	arg->bitmask = server->attr_bitmask;
	res->server = server;
	nfs41_init_sequence(&arg->seq_args, &res->seq_res, 1);
}

static void nfs4_proc_rename_rpc_prepare(struct rpc_task *task, struct nfs_renamedata *data)
{
	if (nfs4_setup_sequence(NFS_SERVER(data->old_dir),
				&data->args.seq_args,
				&data->res.seq_res,
				task))
		return;
	rpc_call_start(task);
}

static int nfs4_proc_rename_done(struct rpc_task *task, struct inode *old_dir,
				 struct inode *new_dir)
{
	struct nfs_renameres *res = task->tk_msg.rpc_resp;

	if (!nfs4_sequence_done(task, &res->seq_res))
		return 0;
	if (nfs4_async_handle_error(task, res->server, NULL) == -EAGAIN)
		return 0;

	update_changeattr(old_dir, &res->old_cinfo);
	nfs_post_op_update_inode(old_dir, res->old_fattr);
	update_changeattr(new_dir, &res->new_cinfo);
	nfs_post_op_update_inode(new_dir, res->new_fattr);
	return 1;
}

static int _nfs4_proc_rename(struct inode *old_dir, struct qstr *old_name,
		struct inode *new_dir, struct qstr *new_name)
{
	struct nfs_server *server = NFS_SERVER(old_dir);
	struct nfs_renameargs arg = {
		.old_dir = NFS_FH(old_dir),
		.new_dir = NFS_FH(new_dir),
		.old_name = old_name,
		.new_name = new_name,
		.bitmask = server->attr_bitmask,
	};
	struct nfs_renameres res = {
		.server = server,
	};
	struct rpc_message msg = {
		.rpc_proc = &nfs4_procedures[NFSPROC4_CLNT_RENAME],
		.rpc_argp = &arg,
		.rpc_resp = &res,
	};
	int status = -ENOMEM;
	
	res.old_fattr = nfs_alloc_fattr();
	res.new_fattr = nfs_alloc_fattr();
	if (res.old_fattr == NULL || res.new_fattr == NULL)
		goto out;

	status = nfs4_call_sync(server->client, server, &msg, &arg.seq_args, &res.seq_res, 1);
	if (!status) {
		update_changeattr(old_dir, &res.old_cinfo);
		nfs_post_op_update_inode(old_dir, res.old_fattr);
		update_changeattr(new_dir, &res.new_cinfo);
		nfs_post_op_update_inode(new_dir, res.new_fattr);
	}
out:
	nfs_free_fattr(res.new_fattr);
	nfs_free_fattr(res.old_fattr);
	return status;
}

static int nfs4_proc_rename(struct inode *old_dir, struct qstr *old_name,
		struct inode *new_dir, struct qstr *new_name)
{
	struct nfs4_exception exception = { };
	int err;
	do {
		err = nfs4_handle_exception(NFS_SERVER(old_dir),
				_nfs4_proc_rename(old_dir, old_name,
					new_dir, new_name),
				&exception);
	} while (exception.retry);
	return err;
}

static int _nfs4_proc_link(struct inode *inode, struct inode *dir, struct qstr *name)
{
	struct nfs_server *server = NFS_SERVER(inode);
	struct nfs4_link_arg arg = {
		.fh     = NFS_FH(inode),
		.dir_fh = NFS_FH(dir),
		.name   = name,
		.bitmask = server->attr_bitmask,
	};
	struct nfs4_link_res res = {
		.server = server,
	};
	struct rpc_message msg = {
		.rpc_proc = &nfs4_procedures[NFSPROC4_CLNT_LINK],
		.rpc_argp = &arg,
		.rpc_resp = &res,
	};
	int status = -ENOMEM;

	res.fattr = nfs_alloc_fattr();
	res.dir_attr = nfs_alloc_fattr();
	if (res.fattr == NULL || res.dir_attr == NULL)
		goto out;

	status = nfs4_call_sync(server->client, server, &msg, &arg.seq_args, &res.seq_res, 1);
	if (!status) {
		update_changeattr(dir, &res.cinfo);
		nfs_post_op_update_inode(dir, res.dir_attr);
		nfs_post_op_update_inode(inode, res.fattr);
	}
out:
	nfs_free_fattr(res.dir_attr);
	nfs_free_fattr(res.fattr);
	return status;
}

static int nfs4_proc_link(struct inode *inode, struct inode *dir, struct qstr *name)
{
	struct nfs4_exception exception = { };
	int err;
	do {
		err = nfs4_handle_exception(NFS_SERVER(inode),
				_nfs4_proc_link(inode, dir, name),
				&exception);
	} while (exception.retry);
	return err;
}

struct nfs4_createdata {
	struct rpc_message msg;
	struct nfs4_create_arg arg;
	struct nfs4_create_res res;
	struct nfs_fh fh;
	struct nfs_fattr fattr;
	struct nfs_fattr dir_fattr;
};

static struct nfs4_createdata *nfs4_alloc_createdata(struct inode *dir,
		struct qstr *name, struct iattr *sattr, u32 ftype)
{
	struct nfs4_createdata *data;

	data = kzalloc(sizeof(*data), GFP_KERNEL);
	if (data != NULL) {
		struct nfs_server *server = NFS_SERVER(dir);

		data->msg.rpc_proc = &nfs4_procedures[NFSPROC4_CLNT_CREATE];
		data->msg.rpc_argp = &data->arg;
		data->msg.rpc_resp = &data->res;
		data->arg.dir_fh = NFS_FH(dir);
		data->arg.server = server;
		data->arg.name = name;
		data->arg.attrs = sattr;
		data->arg.ftype = ftype;
		data->arg.bitmask = server->attr_bitmask;
		data->res.server = server;
		data->res.fh = &data->fh;
		data->res.fattr = &data->fattr;
		data->res.dir_fattr = &data->dir_fattr;
		nfs_fattr_init(data->res.fattr);
		nfs_fattr_init(data->res.dir_fattr);
	}
	return data;
}

static int nfs4_do_create(struct inode *dir, struct dentry *dentry, struct nfs4_createdata *data)
{
	int status = nfs4_call_sync(NFS_SERVER(dir)->client, NFS_SERVER(dir), &data->msg,
				    &data->arg.seq_args, &data->res.seq_res, 1);
	if (status == 0) {
		update_changeattr(dir, &data->res.dir_cinfo);
		nfs_post_op_update_inode(dir, data->res.dir_fattr);
		status = nfs_instantiate(dentry, data->res.fh, data->res.fattr);
	}
	return status;
}

static void nfs4_free_createdata(struct nfs4_createdata *data)
{
	kfree(data);
}

static int _nfs4_proc_symlink(struct inode *dir, struct dentry *dentry,
		struct page *page, unsigned int len, struct iattr *sattr)
{
	struct nfs4_createdata *data;
	int status = -ENAMETOOLONG;

	if (len > NFS4_MAXPATHLEN)
		goto out;

	status = -ENOMEM;
	data = nfs4_alloc_createdata(dir, &dentry->d_name, sattr, NF4LNK);
	if (data == NULL)
		goto out;

	data->msg.rpc_proc = &nfs4_procedures[NFSPROC4_CLNT_SYMLINK];
	data->arg.u.symlink.pages = &page;
	data->arg.u.symlink.len = len;
	
	status = nfs4_do_create(dir, dentry, data);

	nfs4_free_createdata(data);
out:
	return status;
}

static int nfs4_proc_symlink(struct inode *dir, struct dentry *dentry,
		struct page *page, unsigned int len, struct iattr *sattr)
{
	struct nfs4_exception exception = { };
	int err;
	do {
		err = nfs4_handle_exception(NFS_SERVER(dir),
				_nfs4_proc_symlink(dir, dentry, page,
							len, sattr),
				&exception);
	} while (exception.retry);
	return err;
}

static int _nfs4_proc_mkdir(struct inode *dir, struct dentry *dentry,
		struct iattr *sattr)
{
	struct nfs4_createdata *data;
	int status = -ENOMEM;

	data = nfs4_alloc_createdata(dir, &dentry->d_name, sattr, NF4DIR);
	if (data == NULL)
		goto out;

	status = nfs4_do_create(dir, dentry, data);

	nfs4_free_createdata(data);
out:
	return status;
}

static int nfs4_proc_mkdir(struct inode *dir, struct dentry *dentry,
		struct iattr *sattr)
{
	struct nfs4_exception exception = { };
	int err;

	sattr->ia_mode &= ~current_umask();
	do {
		err = nfs4_handle_exception(NFS_SERVER(dir),
				_nfs4_proc_mkdir(dir, dentry, sattr),
				&exception);
	} while (exception.retry);
	return err;
}

static int _nfs4_proc_readdir(struct dentry *dentry, struct rpc_cred *cred,
		u64 cookie, struct page **pages, unsigned int count, int plus)
{
	struct inode		*dir = dentry->d_inode;
	struct nfs4_readdir_arg args = {
		.fh = NFS_FH(dir),
		.pages = pages,
		.pgbase = 0,
		.count = count,
		.bitmask = NFS_SERVER(dentry->d_inode)->attr_bitmask,
		.plus = plus,
	};
	struct nfs4_readdir_res res;
	struct rpc_message msg = {
		.rpc_proc = &nfs4_procedures[NFSPROC4_CLNT_READDIR],
		.rpc_argp = &args,
		.rpc_resp = &res,
		.rpc_cred = cred,
	};
	int			status;

	dprintk("%s: dentry = %s/%s, cookie = %Lu\n", __func__,
			dentry->d_parent->d_name.name,
			dentry->d_name.name,
			(unsigned long long)cookie);
	nfs4_setup_readdir(cookie, NFS_COOKIEVERF(dir), dentry, &args);
	res.pgbase = args.pgbase;
	status = nfs4_call_sync(NFS_SERVER(dir)->client, NFS_SERVER(dir), &msg, &args.seq_args, &res.seq_res, 0);
	if (status >= 0) {
		memcpy(NFS_COOKIEVERF(dir), res.verifier.data, NFS4_VERIFIER_SIZE);
		status += args.pgbase;
	}

	nfs_invalidate_atime(dir);

	dprintk("%s: returns %d\n", __func__, status);
	return status;
}

static int nfs4_proc_readdir(struct dentry *dentry, struct rpc_cred *cred,
		u64 cookie, struct page **pages, unsigned int count, int plus)
{
	struct nfs4_exception exception = { };
	int err;
	do {
		err = nfs4_handle_exception(NFS_SERVER(dentry->d_inode),
				_nfs4_proc_readdir(dentry, cred, cookie,
					pages, count, plus),
				&exception);
	} while (exception.retry);
	return err;
}

static int _nfs4_proc_mknod(struct inode *dir, struct dentry *dentry,
		struct iattr *sattr, dev_t rdev)
{
	struct nfs4_createdata *data;
	int mode = sattr->ia_mode;
	int status = -ENOMEM;

	BUG_ON(!(sattr->ia_valid & ATTR_MODE));
	BUG_ON(!S_ISFIFO(mode) && !S_ISBLK(mode) && !S_ISCHR(mode) && !S_ISSOCK(mode));

	data = nfs4_alloc_createdata(dir, &dentry->d_name, sattr, NF4SOCK);
	if (data == NULL)
		goto out;

	if (S_ISFIFO(mode))
		data->arg.ftype = NF4FIFO;
	else if (S_ISBLK(mode)) {
		data->arg.ftype = NF4BLK;
		data->arg.u.device.specdata1 = MAJOR(rdev);
		data->arg.u.device.specdata2 = MINOR(rdev);
	}
	else if (S_ISCHR(mode)) {
		data->arg.ftype = NF4CHR;
		data->arg.u.device.specdata1 = MAJOR(rdev);
		data->arg.u.device.specdata2 = MINOR(rdev);
	}
	
	status = nfs4_do_create(dir, dentry, data);

	nfs4_free_createdata(data);
out:
	return status;
}

static int nfs4_proc_mknod(struct inode *dir, struct dentry *dentry,
		struct iattr *sattr, dev_t rdev)
{
	struct nfs4_exception exception = { };
	int err;

	sattr->ia_mode &= ~current_umask();
	do {
		err = nfs4_handle_exception(NFS_SERVER(dir),
				_nfs4_proc_mknod(dir, dentry, sattr, rdev),
				&exception);
	} while (exception.retry);
	return err;
}

static int _nfs4_proc_statfs(struct nfs_server *server, struct nfs_fh *fhandle,
		 struct nfs_fsstat *fsstat)
{
	struct nfs4_statfs_arg args = {
		.fh = fhandle,
		.bitmask = server->attr_bitmask,
	};
	struct nfs4_statfs_res res = {
		.fsstat = fsstat,
	};
	struct rpc_message msg = {
		.rpc_proc = &nfs4_procedures[NFSPROC4_CLNT_STATFS],
		.rpc_argp = &args,
		.rpc_resp = &res,
	};

	nfs_fattr_init(fsstat->fattr);
	return  nfs4_call_sync(server->client, server, &msg, &args.seq_args, &res.seq_res, 0);
}

static int nfs4_proc_statfs(struct nfs_server *server, struct nfs_fh *fhandle, struct nfs_fsstat *fsstat)
{
	struct nfs4_exception exception = { };
	int err;
	do {
		err = nfs4_handle_exception(server,
				_nfs4_proc_statfs(server, fhandle, fsstat),
				&exception);
	} while (exception.retry);
	return err;
}

static int _nfs4_do_fsinfo(struct nfs_server *server, struct nfs_fh *fhandle,
		struct nfs_fsinfo *fsinfo)
{
	struct nfs4_fsinfo_arg args = {
		.fh = fhandle,
		.bitmask = server->attr_bitmask,
	};
	struct nfs4_fsinfo_res res = {
		.fsinfo = fsinfo,
	};
	struct rpc_message msg = {
		.rpc_proc = &nfs4_procedures[NFSPROC4_CLNT_FSINFO],
		.rpc_argp = &args,
		.rpc_resp = &res,
	};

	return nfs4_call_sync(server->client, server, &msg, &args.seq_args, &res.seq_res, 0);
}

static int nfs4_do_fsinfo(struct nfs_server *server, struct nfs_fh *fhandle, struct nfs_fsinfo *fsinfo)
{
	struct nfs4_exception exception = { };
	int err;

	do {
		err = nfs4_handle_exception(server,
				_nfs4_do_fsinfo(server, fhandle, fsinfo),
				&exception);
	} while (exception.retry);
	return err;
}

static int nfs4_proc_fsinfo(struct nfs_server *server, struct nfs_fh *fhandle, struct nfs_fsinfo *fsinfo)
{
	nfs_fattr_init(fsinfo->fattr);
	return nfs4_do_fsinfo(server, fhandle, fsinfo);
}

static int _nfs4_proc_pathconf(struct nfs_server *server, struct nfs_fh *fhandle,
		struct nfs_pathconf *pathconf)
{
	struct nfs4_pathconf_arg args = {
		.fh = fhandle,
		.bitmask = server->attr_bitmask,
	};
	struct nfs4_pathconf_res res = {
		.pathconf = pathconf,
	};
	struct rpc_message msg = {
		.rpc_proc = &nfs4_procedures[NFSPROC4_CLNT_PATHCONF],
		.rpc_argp = &args,
		.rpc_resp = &res,
	};

	/* None of the pathconf attributes are mandatory to implement */
	if ((args.bitmask[0] & nfs4_pathconf_bitmap[0]) == 0) {
		memset(pathconf, 0, sizeof(*pathconf));
		return 0;
	}

	nfs_fattr_init(pathconf->fattr);
	return nfs4_call_sync(server->client, server, &msg, &args.seq_args, &res.seq_res, 0);
}

static int nfs4_proc_pathconf(struct nfs_server *server, struct nfs_fh *fhandle,
		struct nfs_pathconf *pathconf)
{
	struct nfs4_exception exception = { };
	int err;

	do {
		err = nfs4_handle_exception(server,
				_nfs4_proc_pathconf(server, fhandle, pathconf),
				&exception);
	} while (exception.retry);
	return err;
}

void __nfs4_read_done_cb(struct nfs_read_data *data)
{
	nfs_invalidate_atime(data->inode);
}

static int nfs4_read_done_cb(struct rpc_task *task, struct nfs_read_data *data)
{
	struct nfs_server *server = NFS_SERVER(data->inode);

	if (nfs4_async_handle_error(task, server, data->args.context->state) == -EAGAIN) {
		rpc_restart_call_prepare(task);
		return -EAGAIN;
	}

	__nfs4_read_done_cb(data);
	if (task->tk_status > 0)
		renew_lease(server, data->timestamp);
	return 0;
}

static int nfs4_read_done(struct rpc_task *task, struct nfs_read_data *data)
{

	dprintk("--> %s\n", __func__);

	if (!nfs4_sequence_done(task, &data->res.seq_res))
		return -EAGAIN;

	return data->read_done_cb ? data->read_done_cb(task, data) :
				    nfs4_read_done_cb(task, data);
}

static void nfs4_proc_read_setup(struct nfs_read_data *data, struct rpc_message *msg)
{
	data->timestamp   = jiffies;
	data->read_done_cb = nfs4_read_done_cb;
	msg->rpc_proc = &nfs4_procedures[NFSPROC4_CLNT_READ];
	nfs41_init_sequence(&data->args.seq_args, &data->res.seq_res, 0);
}

static void nfs4_proc_read_rpc_prepare(struct rpc_task *task, struct nfs_read_data *data)
{
	if (nfs4_setup_sequence(NFS_SERVER(data->inode),
				&data->args.seq_args,
				&data->res.seq_res,
				task))
		return;
	rpc_call_start(task);
}

/* Reset the the nfs_read_data to send the read to the MDS. */
void nfs4_reset_read(struct rpc_task *task, struct nfs_read_data *data)
{
	dprintk("%s Reset task for i/o through\n", __func__);
	put_lseg(data->lseg);
	data->lseg = NULL;
	/* offsets will differ in the dense stripe case */
	data->args.offset = data->mds_offset;
	data->ds_clp = NULL;
	data->args.fh     = NFS_FH(data->inode);
	data->read_done_cb = nfs4_read_done_cb;
	task->tk_ops = data->mds_ops;
	rpc_task_reset_client(task, NFS_CLIENT(data->inode));
}
EXPORT_SYMBOL_GPL(nfs4_reset_read);

static int nfs4_write_done_cb(struct rpc_task *task, struct nfs_write_data *data)
{
	struct inode *inode = data->inode;
	
	if (nfs4_async_handle_error(task, NFS_SERVER(inode), data->args.context->state) == -EAGAIN) {
		rpc_restart_call_prepare(task);
		return -EAGAIN;
	}
	if (task->tk_status >= 0) {
		renew_lease(NFS_SERVER(inode), data->timestamp);
		nfs_post_op_update_inode_force_wcc(inode, data->res.fattr);
	}
	return 0;
}

static int nfs4_write_done(struct rpc_task *task, struct nfs_write_data *data)
{
	if (!nfs4_sequence_done(task, &data->res.seq_res))
		return -EAGAIN;
	return data->write_done_cb ? data->write_done_cb(task, data) :
		nfs4_write_done_cb(task, data);
}

/* Reset the the nfs_write_data to send the write to the MDS. */
void nfs4_reset_write(struct rpc_task *task, struct nfs_write_data *data)
{
	dprintk("%s Reset task for i/o through\n", __func__);
	put_lseg(data->lseg);
	data->lseg          = NULL;
	data->ds_clp        = NULL;
	data->write_done_cb = nfs4_write_done_cb;
	data->args.fh       = NFS_FH(data->inode);
	data->args.bitmask  = data->res.server->cache_consistency_bitmask;
	data->args.offset   = data->mds_offset;
	data->res.fattr     = &data->fattr;
	task->tk_ops        = data->mds_ops;
	rpc_task_reset_client(task, NFS_CLIENT(data->inode));
}
EXPORT_SYMBOL_GPL(nfs4_reset_write);

static void nfs4_proc_write_setup(struct nfs_write_data *data, struct rpc_message *msg)
{
	struct nfs_server *server = NFS_SERVER(data->inode);

	if (data->lseg) {
		data->args.bitmask = NULL;
		data->res.fattr = NULL;
	} else
		data->args.bitmask = server->cache_consistency_bitmask;
	if (!data->write_done_cb)
		data->write_done_cb = nfs4_write_done_cb;
	data->res.server = server;
	data->timestamp   = jiffies;

	msg->rpc_proc = &nfs4_procedures[NFSPROC4_CLNT_WRITE];
	nfs41_init_sequence(&data->args.seq_args, &data->res.seq_res, 1);
}

static void nfs4_proc_write_rpc_prepare(struct rpc_task *task, struct nfs_write_data *data)
{
	if (nfs4_setup_sequence(NFS_SERVER(data->inode),
				&data->args.seq_args,
				&data->res.seq_res,
				task))
		return;
	rpc_call_start(task);
}

static int nfs4_commit_done_cb(struct rpc_task *task, struct nfs_write_data *data)
{
	struct inode *inode = data->inode;

	if (nfs4_async_handle_error(task, NFS_SERVER(inode), NULL) == -EAGAIN) {
		rpc_restart_call_prepare(task);
		return -EAGAIN;
	}
	nfs_refresh_inode(inode, data->res.fattr);
	return 0;
}

static int nfs4_commit_done(struct rpc_task *task, struct nfs_write_data *data)
{
	if (!nfs4_sequence_done(task, &data->res.seq_res))
		return -EAGAIN;
	return data->write_done_cb(task, data);
}

static void nfs4_proc_commit_setup(struct nfs_write_data *data, struct rpc_message *msg)
{
	struct nfs_server *server = NFS_SERVER(data->inode);

	if (data->lseg) {
		data->args.bitmask = NULL;
		data->res.fattr = NULL;
	} else
		data->args.bitmask = server->cache_consistency_bitmask;
	if (!data->write_done_cb)
		data->write_done_cb = nfs4_commit_done_cb;
	data->res.server = server;
	msg->rpc_proc = &nfs4_procedures[NFSPROC4_CLNT_COMMIT];
	nfs41_init_sequence(&data->args.seq_args, &data->res.seq_res, 1);
}

struct nfs4_renewdata {
	struct nfs_client	*client;
	unsigned long		timestamp;
};

/*
 * nfs4_proc_async_renew(): This is not one of the nfs_rpc_ops; it is a special
 * standalone procedure for queueing an asynchronous RENEW.
 */
static void nfs4_renew_release(void *calldata)
{
	struct nfs4_renewdata *data = calldata;
	struct nfs_client *clp = data->client;

	if (atomic_read(&clp->cl_count) > 1)
		nfs4_schedule_state_renewal(clp);
	nfs_put_client(clp);
	kfree(data);
}

static void nfs4_renew_done(struct rpc_task *task, void *calldata)
{
	struct nfs4_renewdata *data = calldata;
	struct nfs_client *clp = data->client;
	unsigned long timestamp = data->timestamp;

	if (task->tk_status < 0) {
		/* Unless we're shutting down, schedule state recovery! */
		if (test_bit(NFS_CS_RENEWD, &clp->cl_res_state) == 0)
			return;
		if (task->tk_status != NFS4ERR_CB_PATH_DOWN) {
			nfs4_schedule_lease_recovery(clp);
			return;
		}
		nfs4_schedule_path_down_recovery(clp);
	}
	do_renew_lease(clp, timestamp);
}

static const struct rpc_call_ops nfs4_renew_ops = {
	.rpc_call_done = nfs4_renew_done,
	.rpc_release = nfs4_renew_release,
};

static int nfs4_proc_async_renew(struct nfs_client *clp, struct rpc_cred *cred, unsigned renew_flags)
{
	struct rpc_message msg = {
		.rpc_proc	= &nfs4_procedures[NFSPROC4_CLNT_RENEW],
		.rpc_argp	= clp,
		.rpc_cred	= cred,
	};
	struct nfs4_renewdata *data;

	if (renew_flags == 0)
		return 0;
	if (!atomic_inc_not_zero(&clp->cl_count))
		return -EIO;
	data = kmalloc(sizeof(*data), GFP_NOFS);
	if (data == NULL)
		return -ENOMEM;
	data->client = clp;
	data->timestamp = jiffies;
	return rpc_call_async(clp->cl_rpcclient, &msg, RPC_TASK_SOFT,
			&nfs4_renew_ops, data);
}

static int nfs4_proc_renew(struct nfs_client *clp, struct rpc_cred *cred)
{
	struct rpc_message msg = {
		.rpc_proc	= &nfs4_procedures[NFSPROC4_CLNT_RENEW],
		.rpc_argp	= clp,
		.rpc_cred	= cred,
	};
	unsigned long now = jiffies;
	int status;

	status = rpc_call_sync(clp->cl_rpcclient, &msg, 0);
	if (status < 0)
		return status;
	do_renew_lease(clp, now);
	return 0;
}

static inline int nfs4_server_supports_acls(struct nfs_server *server)
{
	return (server->caps & NFS_CAP_ACLS)
		&& (server->acl_bitmask & ACL4_SUPPORT_ALLOW_ACL)
		&& (server->acl_bitmask & ACL4_SUPPORT_DENY_ACL);
}

/* Assuming that XATTR_SIZE_MAX is a multiple of PAGE_CACHE_SIZE, and that
 * it's OK to put sizeof(void) * (XATTR_SIZE_MAX/PAGE_CACHE_SIZE) bytes on
 * the stack.
 */
#define NFS4ACL_MAXPAGES (XATTR_SIZE_MAX >> PAGE_CACHE_SHIFT)

static int buf_to_pages_noslab(const void *buf, size_t buflen,
		struct page **pages, unsigned int *pgbase)
{
	struct page *newpage, **spages;
	int rc = 0;
	size_t len;
	spages = pages;

	do {
		len = min_t(size_t, PAGE_CACHE_SIZE, buflen);
		newpage = alloc_page(GFP_KERNEL);

		if (newpage == NULL)
			goto unwind;
		memcpy(page_address(newpage), buf, len);
                buf += len;
                buflen -= len;
		*pages++ = newpage;
		rc++;
	} while (buflen != 0);

	return rc;

unwind:
	for(; rc > 0; rc--)
		__free_page(spages[rc-1]);
	return -ENOMEM;
}

struct nfs4_cached_acl {
	int cached;
	size_t len;
	char data[0];
};

static void nfs4_set_cached_acl(struct inode *inode, struct nfs4_cached_acl *acl)
{
	struct nfs_inode *nfsi = NFS_I(inode);

	spin_lock(&inode->i_lock);
	kfree(nfsi->nfs4_acl);
	nfsi->nfs4_acl = acl;
	spin_unlock(&inode->i_lock);
}

static void nfs4_zap_acl_attr(struct inode *inode)
{
	nfs4_set_cached_acl(inode, NULL);
}

static inline ssize_t nfs4_read_cached_acl(struct inode *inode, char *buf, size_t buflen)
{
	struct nfs_inode *nfsi = NFS_I(inode);
	struct nfs4_cached_acl *acl;
	int ret = -ENOENT;

	spin_lock(&inode->i_lock);
	acl = nfsi->nfs4_acl;
	if (acl == NULL)
		goto out;
	if (buf == NULL) /* user is just asking for length */
		goto out_len;
	if (acl->cached == 0)
		goto out;
	ret = -ERANGE; /* see getxattr(2) man page */
	if (acl->len > buflen)
		goto out;
	memcpy(buf, acl->data, acl->len);
out_len:
	ret = acl->len;
out:
	spin_unlock(&inode->i_lock);
	return ret;
}

static void nfs4_write_cached_acl(struct inode *inode, const char *buf, size_t acl_len)
{
	struct nfs4_cached_acl *acl;

	if (buf && acl_len <= PAGE_SIZE) {
		acl = kmalloc(sizeof(*acl) + acl_len, GFP_KERNEL);
		if (acl == NULL)
			goto out;
		acl->cached = 1;
		memcpy(acl->data, buf, acl_len);
	} else {
		acl = kmalloc(sizeof(*acl), GFP_KERNEL);
		if (acl == NULL)
			goto out;
		acl->cached = 0;
	}
	acl->len = acl_len;
out:
	nfs4_set_cached_acl(inode, acl);
}

/*
 * The getxattr API returns the required buffer length when called with a
 * NULL buf. The NFSv4 acl tool then calls getxattr again after allocating
 * the required buf.  On a NULL buf, we send a page of data to the server
 * guessing that the ACL request can be serviced by a page. If so, we cache
 * up to the page of ACL data, and the 2nd call to getxattr is serviced by
 * the cache. If not so, we throw away the page, and cache the required
 * length. The next getxattr call will then produce another round trip to
 * the server, this time with the input buf of the required size.
 */
static ssize_t __nfs4_get_acl_uncached(struct inode *inode, void *buf, size_t buflen)
{
	struct page *pages[NFS4ACL_MAXPAGES] = {NULL, };
	struct nfs_getaclargs args = {
		.fh = NFS_FH(inode),
		.acl_pages = pages,
		.acl_len = buflen,
	};
	struct nfs_getaclres res = {
		.acl_len = buflen,
	};
	void *resp_buf;
	struct rpc_message msg = {
		.rpc_proc = &nfs4_procedures[NFSPROC4_CLNT_GETACL],
		.rpc_argp = &args,
		.rpc_resp = &res,
	};
	int ret = -ENOMEM, npages, i, acl_len = 0;

	npages = (buflen + PAGE_SIZE - 1) >> PAGE_SHIFT;
	/* As long as we're doing a round trip to the server anyway,
	 * let's be prepared for a page of acl data. */
	if (npages == 0)
		npages = 1;

	for (i = 0; i < npages; i++) {
		pages[i] = alloc_page(GFP_KERNEL);
		if (!pages[i])
			goto out_free;
	}
	if (npages > 1) {
		/* for decoding across pages */
		res.acl_scratch = alloc_page(GFP_KERNEL);
		if (!res.acl_scratch)
			goto out_free;
	}
	args.acl_len = npages * PAGE_SIZE;
	args.acl_pgbase = 0;
	/* Let decode_getfacl know not to fail if the ACL data is larger than
	 * the page we send as a guess */
	if (buf == NULL)
		res.acl_flags |= NFS4_ACL_LEN_REQUEST;
	resp_buf = page_address(pages[0]);

	dprintk("%s  buf %p buflen %zu npages %d args.acl_len %zu\n",
		__func__, buf, buflen, npages, args.acl_len);
	ret = nfs4_call_sync(NFS_SERVER(inode)->client, NFS_SERVER(inode),
			     &msg, &args.seq_args, &res.seq_res, 0);
	if (ret)
		goto out_free;

	acl_len = res.acl_len - res.acl_data_offset;
	if (acl_len > args.acl_len)
		nfs4_write_cached_acl(inode, NULL, acl_len);
	else
		nfs4_write_cached_acl(inode, resp_buf + res.acl_data_offset,
				      acl_len);
	if (buf) {
		ret = -ERANGE;
		if (acl_len > buflen)
			goto out_free;
		_copy_from_pages(buf, pages, res.acl_data_offset,
				acl_len);
	}
	ret = acl_len;
out_free:
	for (i = 0; i < npages; i++)
		if (pages[i])
			__free_page(pages[i]);
	if (res.acl_scratch)
		__free_page(res.acl_scratch);
	return ret;
}

static ssize_t nfs4_get_acl_uncached(struct inode *inode, void *buf, size_t buflen)
{
	struct nfs4_exception exception = { };
	ssize_t ret;
	do {
		ret = __nfs4_get_acl_uncached(inode, buf, buflen);
		if (ret >= 0)
			break;
		ret = nfs4_handle_exception(NFS_SERVER(inode), ret, &exception);
	} while (exception.retry);
	return ret;
}

static ssize_t nfs4_proc_get_acl(struct inode *inode, void *buf, size_t buflen)
{
	struct nfs_server *server = NFS_SERVER(inode);
	int ret;

	if (!nfs4_server_supports_acls(server))
		return -EOPNOTSUPP;
	ret = nfs_revalidate_inode(server, inode);
	if (ret < 0)
		return ret;
	if (NFS_I(inode)->cache_validity & NFS_INO_INVALID_ACL)
		nfs_zap_acl_cache(inode);
	ret = nfs4_read_cached_acl(inode, buf, buflen);
	if (ret != -ENOENT)
		/* -ENOENT is returned if there is no ACL or if there is an ACL
		 * but no cached acl data, just the acl length */
		return ret;
	return nfs4_get_acl_uncached(inode, buf, buflen);
}

static int __nfs4_proc_set_acl(struct inode *inode, const void *buf, size_t buflen)
{
	struct nfs_server *server = NFS_SERVER(inode);
	struct page *pages[NFS4ACL_MAXPAGES];
	struct nfs_setaclargs arg = {
		.fh		= NFS_FH(inode),
		.acl_pages	= pages,
		.acl_len	= buflen,
	};
	struct nfs_setaclres res;
	struct rpc_message msg = {
		.rpc_proc	= &nfs4_procedures[NFSPROC4_CLNT_SETACL],
		.rpc_argp	= &arg,
		.rpc_resp	= &res,
	};
	int ret, i;

	if (!nfs4_server_supports_acls(server))
		return -EOPNOTSUPP;
	i = buf_to_pages_noslab(buf, buflen, arg.acl_pages, &arg.acl_pgbase);
	if (i < 0)
		return i;
	nfs_inode_return_delegation(inode);
	ret = nfs4_call_sync(server->client, server, &msg, &arg.seq_args, &res.seq_res, 1);

	/*
	 * Free each page after tx, so the only ref left is
	 * held by the network stack
	 */
	for (; i > 0; i--)
		put_page(pages[i-1]);

	/*
	 * Acl update can result in inode attribute update.
	 * so mark the attribute cache invalid.
	 */
	spin_lock(&inode->i_lock);
	NFS_I(inode)->cache_validity |= NFS_INO_INVALID_ATTR;
	spin_unlock(&inode->i_lock);
	nfs_access_zap_cache(inode);
	nfs_zap_acl_cache(inode);
	return ret;
}

static int nfs4_proc_set_acl(struct inode *inode, const void *buf, size_t buflen)
{
	struct nfs4_exception exception = { };
	int err;
	do {
		err = nfs4_handle_exception(NFS_SERVER(inode),
				__nfs4_proc_set_acl(inode, buf, buflen),
				&exception);
	} while (exception.retry);
	return err;
}

static int
nfs4_async_handle_error(struct rpc_task *task, const struct nfs_server *server, struct nfs4_state *state)
{
	struct nfs_client *clp = server->nfs_client;

	if (task->tk_status >= 0)
		return 0;
	switch(task->tk_status) {
		case -NFS4ERR_DELEG_REVOKED:
		case -NFS4ERR_ADMIN_REVOKED:
		case -NFS4ERR_BAD_STATEID:
			if (state == NULL)
				break;
			nfs_remove_bad_delegation(state->inode);
		case -NFS4ERR_OPENMODE:
			if (state == NULL)
				break;
			nfs4_schedule_stateid_recovery(server, state);
			goto wait_on_recovery;
		case -NFS4ERR_EXPIRED:
			if (state != NULL)
				nfs4_schedule_stateid_recovery(server, state);
		case -NFS4ERR_STALE_STATEID:
		case -NFS4ERR_STALE_CLIENTID:
			nfs4_schedule_lease_recovery(clp);
			goto wait_on_recovery;
#if defined(CONFIG_NFS_V4_1)
		case -NFS4ERR_BADSESSION:
		case -NFS4ERR_BADSLOT:
		case -NFS4ERR_BAD_HIGH_SLOT:
		case -NFS4ERR_DEADSESSION:
		case -NFS4ERR_CONN_NOT_BOUND_TO_SESSION:
		case -NFS4ERR_SEQ_FALSE_RETRY:
		case -NFS4ERR_SEQ_MISORDERED:
			dprintk("%s ERROR %d, Reset session\n", __func__,
				task->tk_status);
			nfs4_schedule_session_recovery(clp->cl_session);
			task->tk_status = 0;
			return -EAGAIN;
#endif /* CONFIG_NFS_V4_1 */
		case -NFS4ERR_DELAY:
			nfs_inc_server_stats(server, NFSIOS_DELAY);
		case -NFS4ERR_GRACE:
		case -EKEYEXPIRED:
			rpc_delay(task, NFS4_POLL_RETRY_MAX);
			task->tk_status = 0;
			return -EAGAIN;
		case -NFS4ERR_RETRY_UNCACHED_REP:
		case -NFS4ERR_OLD_STATEID:
			task->tk_status = 0;
			return -EAGAIN;
	}
	task->tk_status = nfs4_map_errors(task->tk_status);
	return 0;
wait_on_recovery:
	rpc_sleep_on(&clp->cl_rpcwaitq, task, NULL);
	if (test_bit(NFS4CLNT_MANAGER_RUNNING, &clp->cl_state) == 0)
		rpc_wake_up_queued_task(&clp->cl_rpcwaitq, task);
	task->tk_status = 0;
	return -EAGAIN;
}

static void nfs4_construct_boot_verifier(struct nfs_client *clp,
					 nfs4_verifier *bootverf)
{
	__be32 verf[2];

	verf[0] = htonl((u32)clp->cl_boot_time.tv_sec);
	verf[1] = htonl((u32)clp->cl_boot_time.tv_nsec);
	memcpy(bootverf->data, verf, sizeof(bootverf->data));
}

int nfs4_proc_setclientid(struct nfs_client *clp, u32 program,
		unsigned short port, struct rpc_cred *cred,
		struct nfs4_setclientid_res *res)
{
	nfs4_verifier sc_verifier;
	struct nfs4_setclientid setclientid = {
		.sc_verifier = &sc_verifier,
		.sc_prog = program,
		.sc_cb_ident = clp->cl_cb_ident,
	};
	struct rpc_message msg = {
		.rpc_proc = &nfs4_procedures[NFSPROC4_CLNT_SETCLIENTID],
		.rpc_argp = &setclientid,
		.rpc_resp = res,
		.rpc_cred = cred,
	};
	int loop = 0;
	int status;

	nfs4_construct_boot_verifier(clp, &sc_verifier);

	for(;;) {
		rcu_read_lock();
		setclientid.sc_name_len = scnprintf(setclientid.sc_name,
				sizeof(setclientid.sc_name), "%s/%s %s %s %u",
				clp->cl_ipaddr,
				rpc_peeraddr2str(clp->cl_rpcclient,
							RPC_DISPLAY_ADDR),
				rpc_peeraddr2str(clp->cl_rpcclient,
							RPC_DISPLAY_PROTO),
				clp->cl_rpcclient->cl_auth->au_ops->au_name,
				clp->cl_id_uniquifier);
		setclientid.sc_netid_len = scnprintf(setclientid.sc_netid,
				sizeof(setclientid.sc_netid),
				rpc_peeraddr2str(clp->cl_rpcclient,
							RPC_DISPLAY_NETID));
		setclientid.sc_uaddr_len = scnprintf(setclientid.sc_uaddr,
				sizeof(setclientid.sc_uaddr), "%s.%u.%u",
				clp->cl_ipaddr, port >> 8, port & 255);
		rcu_read_unlock();

		status = rpc_call_sync(clp->cl_rpcclient, &msg, RPC_TASK_TIMEOUT);
		if (status != -NFS4ERR_CLID_INUSE)
			break;
		if (loop != 0) {
			++clp->cl_id_uniquifier;
			break;
		}
		++loop;
		ssleep(clp->cl_lease_time / HZ + 1);
	}
	return status;
}

int nfs4_proc_setclientid_confirm(struct nfs_client *clp,
		struct nfs4_setclientid_res *arg,
		struct rpc_cred *cred)
{
	struct nfs_fsinfo fsinfo;
	struct rpc_message msg = {
		.rpc_proc = &nfs4_procedures[NFSPROC4_CLNT_SETCLIENTID_CONFIRM],
		.rpc_argp = arg,
		.rpc_resp = &fsinfo,
		.rpc_cred = cred,
	};
	unsigned long now;
	int status;

	now = jiffies;
	status = rpc_call_sync(clp->cl_rpcclient, &msg, RPC_TASK_TIMEOUT);
	if (status == 0) {
		spin_lock(&clp->cl_lock);
		clp->cl_lease_time = fsinfo.lease_time * HZ;
		clp->cl_last_renewal = now;
		spin_unlock(&clp->cl_lock);
	}
	return status;
}

struct nfs4_delegreturndata {
	struct nfs4_delegreturnargs args;
	struct nfs4_delegreturnres res;
	struct nfs_fh fh;
	nfs4_stateid stateid;
	unsigned long timestamp;
	struct nfs_fattr fattr;
	int rpc_status;
};

static void nfs4_delegreturn_done(struct rpc_task *task, void *calldata)
{
	struct nfs4_delegreturndata *data = calldata;

	if (!nfs4_sequence_done(task, &data->res.seq_res))
		return;

	switch (task->tk_status) {
	case -NFS4ERR_STALE_STATEID:
	case -NFS4ERR_EXPIRED:
	case 0:
		renew_lease(data->res.server, data->timestamp);
		break;
	default:
		if (nfs4_async_handle_error(task, data->res.server, NULL) ==
				-EAGAIN) {
			rpc_restart_call_prepare(task);
			return;
		}
	}
	data->rpc_status = task->tk_status;
}

static void nfs4_delegreturn_release(void *calldata)
{
	kfree(calldata);
}

#if defined(CONFIG_NFS_V4_1)
static void nfs4_delegreturn_prepare(struct rpc_task *task, void *data)
{
	struct nfs4_delegreturndata *d_data;

	d_data = (struct nfs4_delegreturndata *)data;

	if (nfs4_setup_sequence(d_data->res.server,
				&d_data->args.seq_args,
				&d_data->res.seq_res, task))
		return;
	rpc_call_start(task);
}
#endif /* CONFIG_NFS_V4_1 */

static const struct rpc_call_ops nfs4_delegreturn_ops = {
#if defined(CONFIG_NFS_V4_1)
	.rpc_call_prepare = nfs4_delegreturn_prepare,
#endif /* CONFIG_NFS_V4_1 */
	.rpc_call_done = nfs4_delegreturn_done,
	.rpc_release = nfs4_delegreturn_release,
};

static int _nfs4_proc_delegreturn(struct inode *inode, struct rpc_cred *cred, const nfs4_stateid *stateid, int issync)
{
	struct nfs4_delegreturndata *data;
	struct nfs_server *server = NFS_SERVER(inode);
	struct rpc_task *task;
	struct rpc_message msg = {
		.rpc_proc = &nfs4_procedures[NFSPROC4_CLNT_DELEGRETURN],
		.rpc_cred = cred,
	};
	struct rpc_task_setup task_setup_data = {
		.rpc_client = server->client,
		.rpc_message = &msg,
		.callback_ops = &nfs4_delegreturn_ops,
		.flags = RPC_TASK_ASYNC,
	};
	int status = 0;

	data = kzalloc(sizeof(*data), GFP_NOFS);
	if (data == NULL)
		return -ENOMEM;
	nfs41_init_sequence(&data->args.seq_args, &data->res.seq_res, 1);
	data->args.fhandle = &data->fh;
	data->args.stateid = &data->stateid;
	data->args.bitmask = server->attr_bitmask;
	nfs_copy_fh(&data->fh, NFS_FH(inode));
	nfs4_stateid_copy(&data->stateid, stateid);
	data->res.fattr = &data->fattr;
	data->res.server = server;
	nfs_fattr_init(data->res.fattr);
	data->timestamp = jiffies;
	data->rpc_status = 0;

	task_setup_data.callback_data = data;
	msg.rpc_argp = &data->args;
	msg.rpc_resp = &data->res;
	task = rpc_run_task(&task_setup_data);
	if (IS_ERR(task))
		return PTR_ERR(task);
	if (!issync)
		goto out;
	status = nfs4_wait_for_completion_rpc_task(task);
	if (status != 0)
		goto out;
	status = data->rpc_status;
	if (status != 0)
		goto out;
	nfs_refresh_inode(inode, &data->fattr);
out:
	rpc_put_task(task);
	return status;
}

int nfs4_proc_delegreturn(struct inode *inode, struct rpc_cred *cred, const nfs4_stateid *stateid, int issync)
{
	struct nfs_server *server = NFS_SERVER(inode);
	struct nfs4_exception exception = { };
	int err;
	do {
		err = _nfs4_proc_delegreturn(inode, cred, stateid, issync);
		switch (err) {
			case -NFS4ERR_STALE_STATEID:
			case -NFS4ERR_EXPIRED:
			case 0:
				return 0;
		}
		err = nfs4_handle_exception(server, err, &exception);
	} while (exception.retry);
	return err;
}

#define NFS4_LOCK_MINTIMEOUT (1 * HZ)
#define NFS4_LOCK_MAXTIMEOUT (30 * HZ)

/* 
 * sleep, with exponential backoff, and retry the LOCK operation. 
 */
static unsigned long
nfs4_set_lock_task_retry(unsigned long timeout)
{
	freezable_schedule_timeout_killable(timeout);
	timeout <<= 1;
	if (timeout > NFS4_LOCK_MAXTIMEOUT)
		return NFS4_LOCK_MAXTIMEOUT;
	return timeout;
}

static int _nfs4_proc_getlk(struct nfs4_state *state, int cmd, struct file_lock *request)
{
	struct inode *inode = state->inode;
	struct nfs_server *server = NFS_SERVER(inode);
	struct nfs_client *clp = server->nfs_client;
	struct nfs_lockt_args arg = {
		.fh = NFS_FH(inode),
		.fl = request,
	};
	struct nfs_lockt_res res = {
		.denied = request,
	};
	struct rpc_message msg = {
		.rpc_proc	= &nfs4_procedures[NFSPROC4_CLNT_LOCKT],
		.rpc_argp       = &arg,
		.rpc_resp       = &res,
		.rpc_cred	= state->owner->so_cred,
	};
	struct nfs4_lock_state *lsp;
	int status;

	arg.lock_owner.clientid = clp->cl_clientid;
	status = nfs4_set_lock_state(state, request);
	if (status != 0)
		goto out;
	lsp = request->fl_u.nfs4_fl.owner;
	arg.lock_owner.id = lsp->ls_seqid.owner_id;
	arg.lock_owner.s_dev = server->s_dev;
	status = nfs4_call_sync(server->client, server, &msg, &arg.seq_args, &res.seq_res, 1);
	switch (status) {
		case 0:
			request->fl_type = F_UNLCK;
			break;
		case -NFS4ERR_DENIED:
			status = 0;
	}
	request->fl_ops->fl_release_private(request);
out:
	return status;
}

static int nfs4_proc_getlk(struct nfs4_state *state, int cmd, struct file_lock *request)
{
	struct nfs4_exception exception = { };
	int err;

	do {
		err = nfs4_handle_exception(NFS_SERVER(state->inode),
				_nfs4_proc_getlk(state, cmd, request),
				&exception);
	} while (exception.retry);
	return err;
}

static int do_vfs_lock(struct file *file, struct file_lock *fl)
{
	int res = 0;
	switch (fl->fl_flags & (FL_POSIX|FL_FLOCK)) {
		case FL_POSIX:
			res = posix_lock_file_wait(file, fl);
			break;
		case FL_FLOCK:
			res = flock_lock_file_wait(file, fl);
			break;
		default:
			BUG();
	}
	return res;
}

struct nfs4_unlockdata {
	struct nfs_locku_args arg;
	struct nfs_locku_res res;
	struct nfs4_lock_state *lsp;
	struct nfs_open_context *ctx;
	struct file_lock fl;
	const struct nfs_server *server;
	unsigned long timestamp;
};

static struct nfs4_unlockdata *nfs4_alloc_unlockdata(struct file_lock *fl,
		struct nfs_open_context *ctx,
		struct nfs4_lock_state *lsp,
		struct nfs_seqid *seqid)
{
	struct nfs4_unlockdata *p;
	struct inode *inode = lsp->ls_state->inode;

	p = kzalloc(sizeof(*p), GFP_NOFS);
	if (p == NULL)
		return NULL;
	p->arg.fh = NFS_FH(inode);
	p->arg.fl = &p->fl;
	p->arg.seqid = seqid;
	p->res.seqid = seqid;
	p->arg.stateid = &lsp->ls_stateid;
	p->lsp = lsp;
	atomic_inc(&lsp->ls_count);
	/* Ensure we don't close file until we're done freeing locks! */
	p->ctx = get_nfs_open_context(ctx);
	memcpy(&p->fl, fl, sizeof(p->fl));
	p->server = NFS_SERVER(inode);
	return p;
}

static void nfs4_locku_release_calldata(void *data)
{
	struct nfs4_unlockdata *calldata = data;
	nfs_free_seqid(calldata->arg.seqid);
	nfs4_put_lock_state(calldata->lsp);
	put_nfs_open_context(calldata->ctx);
	kfree(calldata);
}

static void nfs4_locku_done(struct rpc_task *task, void *data)
{
	struct nfs4_unlockdata *calldata = data;

	if (!nfs4_sequence_done(task, &calldata->res.seq_res))
		return;
	switch (task->tk_status) {
		case 0:
			nfs4_stateid_copy(&calldata->lsp->ls_stateid,
					&calldata->res.stateid);
			renew_lease(calldata->server, calldata->timestamp);
			break;
		case -NFS4ERR_BAD_STATEID:
		case -NFS4ERR_OLD_STATEID:
		case -NFS4ERR_STALE_STATEID:
		case -NFS4ERR_EXPIRED:
			break;
		default:
			if (nfs4_async_handle_error(task, calldata->server, NULL) == -EAGAIN)
				rpc_restart_call_prepare(task);
	}
}

static void nfs4_locku_prepare(struct rpc_task *task, void *data)
{
	struct nfs4_unlockdata *calldata = data;

	if (nfs_wait_on_sequence(calldata->arg.seqid, task) != 0)
		return;
	if ((calldata->lsp->ls_flags & NFS_LOCK_INITIALIZED) == 0) {
		/* Note: exit _without_ running nfs4_locku_done */
		task->tk_action = NULL;
		return;
	}
	calldata->timestamp = jiffies;
	if (nfs4_setup_sequence(calldata->server,
				&calldata->arg.seq_args,
				&calldata->res.seq_res, task))
		return;
	rpc_call_start(task);
}

static const struct rpc_call_ops nfs4_locku_ops = {
	.rpc_call_prepare = nfs4_locku_prepare,
	.rpc_call_done = nfs4_locku_done,
	.rpc_release = nfs4_locku_release_calldata,
};

static struct rpc_task *nfs4_do_unlck(struct file_lock *fl,
		struct nfs_open_context *ctx,
		struct nfs4_lock_state *lsp,
		struct nfs_seqid *seqid)
{
	struct nfs4_unlockdata *data;
	struct rpc_message msg = {
		.rpc_proc = &nfs4_procedures[NFSPROC4_CLNT_LOCKU],
		.rpc_cred = ctx->cred,
	};
	struct rpc_task_setup task_setup_data = {
		.rpc_client = NFS_CLIENT(lsp->ls_state->inode),
		.rpc_message = &msg,
		.callback_ops = &nfs4_locku_ops,
		.workqueue = nfsiod_workqueue,
		.flags = RPC_TASK_ASYNC,
	};

	/* Ensure this is an unlock - when canceling a lock, the
	 * canceled lock is passed in, and it won't be an unlock.
	 */
	fl->fl_type = F_UNLCK;

	data = nfs4_alloc_unlockdata(fl, ctx, lsp, seqid);
	if (data == NULL) {
		nfs_free_seqid(seqid);
		return ERR_PTR(-ENOMEM);
	}

	nfs41_init_sequence(&data->arg.seq_args, &data->res.seq_res, 1);
	msg.rpc_argp = &data->arg;
	msg.rpc_resp = &data->res;
	task_setup_data.callback_data = data;
	return rpc_run_task(&task_setup_data);
}

static int nfs4_proc_unlck(struct nfs4_state *state, int cmd, struct file_lock *request)
{
	struct nfs_inode *nfsi = NFS_I(state->inode);
	struct nfs_seqid *seqid;
	struct nfs4_lock_state *lsp;
	struct rpc_task *task;
	int status = 0;
	unsigned char fl_flags = request->fl_flags;

	status = nfs4_set_lock_state(state, request);
	/* Unlock _before_ we do the RPC call */
	request->fl_flags |= FL_EXISTS;
	down_read(&nfsi->rwsem);
	if (do_vfs_lock(request->fl_file, request) == -ENOENT) {
		up_read(&nfsi->rwsem);
		goto out;
	}
	up_read(&nfsi->rwsem);
	if (status != 0)
		goto out;
	/* Is this a delegated lock? */
	if (test_bit(NFS_DELEGATED_STATE, &state->flags))
		goto out;
	lsp = request->fl_u.nfs4_fl.owner;
	seqid = nfs_alloc_seqid(&lsp->ls_seqid, GFP_KERNEL);
	status = -ENOMEM;
	if (seqid == NULL)
		goto out;
	task = nfs4_do_unlck(request, nfs_file_open_context(request->fl_file), lsp, seqid);
	status = PTR_ERR(task);
	if (IS_ERR(task))
		goto out;
	status = nfs4_wait_for_completion_rpc_task(task);
	rpc_put_task(task);
out:
	request->fl_flags = fl_flags;
	return status;
}

struct nfs4_lockdata {
	struct nfs_lock_args arg;
	struct nfs_lock_res res;
	struct nfs4_lock_state *lsp;
	struct nfs_open_context *ctx;
	struct file_lock fl;
	unsigned long timestamp;
	int rpc_status;
	int cancelled;
	struct nfs_server *server;
};

static struct nfs4_lockdata *nfs4_alloc_lockdata(struct file_lock *fl,
		struct nfs_open_context *ctx, struct nfs4_lock_state *lsp,
		gfp_t gfp_mask)
{
	struct nfs4_lockdata *p;
	struct inode *inode = lsp->ls_state->inode;
	struct nfs_server *server = NFS_SERVER(inode);

	p = kzalloc(sizeof(*p), gfp_mask);
	if (p == NULL)
		return NULL;

	p->arg.fh = NFS_FH(inode);
	p->arg.fl = &p->fl;
	p->arg.open_seqid = nfs_alloc_seqid(&lsp->ls_state->owner->so_seqid, gfp_mask);
	if (p->arg.open_seqid == NULL)
		goto out_free;
	p->arg.lock_seqid = nfs_alloc_seqid(&lsp->ls_seqid, gfp_mask);
	if (p->arg.lock_seqid == NULL)
		goto out_free_seqid;
	p->arg.lock_stateid = &lsp->ls_stateid;
	p->arg.lock_owner.clientid = server->nfs_client->cl_clientid;
	p->arg.lock_owner.id = lsp->ls_seqid.owner_id;
	p->arg.lock_owner.s_dev = server->s_dev;
	p->res.lock_seqid = p->arg.lock_seqid;
	p->lsp = lsp;
	p->server = server;
	atomic_inc(&lsp->ls_count);
	p->ctx = get_nfs_open_context(ctx);
	memcpy(&p->fl, fl, sizeof(p->fl));
	return p;
out_free_seqid:
	nfs_free_seqid(p->arg.open_seqid);
out_free:
	kfree(p);
	return NULL;
}

static void nfs4_lock_prepare(struct rpc_task *task, void *calldata)
{
	struct nfs4_lockdata *data = calldata;
	struct nfs4_state *state = data->lsp->ls_state;

	dprintk("%s: begin!\n", __func__);
	if (nfs_wait_on_sequence(data->arg.lock_seqid, task) != 0)
		return;
	/* Do we need to do an open_to_lock_owner? */
	if (!(data->arg.lock_seqid->sequence->flags & NFS_SEQID_CONFIRMED)) {
		if (nfs_wait_on_sequence(data->arg.open_seqid, task) != 0)
			return;
		data->arg.open_stateid = &state->stateid;
		data->arg.new_lock_owner = 1;
		data->res.open_seqid = data->arg.open_seqid;
	} else
		data->arg.new_lock_owner = 0;
	data->timestamp = jiffies;
	if (nfs4_setup_sequence(data->server,
				&data->arg.seq_args,
				&data->res.seq_res, task))
		return;
	rpc_call_start(task);
	dprintk("%s: done!, ret = %d\n", __func__, data->rpc_status);
}

static void nfs4_recover_lock_prepare(struct rpc_task *task, void *calldata)
{
	rpc_task_set_priority(task, RPC_PRIORITY_PRIVILEGED);
	nfs4_lock_prepare(task, calldata);
}

static void nfs4_lock_done(struct rpc_task *task, void *calldata)
{
	struct nfs4_lockdata *data = calldata;

	dprintk("%s: begin!\n", __func__);

	if (!nfs4_sequence_done(task, &data->res.seq_res))
		return;

	data->rpc_status = task->tk_status;
	if (data->arg.new_lock_owner != 0) {
		if (data->rpc_status == 0)
			nfs_confirm_seqid(&data->lsp->ls_seqid, 0);
		else
			goto out;
	}
	if (data->rpc_status == 0) {
		nfs4_stateid_copy(&data->lsp->ls_stateid, &data->res.stateid);
		data->lsp->ls_flags |= NFS_LOCK_INITIALIZED;
		renew_lease(NFS_SERVER(data->ctx->dentry->d_inode), data->timestamp);
	}
out:
	dprintk("%s: done, ret = %d!\n", __func__, data->rpc_status);
}

static void nfs4_lock_release(void *calldata)
{
	struct nfs4_lockdata *data = calldata;

	dprintk("%s: begin!\n", __func__);
	nfs_free_seqid(data->arg.open_seqid);
	if (data->cancelled != 0) {
		struct rpc_task *task;
		task = nfs4_do_unlck(&data->fl, data->ctx, data->lsp,
				data->arg.lock_seqid);
		if (!IS_ERR(task))
			rpc_put_task_async(task);
		dprintk("%s: cancelling lock!\n", __func__);
	} else
		nfs_free_seqid(data->arg.lock_seqid);
	nfs4_put_lock_state(data->lsp);
	put_nfs_open_context(data->ctx);
	kfree(data);
	dprintk("%s: done!\n", __func__);
}

static const struct rpc_call_ops nfs4_lock_ops = {
	.rpc_call_prepare = nfs4_lock_prepare,
	.rpc_call_done = nfs4_lock_done,
	.rpc_release = nfs4_lock_release,
};

static const struct rpc_call_ops nfs4_recover_lock_ops = {
	.rpc_call_prepare = nfs4_recover_lock_prepare,
	.rpc_call_done = nfs4_lock_done,
	.rpc_release = nfs4_lock_release,
};

static void nfs4_handle_setlk_error(struct nfs_server *server, struct nfs4_lock_state *lsp, int new_lock_owner, int error)
{
	switch (error) {
	case -NFS4ERR_ADMIN_REVOKED:
	case -NFS4ERR_BAD_STATEID:
		lsp->ls_seqid.flags &= ~NFS_SEQID_CONFIRMED;
		if (new_lock_owner != 0 ||
		   (lsp->ls_flags & NFS_LOCK_INITIALIZED) != 0)
			nfs4_schedule_stateid_recovery(server, lsp->ls_state);
		break;
	case -NFS4ERR_STALE_STATEID:
		lsp->ls_seqid.flags &= ~NFS_SEQID_CONFIRMED;
	case -NFS4ERR_EXPIRED:
		nfs4_schedule_lease_recovery(server->nfs_client);
	};
}

static int _nfs4_do_setlk(struct nfs4_state *state, int cmd, struct file_lock *fl, int recovery_type)
{
	struct nfs4_lockdata *data;
	struct rpc_task *task;
	struct rpc_message msg = {
		.rpc_proc = &nfs4_procedures[NFSPROC4_CLNT_LOCK],
		.rpc_cred = state->owner->so_cred,
	};
	struct rpc_task_setup task_setup_data = {
		.rpc_client = NFS_CLIENT(state->inode),
		.rpc_message = &msg,
		.callback_ops = &nfs4_lock_ops,
		.workqueue = nfsiod_workqueue,
		.flags = RPC_TASK_ASYNC,
	};
	int ret;

	dprintk("%s: begin!\n", __func__);
	data = nfs4_alloc_lockdata(fl, nfs_file_open_context(fl->fl_file),
			fl->fl_u.nfs4_fl.owner,
			recovery_type == NFS_LOCK_NEW ? GFP_KERNEL : GFP_NOFS);
	if (data == NULL)
		return -ENOMEM;
	if (IS_SETLKW(cmd))
		data->arg.block = 1;
	if (recovery_type > NFS_LOCK_NEW) {
		if (recovery_type == NFS_LOCK_RECLAIM)
			data->arg.reclaim = NFS_LOCK_RECLAIM;
		task_setup_data.callback_ops = &nfs4_recover_lock_ops;
	}
	nfs41_init_sequence(&data->arg.seq_args, &data->res.seq_res, 1);
	msg.rpc_argp = &data->arg;
	msg.rpc_resp = &data->res;
	task_setup_data.callback_data = data;
	task = rpc_run_task(&task_setup_data);
	if (IS_ERR(task))
		return PTR_ERR(task);
	ret = nfs4_wait_for_completion_rpc_task(task);
	if (ret == 0) {
		ret = data->rpc_status;
		if (ret)
			nfs4_handle_setlk_error(data->server, data->lsp,
					data->arg.new_lock_owner, ret);
	} else
		data->cancelled = 1;
	rpc_put_task(task);
	dprintk("%s: done, ret = %d!\n", __func__, ret);
	return ret;
}

static int nfs4_lock_reclaim(struct nfs4_state *state, struct file_lock *request)
{
	struct nfs_server *server = NFS_SERVER(state->inode);
	struct nfs4_exception exception = { };
	int err;

	do {
		/* Cache the lock if possible... */
		if (test_bit(NFS_DELEGATED_STATE, &state->flags) != 0)
			return 0;
		err = _nfs4_do_setlk(state, F_SETLK, request, NFS_LOCK_RECLAIM);
		if (err != -NFS4ERR_DELAY)
			break;
		nfs4_handle_exception(server, err, &exception);
	} while (exception.retry);
	return err;
}

static int nfs4_lock_expired(struct nfs4_state *state, struct file_lock *request)
{
	struct nfs_server *server = NFS_SERVER(state->inode);
	struct nfs4_exception exception = { };
	int err;

	err = nfs4_set_lock_state(state, request);
	if (err != 0)
		return err;
	do {
		if (test_bit(NFS_DELEGATED_STATE, &state->flags) != 0)
			return 0;
		err = _nfs4_do_setlk(state, F_SETLK, request, NFS_LOCK_EXPIRED);
		switch (err) {
		default:
			goto out;
		case -NFS4ERR_GRACE:
		case -NFS4ERR_DELAY:
			nfs4_handle_exception(server, err, &exception);
			err = 0;
		}
	} while (exception.retry);
out:
	return err;
}

#if defined(CONFIG_NFS_V4_1)
static int nfs41_check_expired_locks(struct nfs4_state *state)
{
	int status, ret = NFS_OK;
	struct nfs4_lock_state *lsp;
	struct nfs_server *server = NFS_SERVER(state->inode);

	list_for_each_entry(lsp, &state->lock_states, ls_locks) {
		if (lsp->ls_flags & NFS_LOCK_INITIALIZED) {
			status = nfs41_test_stateid(server, &lsp->ls_stateid);
			if (status != NFS_OK) {
				nfs41_free_stateid(server, &lsp->ls_stateid);
				lsp->ls_flags &= ~NFS_LOCK_INITIALIZED;
				ret = status;
			}
		}
	};

	return ret;
}

static int nfs41_lock_expired(struct nfs4_state *state, struct file_lock *request)
{
	int status = NFS_OK;

	if (test_bit(LK_STATE_IN_USE, &state->flags))
		status = nfs41_check_expired_locks(state);
	if (status == NFS_OK)
		return status;
	return nfs4_lock_expired(state, request);
}
#endif

static int _nfs4_proc_setlk(struct nfs4_state *state, int cmd, struct file_lock *request)
{
	struct nfs_inode *nfsi = NFS_I(state->inode);
	unsigned char fl_flags = request->fl_flags;
	int status = -ENOLCK;

	if ((fl_flags & FL_POSIX) &&
			!test_bit(NFS_STATE_POSIX_LOCKS, &state->flags))
		goto out;
	/* Is this a delegated open? */
	status = nfs4_set_lock_state(state, request);
	if (status != 0)
		goto out;
	request->fl_flags |= FL_ACCESS;
	status = do_vfs_lock(request->fl_file, request);
	if (status < 0)
		goto out;
	down_read(&nfsi->rwsem);
	if (test_bit(NFS_DELEGATED_STATE, &state->flags)) {
		/* Yes: cache locks! */
		/* ...but avoid races with delegation recall... */
		request->fl_flags = fl_flags & ~FL_SLEEP;
		status = do_vfs_lock(request->fl_file, request);
		goto out_unlock;
	}
	status = _nfs4_do_setlk(state, cmd, request, NFS_LOCK_NEW);
	if (status != 0)
		goto out_unlock;
	/* Note: we always want to sleep here! */
	request->fl_flags = fl_flags | FL_SLEEP;
	if (do_vfs_lock(request->fl_file, request) < 0)
		printk(KERN_WARNING "NFS: %s: VFS is out of sync with lock "
			"manager!\n", __func__);
out_unlock:
	up_read(&nfsi->rwsem);
out:
	request->fl_flags = fl_flags;
	return status;
}

static int nfs4_proc_setlk(struct nfs4_state *state, int cmd, struct file_lock *request)
{
	struct nfs4_exception exception = {
		.state = state,
	};
	int err;

	do {
		err = _nfs4_proc_setlk(state, cmd, request);
		if (err == -NFS4ERR_DENIED)
			err = -EAGAIN;
		err = nfs4_handle_exception(NFS_SERVER(state->inode),
				err, &exception);
	} while (exception.retry);
	return err;
}

static int
nfs4_proc_lock(struct file *filp, int cmd, struct file_lock *request)
{
	struct nfs_open_context *ctx;
	struct nfs4_state *state;
	unsigned long timeout = NFS4_LOCK_MINTIMEOUT;
	int status;

	/* verify open state */
	ctx = nfs_file_open_context(filp);
	state = ctx->state;

	if (request->fl_start < 0 || request->fl_end < 0)
		return -EINVAL;

	if (IS_GETLK(cmd)) {
		if (state != NULL)
			return nfs4_proc_getlk(state, F_GETLK, request);
		return 0;
	}

	if (!(IS_SETLK(cmd) || IS_SETLKW(cmd)))
		return -EINVAL;

	if (request->fl_type == F_UNLCK) {
		if (state != NULL)
			return nfs4_proc_unlck(state, cmd, request);
		return 0;
	}

	if (state == NULL)
		return -ENOLCK;
	do {
		status = nfs4_proc_setlk(state, cmd, request);
		if ((status != -EAGAIN) || IS_SETLK(cmd))
			break;
		timeout = nfs4_set_lock_task_retry(timeout);
		status = -ERESTARTSYS;
		if (signalled())
			break;
	} while(status < 0);
	return status;
}

int nfs4_lock_delegation_recall(struct nfs4_state *state, struct file_lock *fl)
{
	struct nfs_server *server = NFS_SERVER(state->inode);
	struct nfs4_exception exception = { };
	int err;

	err = nfs4_set_lock_state(state, fl);
	if (err != 0)
		goto out;
	do {
		err = _nfs4_do_setlk(state, F_SETLK, fl, NFS_LOCK_NEW);
		switch (err) {
			default:
				printk(KERN_ERR "NFS: %s: unhandled error "
					"%d.\n", __func__, err);
			case 0:
			case -ESTALE:
				goto out;
			case -NFS4ERR_EXPIRED:
				nfs4_schedule_stateid_recovery(server, state);
			case -NFS4ERR_STALE_CLIENTID:
			case -NFS4ERR_STALE_STATEID:
				nfs4_schedule_lease_recovery(server->nfs_client);
				goto out;
			case -NFS4ERR_BADSESSION:
			case -NFS4ERR_BADSLOT:
			case -NFS4ERR_BAD_HIGH_SLOT:
			case -NFS4ERR_CONN_NOT_BOUND_TO_SESSION:
			case -NFS4ERR_DEADSESSION:
				nfs4_schedule_session_recovery(server->nfs_client->cl_session);
				goto out;
			case -ERESTARTSYS:
				/*
				 * The show must go on: exit, but mark the
				 * stateid as needing recovery.
				 */
			case -NFS4ERR_DELEG_REVOKED:
			case -NFS4ERR_ADMIN_REVOKED:
			case -NFS4ERR_BAD_STATEID:
			case -NFS4ERR_OPENMODE:
				nfs4_schedule_stateid_recovery(server, state);
				err = 0;
				goto out;
			case -EKEYEXPIRED:
				/*
				 * User RPCSEC_GSS context has expired.
				 * We cannot recover this stateid now, so
				 * skip it and allow recovery thread to
				 * proceed.
				 */
				err = 0;
				goto out;
			case -ENOMEM:
			case -NFS4ERR_DENIED:
				/* kill_proc(fl->fl_pid, SIGLOST, 1); */
				err = 0;
				goto out;
			case -NFS4ERR_DELAY:
				break;
		}
		err = nfs4_handle_exception(server, err, &exception);
	} while (exception.retry);
out:
	return err;
}

struct nfs_release_lockowner_data {
	struct nfs4_lock_state *lsp;
	struct nfs_server *server;
	struct nfs_release_lockowner_args args;
};

static void nfs4_release_lockowner_release(void *calldata)
{
	struct nfs_release_lockowner_data *data = calldata;
	nfs4_free_lock_state(data->server, data->lsp);
	kfree(calldata);
}

static const struct rpc_call_ops nfs4_release_lockowner_ops = {
	.rpc_release = nfs4_release_lockowner_release,
};

int nfs4_release_lockowner(struct nfs4_lock_state *lsp)
{
	struct nfs_server *server = lsp->ls_state->owner->so_server;
	struct nfs_release_lockowner_data *data;
	struct rpc_message msg = {
		.rpc_proc = &nfs4_procedures[NFSPROC4_CLNT_RELEASE_LOCKOWNER],
	};

	if (server->nfs_client->cl_mvops->minor_version != 0)
		return -EINVAL;
	data = kmalloc(sizeof(*data), GFP_NOFS);
	if (!data)
		return -ENOMEM;
	data->lsp = lsp;
	data->server = server;
	data->args.lock_owner.clientid = server->nfs_client->cl_clientid;
	data->args.lock_owner.id = lsp->ls_seqid.owner_id;
	data->args.lock_owner.s_dev = server->s_dev;
	msg.rpc_argp = &data->args;
	rpc_call_async(server->client, &msg, 0, &nfs4_release_lockowner_ops, data);
	return 0;
}

#define XATTR_NAME_NFSV4_ACL "system.nfs4_acl"

static int nfs4_xattr_set_nfs4_acl(struct dentry *dentry, const char *key,
				   const void *buf, size_t buflen,
				   int flags, int type)
{
	if (strcmp(key, "") != 0)
		return -EINVAL;

	return nfs4_proc_set_acl(dentry->d_inode, buf, buflen);
}

static int nfs4_xattr_get_nfs4_acl(struct dentry *dentry, const char *key,
				   void *buf, size_t buflen, int type)
{
	if (strcmp(key, "") != 0)
		return -EINVAL;

	return nfs4_proc_get_acl(dentry->d_inode, buf, buflen);
}

static size_t nfs4_xattr_list_nfs4_acl(struct dentry *dentry, char *list,
				       size_t list_len, const char *name,
				       size_t name_len, int type)
{
	size_t len = sizeof(XATTR_NAME_NFSV4_ACL);

	if (!nfs4_server_supports_acls(NFS_SERVER(dentry->d_inode)))
		return 0;

	if (list && len <= list_len)
		memcpy(list, XATTR_NAME_NFSV4_ACL, len);
	return len;
}

/*
 * nfs_fhget will use either the mounted_on_fileid or the fileid
 */
static void nfs_fixup_referral_attributes(struct nfs_fattr *fattr)
{
	if (!(((fattr->valid & NFS_ATTR_FATTR_MOUNTED_ON_FILEID) ||
	       (fattr->valid & NFS_ATTR_FATTR_FILEID)) &&
	      (fattr->valid & NFS_ATTR_FATTR_FSID) &&
	      (fattr->valid & NFS_ATTR_FATTR_V4_LOCATIONS)))
		return;

	fattr->valid |= NFS_ATTR_FATTR_TYPE | NFS_ATTR_FATTR_MODE |
		NFS_ATTR_FATTR_NLINK | NFS_ATTR_FATTR_V4_REFERRAL;
	fattr->mode = S_IFDIR | S_IRUGO | S_IXUGO;
	fattr->nlink = 2;
}

int nfs4_proc_fs_locations(struct inode *dir, const struct qstr *name,
		struct nfs4_fs_locations *fs_locations, struct page *page)
{
	struct nfs_server *server = NFS_SERVER(dir);
	u32 bitmask[2] = {
		[0] = FATTR4_WORD0_FSID | FATTR4_WORD0_FS_LOCATIONS,
	};
	struct nfs4_fs_locations_arg args = {
		.dir_fh = NFS_FH(dir),
		.name = name,
		.page = page,
		.bitmask = bitmask,
	};
	struct nfs4_fs_locations_res res = {
		.fs_locations = fs_locations,
	};
	struct rpc_message msg = {
		.rpc_proc = &nfs4_procedures[NFSPROC4_CLNT_FS_LOCATIONS],
		.rpc_argp = &args,
		.rpc_resp = &res,
	};
	int status;

	dprintk("%s: start\n", __func__);

	/* Ask for the fileid of the absent filesystem if mounted_on_fileid
	 * is not supported */
	if (NFS_SERVER(dir)->attr_bitmask[1] & FATTR4_WORD1_MOUNTED_ON_FILEID)
		bitmask[1] |= FATTR4_WORD1_MOUNTED_ON_FILEID;
	else
		bitmask[0] |= FATTR4_WORD0_FILEID;

	nfs_fattr_init(&fs_locations->fattr);
	fs_locations->server = server;
	fs_locations->nlocations = 0;
	status = nfs4_call_sync(server->client, server, &msg, &args.seq_args, &res.seq_res, 0);
	dprintk("%s: returned status = %d\n", __func__, status);
	return status;
}

static int _nfs4_proc_secinfo(struct inode *dir, const struct qstr *name, struct nfs4_secinfo_flavors *flavors)
{
	int status;
	struct nfs4_secinfo_arg args = {
		.dir_fh = NFS_FH(dir),
		.name   = name,
	};
	struct nfs4_secinfo_res res = {
		.flavors     = flavors,
	};
	struct rpc_message msg = {
		.rpc_proc = &nfs4_procedures[NFSPROC4_CLNT_SECINFO],
		.rpc_argp = &args,
		.rpc_resp = &res,
	};

	dprintk("NFS call  secinfo %s\n", name->name);
	status = nfs4_call_sync(NFS_SERVER(dir)->client, NFS_SERVER(dir), &msg, &args.seq_args, &res.seq_res, 0);
	dprintk("NFS reply  secinfo: %d\n", status);
	return status;
}

static int nfs4_proc_secinfo(struct inode *dir, const struct qstr *name,
		struct nfs4_secinfo_flavors *flavors)
{
	struct nfs4_exception exception = { };
	int err;
	do {
		err = nfs4_handle_exception(NFS_SERVER(dir),
				_nfs4_proc_secinfo(dir, name, flavors),
				&exception);
	} while (exception.retry);
	return err;
}

#ifdef CONFIG_NFS_V4_1
/*
 * Check the exchange flags returned by the server for invalid flags, having
 * both PNFS and NON_PNFS flags set, and not having one of NON_PNFS, PNFS, or
 * DS flags set.
 */
static int nfs4_check_cl_exchange_flags(u32 flags)
{
	if (flags & ~EXCHGID4_FLAG_MASK_R)
		goto out_inval;
	if ((flags & EXCHGID4_FLAG_USE_PNFS_MDS) &&
	    (flags & EXCHGID4_FLAG_USE_NON_PNFS))
		goto out_inval;
	if (!(flags & (EXCHGID4_FLAG_MASK_PNFS)))
		goto out_inval;
	return NFS_OK;
out_inval:
	return -NFS4ERR_INVAL;
}

static bool
nfs41_same_server_scope(struct server_scope *a, struct server_scope *b)
{
	if (a->server_scope_sz == b->server_scope_sz &&
	    memcmp(a->server_scope, b->server_scope, a->server_scope_sz) == 0)
		return true;

	return false;
}

/*
 * nfs4_proc_exchange_id()
 *
 * Since the clientid has expired, all compounds using sessions
 * associated with the stale clientid will be returning
 * NFS4ERR_BADSESSION in the sequence operation, and will therefore
 * be in some phase of session reset.
 */
int nfs4_proc_exchange_id(struct nfs_client *clp, struct rpc_cred *cred)
{
	nfs4_verifier verifier;
	struct nfs41_exchange_id_args args = {
		.verifier = &verifier,
		.client = clp,
		.flags = EXCHGID4_FLAG_SUPP_MOVED_REFER,
	};
	struct nfs41_exchange_id_res res = {
		.client = clp,
	};
	int status;
	struct rpc_message msg = {
		.rpc_proc = &nfs4_procedures[NFSPROC4_CLNT_EXCHANGE_ID],
		.rpc_argp = &args,
		.rpc_resp = &res,
		.rpc_cred = cred,
	};

	dprintk("--> %s\n", __func__);
	BUG_ON(clp == NULL);

	nfs4_construct_boot_verifier(clp, &verifier);

	args.id_len = scnprintf(args.id, sizeof(args.id),
				"%s/%s.%s/%u",
				clp->cl_ipaddr,
				init_utsname()->nodename,
				init_utsname()->domainname,
				clp->cl_rpcclient->cl_auth->au_flavor);

	res.server_scope = kzalloc(sizeof(struct server_scope), GFP_KERNEL);
	if (unlikely(!res.server_scope)) {
		status = -ENOMEM;
		goto out;
	}
<<<<<<< HEAD
=======

	res.impl_id = kzalloc(sizeof(struct nfs41_impl_id), GFP_KERNEL);
	if (unlikely(!res.impl_id)) {
		status = -ENOMEM;
		goto out_server_scope;
	}
>>>>>>> e9676695

	status = rpc_call_sync(clp->cl_rpcclient, &msg, RPC_TASK_TIMEOUT);
	if (!status)
		status = nfs4_check_cl_exchange_flags(clp->cl_exchange_flags);

	if (!status) {
		/* use the most recent implementation id */
		kfree(clp->impl_id);
		clp->impl_id = res.impl_id;
	} else
		kfree(res.impl_id);

	if (!status) {
		if (clp->server_scope &&
		    !nfs41_same_server_scope(clp->server_scope,
					     res.server_scope)) {
			dprintk("%s: server_scope mismatch detected\n",
				__func__);
			set_bit(NFS4CLNT_SERVER_SCOPE_MISMATCH, &clp->cl_state);
			kfree(clp->server_scope);
			clp->server_scope = NULL;
		}

		if (!clp->server_scope) {
			clp->server_scope = res.server_scope;
			goto out;
		}
	}
<<<<<<< HEAD
	kfree(res.server_scope);
out:
=======

out_server_scope:
	kfree(res.server_scope);
out:
	if (clp->impl_id)
		dprintk("%s: Server Implementation ID: "
			"domain: %s, name: %s, date: %llu,%u\n",
			__func__, clp->impl_id->domain, clp->impl_id->name,
			clp->impl_id->date.seconds,
			clp->impl_id->date.nseconds);
>>>>>>> e9676695
	dprintk("<-- %s status= %d\n", __func__, status);
	return status;
}

struct nfs4_get_lease_time_data {
	struct nfs4_get_lease_time_args *args;
	struct nfs4_get_lease_time_res *res;
	struct nfs_client *clp;
};

static void nfs4_get_lease_time_prepare(struct rpc_task *task,
					void *calldata)
{
	int ret;
	struct nfs4_get_lease_time_data *data =
			(struct nfs4_get_lease_time_data *)calldata;

	dprintk("--> %s\n", __func__);
	rpc_task_set_priority(task, RPC_PRIORITY_PRIVILEGED);
	/* just setup sequence, do not trigger session recovery
	   since we're invoked within one */
	ret = nfs41_setup_sequence(data->clp->cl_session,
				   &data->args->la_seq_args,
				   &data->res->lr_seq_res, task);

	BUG_ON(ret == -EAGAIN);
	rpc_call_start(task);
	dprintk("<-- %s\n", __func__);
}

/*
 * Called from nfs4_state_manager thread for session setup, so don't recover
 * from sequence operation or clientid errors.
 */
static void nfs4_get_lease_time_done(struct rpc_task *task, void *calldata)
{
	struct nfs4_get_lease_time_data *data =
			(struct nfs4_get_lease_time_data *)calldata;

	dprintk("--> %s\n", __func__);
	if (!nfs41_sequence_done(task, &data->res->lr_seq_res))
		return;
	switch (task->tk_status) {
	case -NFS4ERR_DELAY:
	case -NFS4ERR_GRACE:
		dprintk("%s Retry: tk_status %d\n", __func__, task->tk_status);
		rpc_delay(task, NFS4_POLL_RETRY_MIN);
		task->tk_status = 0;
		/* fall through */
	case -NFS4ERR_RETRY_UNCACHED_REP:
		rpc_restart_call_prepare(task);
		return;
	}
	dprintk("<-- %s\n", __func__);
}

static const struct rpc_call_ops nfs4_get_lease_time_ops = {
	.rpc_call_prepare = nfs4_get_lease_time_prepare,
	.rpc_call_done = nfs4_get_lease_time_done,
};

int nfs4_proc_get_lease_time(struct nfs_client *clp, struct nfs_fsinfo *fsinfo)
{
	struct rpc_task *task;
	struct nfs4_get_lease_time_args args;
	struct nfs4_get_lease_time_res res = {
		.lr_fsinfo = fsinfo,
	};
	struct nfs4_get_lease_time_data data = {
		.args = &args,
		.res = &res,
		.clp = clp,
	};
	struct rpc_message msg = {
		.rpc_proc = &nfs4_procedures[NFSPROC4_CLNT_GET_LEASE_TIME],
		.rpc_argp = &args,
		.rpc_resp = &res,
	};
	struct rpc_task_setup task_setup = {
		.rpc_client = clp->cl_rpcclient,
		.rpc_message = &msg,
		.callback_ops = &nfs4_get_lease_time_ops,
		.callback_data = &data,
		.flags = RPC_TASK_TIMEOUT,
	};
	int status;

	nfs41_init_sequence(&args.la_seq_args, &res.lr_seq_res, 0);
	dprintk("--> %s\n", __func__);
	task = rpc_run_task(&task_setup);

	if (IS_ERR(task))
		status = PTR_ERR(task);
	else {
		status = task->tk_status;
		rpc_put_task(task);
	}
	dprintk("<-- %s return %d\n", __func__, status);

	return status;
}

static struct nfs4_slot *nfs4_alloc_slots(u32 max_slots, gfp_t gfp_flags)
{
	return kcalloc(max_slots, sizeof(struct nfs4_slot), gfp_flags);
}

static void nfs4_add_and_init_slots(struct nfs4_slot_table *tbl,
		struct nfs4_slot *new,
		u32 max_slots,
		u32 ivalue)
{
	struct nfs4_slot *old = NULL;
	u32 i;

	spin_lock(&tbl->slot_tbl_lock);
	if (new) {
		old = tbl->slots;
		tbl->slots = new;
		tbl->max_slots = max_slots;
	}
	tbl->highest_used_slotid = -1;	/* no slot is currently used */
	for (i = 0; i < tbl->max_slots; i++)
		tbl->slots[i].seq_nr = ivalue;
	spin_unlock(&tbl->slot_tbl_lock);
	kfree(old);
}

/*
 * (re)Initialise a slot table
 */
static int nfs4_realloc_slot_table(struct nfs4_slot_table *tbl, u32 max_reqs,
				 u32 ivalue)
{
	struct nfs4_slot *new = NULL;
	int ret = -ENOMEM;

	dprintk("--> %s: max_reqs=%u, tbl->max_slots %d\n", __func__,
		max_reqs, tbl->max_slots);

	/* Does the newly negotiated max_reqs match the existing slot table? */
	if (max_reqs != tbl->max_slots) {
		new = nfs4_alloc_slots(max_reqs, GFP_NOFS);
		if (!new)
			goto out;
	}
	ret = 0;

	nfs4_add_and_init_slots(tbl, new, max_reqs, ivalue);
	dprintk("%s: tbl=%p slots=%p max_slots=%d\n", __func__,
		tbl, tbl->slots, tbl->max_slots);
out:
	dprintk("<-- %s: return %d\n", __func__, ret);
	return ret;
}

/* Destroy the slot table */
static void nfs4_destroy_slot_tables(struct nfs4_session *session)
{
	if (session->fc_slot_table.slots != NULL) {
		kfree(session->fc_slot_table.slots);
		session->fc_slot_table.slots = NULL;
	}
	if (session->bc_slot_table.slots != NULL) {
		kfree(session->bc_slot_table.slots);
		session->bc_slot_table.slots = NULL;
	}
	return;
}

/*
 * Initialize or reset the forechannel and backchannel tables
 */
static int nfs4_setup_session_slot_tables(struct nfs4_session *ses)
{
	struct nfs4_slot_table *tbl;
	int status;

	dprintk("--> %s\n", __func__);
	/* Fore channel */
	tbl = &ses->fc_slot_table;
	status = nfs4_realloc_slot_table(tbl, ses->fc_attrs.max_reqs, 1);
	if (status) /* -ENOMEM */
		return status;
	/* Back channel */
	tbl = &ses->bc_slot_table;
	status = nfs4_realloc_slot_table(tbl, ses->bc_attrs.max_reqs, 0);
	if (status && tbl->slots == NULL)
		/* Fore and back channel share a connection so get
		 * both slot tables or neither */
		nfs4_destroy_slot_tables(ses);
	return status;
}

struct nfs4_session *nfs4_alloc_session(struct nfs_client *clp)
{
	struct nfs4_session *session;
	struct nfs4_slot_table *tbl;

	session = kzalloc(sizeof(struct nfs4_session), GFP_NOFS);
	if (!session)
		return NULL;

	tbl = &session->fc_slot_table;
	tbl->highest_used_slotid = NFS4_NO_SLOT;
	spin_lock_init(&tbl->slot_tbl_lock);
	rpc_init_priority_wait_queue(&tbl->slot_tbl_waitq, "ForeChannel Slot table");
	init_completion(&tbl->complete);

	tbl = &session->bc_slot_table;
	tbl->highest_used_slotid = NFS4_NO_SLOT;
	spin_lock_init(&tbl->slot_tbl_lock);
	rpc_init_wait_queue(&tbl->slot_tbl_waitq, "BackChannel Slot table");
	init_completion(&tbl->complete);

	session->session_state = 1<<NFS4_SESSION_INITING;

	session->clp = clp;
	return session;
}

void nfs4_destroy_session(struct nfs4_session *session)
{
	struct rpc_xprt *xprt;

	nfs4_proc_destroy_session(session);

	rcu_read_lock();
	xprt = rcu_dereference(session->clp->cl_rpcclient->cl_xprt);
	rcu_read_unlock();
	dprintk("%s Destroy backchannel for xprt %p\n",
		__func__, xprt);
	xprt_destroy_backchannel(xprt, NFS41_BC_MIN_CALLBACKS);
	nfs4_destroy_slot_tables(session);
	kfree(session);
}

/*
 * Initialize the values to be used by the client in CREATE_SESSION
 * If nfs4_init_session set the fore channel request and response sizes,
 * use them.
 *
 * Set the back channel max_resp_sz_cached to zero to force the client to
 * always set csa_cachethis to FALSE because the current implementation
 * of the back channel DRC only supports caching the CB_SEQUENCE operation.
 */
static void nfs4_init_channel_attrs(struct nfs41_create_session_args *args)
{
	struct nfs4_session *session = args->client->cl_session;
	unsigned int mxrqst_sz = session->fc_attrs.max_rqst_sz,
		     mxresp_sz = session->fc_attrs.max_resp_sz;

	if (mxrqst_sz == 0)
		mxrqst_sz = NFS_MAX_FILE_IO_SIZE;
	if (mxresp_sz == 0)
		mxresp_sz = NFS_MAX_FILE_IO_SIZE;
	/* Fore channel attributes */
	args->fc_attrs.max_rqst_sz = mxrqst_sz;
	args->fc_attrs.max_resp_sz = mxresp_sz;
	args->fc_attrs.max_ops = NFS4_MAX_OPS;
	args->fc_attrs.max_reqs = max_session_slots;

	dprintk("%s: Fore Channel : max_rqst_sz=%u max_resp_sz=%u "
		"max_ops=%u max_reqs=%u\n",
		__func__,
		args->fc_attrs.max_rqst_sz, args->fc_attrs.max_resp_sz,
		args->fc_attrs.max_ops, args->fc_attrs.max_reqs);

	/* Back channel attributes */
	args->bc_attrs.max_rqst_sz = PAGE_SIZE;
	args->bc_attrs.max_resp_sz = PAGE_SIZE;
	args->bc_attrs.max_resp_sz_cached = 0;
	args->bc_attrs.max_ops = NFS4_MAX_BACK_CHANNEL_OPS;
	args->bc_attrs.max_reqs = 1;

	dprintk("%s: Back Channel : max_rqst_sz=%u max_resp_sz=%u "
		"max_resp_sz_cached=%u max_ops=%u max_reqs=%u\n",
		__func__,
		args->bc_attrs.max_rqst_sz, args->bc_attrs.max_resp_sz,
		args->bc_attrs.max_resp_sz_cached, args->bc_attrs.max_ops,
		args->bc_attrs.max_reqs);
}

static int nfs4_verify_fore_channel_attrs(struct nfs41_create_session_args *args, struct nfs4_session *session)
{
	struct nfs4_channel_attrs *sent = &args->fc_attrs;
	struct nfs4_channel_attrs *rcvd = &session->fc_attrs;

	if (rcvd->max_resp_sz > sent->max_resp_sz)
		return -EINVAL;
	/*
	 * Our requested max_ops is the minimum we need; we're not
	 * prepared to break up compounds into smaller pieces than that.
	 * So, no point even trying to continue if the server won't
	 * cooperate:
	 */
	if (rcvd->max_ops < sent->max_ops)
		return -EINVAL;
	if (rcvd->max_reqs == 0)
		return -EINVAL;
	if (rcvd->max_reqs > NFS4_MAX_SLOT_TABLE)
		rcvd->max_reqs = NFS4_MAX_SLOT_TABLE;
	return 0;
}

static int nfs4_verify_back_channel_attrs(struct nfs41_create_session_args *args, struct nfs4_session *session)
{
	struct nfs4_channel_attrs *sent = &args->bc_attrs;
	struct nfs4_channel_attrs *rcvd = &session->bc_attrs;

	if (rcvd->max_rqst_sz > sent->max_rqst_sz)
		return -EINVAL;
	if (rcvd->max_resp_sz < sent->max_resp_sz)
		return -EINVAL;
	if (rcvd->max_resp_sz_cached > sent->max_resp_sz_cached)
		return -EINVAL;
	/* These would render the backchannel useless: */
	if (rcvd->max_ops != sent->max_ops)
		return -EINVAL;
	if (rcvd->max_reqs != sent->max_reqs)
		return -EINVAL;
	return 0;
}

static int nfs4_verify_channel_attrs(struct nfs41_create_session_args *args,
				     struct nfs4_session *session)
{
	int ret;

	ret = nfs4_verify_fore_channel_attrs(args, session);
	if (ret)
		return ret;
	return nfs4_verify_back_channel_attrs(args, session);
}

static int _nfs4_proc_create_session(struct nfs_client *clp)
{
	struct nfs4_session *session = clp->cl_session;
	struct nfs41_create_session_args args = {
		.client = clp,
		.cb_program = NFS4_CALLBACK,
	};
	struct nfs41_create_session_res res = {
		.client = clp,
	};
	struct rpc_message msg = {
		.rpc_proc = &nfs4_procedures[NFSPROC4_CLNT_CREATE_SESSION],
		.rpc_argp = &args,
		.rpc_resp = &res,
	};
	int status;

	nfs4_init_channel_attrs(&args);
	args.flags = (SESSION4_PERSIST | SESSION4_BACK_CHAN);

	status = rpc_call_sync(session->clp->cl_rpcclient, &msg, RPC_TASK_TIMEOUT);

	if (!status)
		/* Verify the session's negotiated channel_attrs values */
		status = nfs4_verify_channel_attrs(&args, session);
	if (!status) {
		/* Increment the clientid slot sequence id */
		clp->cl_seqid++;
	}

	return status;
}

/*
 * Issues a CREATE_SESSION operation to the server.
 * It is the responsibility of the caller to verify the session is
 * expired before calling this routine.
 */
int nfs4_proc_create_session(struct nfs_client *clp)
{
	int status;
	unsigned *ptr;
	struct nfs4_session *session = clp->cl_session;

	dprintk("--> %s clp=%p session=%p\n", __func__, clp, session);

	status = _nfs4_proc_create_session(clp);
	if (status)
		goto out;

	/* Init or reset the session slot tables */
	status = nfs4_setup_session_slot_tables(session);
	dprintk("slot table setup returned %d\n", status);
	if (status)
		goto out;

	ptr = (unsigned *)&session->sess_id.data[0];
	dprintk("%s client>seqid %d sessionid %u:%u:%u:%u\n", __func__,
		clp->cl_seqid, ptr[0], ptr[1], ptr[2], ptr[3]);
out:
	dprintk("<-- %s\n", __func__);
	return status;
}

/*
 * Issue the over-the-wire RPC DESTROY_SESSION.
 * The caller must serialize access to this routine.
 */
int nfs4_proc_destroy_session(struct nfs4_session *session)
{
	int status = 0;
	struct rpc_message msg;

	dprintk("--> nfs4_proc_destroy_session\n");

	/* session is still being setup */
	if (session->clp->cl_cons_state != NFS_CS_READY)
		return status;

	msg.rpc_proc = &nfs4_procedures[NFSPROC4_CLNT_DESTROY_SESSION];
	msg.rpc_argp = session;
	msg.rpc_resp = NULL;
	msg.rpc_cred = NULL;
	status = rpc_call_sync(session->clp->cl_rpcclient, &msg, RPC_TASK_TIMEOUT);

	if (status)
		printk(KERN_WARNING
			"NFS: Got error %d from the server on DESTROY_SESSION. "
			"Session has been destroyed regardless...\n", status);

	dprintk("<-- nfs4_proc_destroy_session\n");
	return status;
}

int nfs4_init_session(struct nfs_server *server)
{
	struct nfs_client *clp = server->nfs_client;
	struct nfs4_session *session;
	unsigned int rsize, wsize;
	int ret;

	if (!nfs4_has_session(clp))
		return 0;

	session = clp->cl_session;
	if (!test_and_clear_bit(NFS4_SESSION_INITING, &session->session_state))
		return 0;

	rsize = server->rsize;
	if (rsize == 0)
		rsize = NFS_MAX_FILE_IO_SIZE;
	wsize = server->wsize;
	if (wsize == 0)
		wsize = NFS_MAX_FILE_IO_SIZE;

	session->fc_attrs.max_rqst_sz = wsize + nfs41_maxwrite_overhead;
	session->fc_attrs.max_resp_sz = rsize + nfs41_maxread_overhead;

	ret = nfs4_recover_expired_lease(server);
	if (!ret)
		ret = nfs4_check_client_ready(clp);
	return ret;
}

int nfs4_init_ds_session(struct nfs_client *clp)
{
	struct nfs4_session *session = clp->cl_session;
	int ret;

	if (!test_and_clear_bit(NFS4_SESSION_INITING, &session->session_state))
		return 0;

	ret = nfs4_client_recover_expired_lease(clp);
	if (!ret)
		/* Test for the DS role */
		if (!is_ds_client(clp))
			ret = -ENODEV;
	if (!ret)
		ret = nfs4_check_client_ready(clp);
	return ret;

}
EXPORT_SYMBOL_GPL(nfs4_init_ds_session);


/*
 * Renew the cl_session lease.
 */
struct nfs4_sequence_data {
	struct nfs_client *clp;
	struct nfs4_sequence_args args;
	struct nfs4_sequence_res res;
};

static void nfs41_sequence_release(void *data)
{
	struct nfs4_sequence_data *calldata = data;
	struct nfs_client *clp = calldata->clp;

	if (atomic_read(&clp->cl_count) > 1)
		nfs4_schedule_state_renewal(clp);
	nfs_put_client(clp);
	kfree(calldata);
}

static int nfs41_sequence_handle_errors(struct rpc_task *task, struct nfs_client *clp)
{
	switch(task->tk_status) {
	case -NFS4ERR_DELAY:
		rpc_delay(task, NFS4_POLL_RETRY_MAX);
		return -EAGAIN;
	default:
		nfs4_schedule_lease_recovery(clp);
	}
	return 0;
}

static void nfs41_sequence_call_done(struct rpc_task *task, void *data)
{
	struct nfs4_sequence_data *calldata = data;
	struct nfs_client *clp = calldata->clp;

	if (!nfs41_sequence_done(task, task->tk_msg.rpc_resp))
		return;

	if (task->tk_status < 0) {
		dprintk("%s ERROR %d\n", __func__, task->tk_status);
		if (atomic_read(&clp->cl_count) == 1)
			goto out;

		if (nfs41_sequence_handle_errors(task, clp) == -EAGAIN) {
			rpc_restart_call_prepare(task);
			return;
		}
	}
	dprintk("%s rpc_cred %p\n", __func__, task->tk_msg.rpc_cred);
out:
	dprintk("<-- %s\n", __func__);
}

static void nfs41_sequence_prepare(struct rpc_task *task, void *data)
{
	struct nfs4_sequence_data *calldata = data;
	struct nfs_client *clp = calldata->clp;
	struct nfs4_sequence_args *args;
	struct nfs4_sequence_res *res;

	args = task->tk_msg.rpc_argp;
	res = task->tk_msg.rpc_resp;

	if (nfs41_setup_sequence(clp->cl_session, args, res, task))
		return;
	rpc_call_start(task);
}

static const struct rpc_call_ops nfs41_sequence_ops = {
	.rpc_call_done = nfs41_sequence_call_done,
	.rpc_call_prepare = nfs41_sequence_prepare,
	.rpc_release = nfs41_sequence_release,
};

static struct rpc_task *_nfs41_proc_sequence(struct nfs_client *clp, struct rpc_cred *cred)
{
	struct nfs4_sequence_data *calldata;
	struct rpc_message msg = {
		.rpc_proc = &nfs4_procedures[NFSPROC4_CLNT_SEQUENCE],
		.rpc_cred = cred,
	};
	struct rpc_task_setup task_setup_data = {
		.rpc_client = clp->cl_rpcclient,
		.rpc_message = &msg,
		.callback_ops = &nfs41_sequence_ops,
		.flags = RPC_TASK_ASYNC | RPC_TASK_SOFT,
	};

	if (!atomic_inc_not_zero(&clp->cl_count))
		return ERR_PTR(-EIO);
	calldata = kzalloc(sizeof(*calldata), GFP_NOFS);
	if (calldata == NULL) {
		nfs_put_client(clp);
		return ERR_PTR(-ENOMEM);
	}
	nfs41_init_sequence(&calldata->args, &calldata->res, 0);
	msg.rpc_argp = &calldata->args;
	msg.rpc_resp = &calldata->res;
	calldata->clp = clp;
	task_setup_data.callback_data = calldata;

	return rpc_run_task(&task_setup_data);
}

static int nfs41_proc_async_sequence(struct nfs_client *clp, struct rpc_cred *cred, unsigned renew_flags)
{
	struct rpc_task *task;
	int ret = 0;

	if ((renew_flags & NFS4_RENEW_TIMEOUT) == 0)
		return 0;
	task = _nfs41_proc_sequence(clp, cred);
	if (IS_ERR(task))
		ret = PTR_ERR(task);
	else
		rpc_put_task_async(task);
	dprintk("<-- %s status=%d\n", __func__, ret);
	return ret;
}

static int nfs4_proc_sequence(struct nfs_client *clp, struct rpc_cred *cred)
{
	struct rpc_task *task;
	int ret;

	task = _nfs41_proc_sequence(clp, cred);
	if (IS_ERR(task)) {
		ret = PTR_ERR(task);
		goto out;
	}
	ret = rpc_wait_for_completion_task(task);
	if (!ret) {
		struct nfs4_sequence_res *res = task->tk_msg.rpc_resp;

		if (task->tk_status == 0)
			nfs41_handle_sequence_flag_errors(clp, res->sr_status_flags);
		ret = task->tk_status;
	}
	rpc_put_task(task);
out:
	dprintk("<-- %s status=%d\n", __func__, ret);
	return ret;
}

struct nfs4_reclaim_complete_data {
	struct nfs_client *clp;
	struct nfs41_reclaim_complete_args arg;
	struct nfs41_reclaim_complete_res res;
};

static void nfs4_reclaim_complete_prepare(struct rpc_task *task, void *data)
{
	struct nfs4_reclaim_complete_data *calldata = data;

	rpc_task_set_priority(task, RPC_PRIORITY_PRIVILEGED);
	if (nfs41_setup_sequence(calldata->clp->cl_session,
				&calldata->arg.seq_args,
				&calldata->res.seq_res, task))
		return;

	rpc_call_start(task);
}

static int nfs41_reclaim_complete_handle_errors(struct rpc_task *task, struct nfs_client *clp)
{
	switch(task->tk_status) {
	case 0:
	case -NFS4ERR_COMPLETE_ALREADY:
	case -NFS4ERR_WRONG_CRED: /* What to do here? */
		break;
	case -NFS4ERR_DELAY:
		rpc_delay(task, NFS4_POLL_RETRY_MAX);
		/* fall through */
	case -NFS4ERR_RETRY_UNCACHED_REP:
		return -EAGAIN;
	default:
		nfs4_schedule_lease_recovery(clp);
	}
	return 0;
}

static void nfs4_reclaim_complete_done(struct rpc_task *task, void *data)
{
	struct nfs4_reclaim_complete_data *calldata = data;
	struct nfs_client *clp = calldata->clp;
	struct nfs4_sequence_res *res = &calldata->res.seq_res;

	dprintk("--> %s\n", __func__);
	if (!nfs41_sequence_done(task, res))
		return;

	if (nfs41_reclaim_complete_handle_errors(task, clp) == -EAGAIN) {
		rpc_restart_call_prepare(task);
		return;
	}
	dprintk("<-- %s\n", __func__);
}

static void nfs4_free_reclaim_complete_data(void *data)
{
	struct nfs4_reclaim_complete_data *calldata = data;

	kfree(calldata);
}

static const struct rpc_call_ops nfs4_reclaim_complete_call_ops = {
	.rpc_call_prepare = nfs4_reclaim_complete_prepare,
	.rpc_call_done = nfs4_reclaim_complete_done,
	.rpc_release = nfs4_free_reclaim_complete_data,
};

/*
 * Issue a global reclaim complete.
 */
static int nfs41_proc_reclaim_complete(struct nfs_client *clp)
{
	struct nfs4_reclaim_complete_data *calldata;
	struct rpc_task *task;
	struct rpc_message msg = {
		.rpc_proc = &nfs4_procedures[NFSPROC4_CLNT_RECLAIM_COMPLETE],
	};
	struct rpc_task_setup task_setup_data = {
		.rpc_client = clp->cl_rpcclient,
		.rpc_message = &msg,
		.callback_ops = &nfs4_reclaim_complete_call_ops,
		.flags = RPC_TASK_ASYNC,
	};
	int status = -ENOMEM;

	dprintk("--> %s\n", __func__);
	calldata = kzalloc(sizeof(*calldata), GFP_NOFS);
	if (calldata == NULL)
		goto out;
	calldata->clp = clp;
	calldata->arg.one_fs = 0;

	nfs41_init_sequence(&calldata->arg.seq_args, &calldata->res.seq_res, 0);
	msg.rpc_argp = &calldata->arg;
	msg.rpc_resp = &calldata->res;
	task_setup_data.callback_data = calldata;
	task = rpc_run_task(&task_setup_data);
	if (IS_ERR(task)) {
		status = PTR_ERR(task);
		goto out;
	}
	status = nfs4_wait_for_completion_rpc_task(task);
	if (status == 0)
		status = task->tk_status;
	rpc_put_task(task);
	return 0;
out:
	dprintk("<-- %s status=%d\n", __func__, status);
	return status;
}

static void
nfs4_layoutget_prepare(struct rpc_task *task, void *calldata)
{
	struct nfs4_layoutget *lgp = calldata;
	struct nfs_server *server = NFS_SERVER(lgp->args.inode);

	dprintk("--> %s\n", __func__);
	/* Note the is a race here, where a CB_LAYOUTRECALL can come in
	 * right now covering the LAYOUTGET we are about to send.
	 * However, that is not so catastrophic, and there seems
	 * to be no way to prevent it completely.
	 */
	if (nfs4_setup_sequence(server, &lgp->args.seq_args,
				&lgp->res.seq_res, task))
		return;
	if (pnfs_choose_layoutget_stateid(&lgp->args.stateid,
					  NFS_I(lgp->args.inode)->layout,
					  lgp->args.ctx->state)) {
		rpc_exit(task, NFS4_OK);
		return;
	}
	rpc_call_start(task);
}

static void nfs4_layoutget_done(struct rpc_task *task, void *calldata)
{
	struct nfs4_layoutget *lgp = calldata;
	struct nfs_server *server = NFS_SERVER(lgp->args.inode);

	dprintk("--> %s\n", __func__);

	if (!nfs4_sequence_done(task, &lgp->res.seq_res))
		return;

	switch (task->tk_status) {
	case 0:
		break;
	case -NFS4ERR_LAYOUTTRYLATER:
	case -NFS4ERR_RECALLCONFLICT:
		task->tk_status = -NFS4ERR_DELAY;
		/* Fall through */
	default:
		if (nfs4_async_handle_error(task, server, NULL) == -EAGAIN) {
			rpc_restart_call_prepare(task);
			return;
		}
	}
	dprintk("<-- %s\n", __func__);
}

static void nfs4_layoutget_release(void *calldata)
{
	struct nfs4_layoutget *lgp = calldata;

	dprintk("--> %s\n", __func__);
	put_nfs_open_context(lgp->args.ctx);
	kfree(calldata);
	dprintk("<-- %s\n", __func__);
}

static const struct rpc_call_ops nfs4_layoutget_call_ops = {
	.rpc_call_prepare = nfs4_layoutget_prepare,
	.rpc_call_done = nfs4_layoutget_done,
	.rpc_release = nfs4_layoutget_release,
};

int nfs4_proc_layoutget(struct nfs4_layoutget *lgp)
{
	struct nfs_server *server = NFS_SERVER(lgp->args.inode);
	struct rpc_task *task;
	struct rpc_message msg = {
		.rpc_proc = &nfs4_procedures[NFSPROC4_CLNT_LAYOUTGET],
		.rpc_argp = &lgp->args,
		.rpc_resp = &lgp->res,
	};
	struct rpc_task_setup task_setup_data = {
		.rpc_client = server->client,
		.rpc_message = &msg,
		.callback_ops = &nfs4_layoutget_call_ops,
		.callback_data = lgp,
		.flags = RPC_TASK_ASYNC,
	};
	int status = 0;

	dprintk("--> %s\n", __func__);

	lgp->res.layoutp = &lgp->args.layout;
	lgp->res.seq_res.sr_slot = NULL;
	nfs41_init_sequence(&lgp->args.seq_args, &lgp->res.seq_res, 0);
	task = rpc_run_task(&task_setup_data);
	if (IS_ERR(task))
		return PTR_ERR(task);
	status = nfs4_wait_for_completion_rpc_task(task);
	if (status == 0)
		status = task->tk_status;
	if (status == 0)
		status = pnfs_layout_process(lgp);
	rpc_put_task(task);
	dprintk("<-- %s status=%d\n", __func__, status);
	return status;
}

static void
nfs4_layoutreturn_prepare(struct rpc_task *task, void *calldata)
{
	struct nfs4_layoutreturn *lrp = calldata;

	dprintk("--> %s\n", __func__);
	if (nfs41_setup_sequence(lrp->clp->cl_session, &lrp->args.seq_args,
				&lrp->res.seq_res, task))
		return;
	rpc_call_start(task);
}

static void nfs4_layoutreturn_done(struct rpc_task *task, void *calldata)
{
	struct nfs4_layoutreturn *lrp = calldata;
	struct nfs_server *server;
	struct pnfs_layout_hdr *lo = lrp->args.layout;

	dprintk("--> %s\n", __func__);

	if (!nfs4_sequence_done(task, &lrp->res.seq_res))
		return;

	server = NFS_SERVER(lrp->args.inode);
	if (nfs4_async_handle_error(task, server, NULL) == -EAGAIN) {
		rpc_restart_call_prepare(task);
		return;
	}
	spin_lock(&lo->plh_inode->i_lock);
	if (task->tk_status == 0) {
		if (lrp->res.lrs_present) {
			pnfs_set_layout_stateid(lo, &lrp->res.stateid, true);
		} else
			BUG_ON(!list_empty(&lo->plh_segs));
	}
	lo->plh_block_lgets--;
	spin_unlock(&lo->plh_inode->i_lock);
	dprintk("<-- %s\n", __func__);
}

static void nfs4_layoutreturn_release(void *calldata)
{
	struct nfs4_layoutreturn *lrp = calldata;

	dprintk("--> %s\n", __func__);
	put_layout_hdr(lrp->args.layout);
	kfree(calldata);
	dprintk("<-- %s\n", __func__);
}

static const struct rpc_call_ops nfs4_layoutreturn_call_ops = {
	.rpc_call_prepare = nfs4_layoutreturn_prepare,
	.rpc_call_done = nfs4_layoutreturn_done,
	.rpc_release = nfs4_layoutreturn_release,
};

int nfs4_proc_layoutreturn(struct nfs4_layoutreturn *lrp)
{
	struct rpc_task *task;
	struct rpc_message msg = {
		.rpc_proc = &nfs4_procedures[NFSPROC4_CLNT_LAYOUTRETURN],
		.rpc_argp = &lrp->args,
		.rpc_resp = &lrp->res,
	};
	struct rpc_task_setup task_setup_data = {
		.rpc_client = lrp->clp->cl_rpcclient,
		.rpc_message = &msg,
		.callback_ops = &nfs4_layoutreturn_call_ops,
		.callback_data = lrp,
	};
	int status;

	dprintk("--> %s\n", __func__);
	nfs41_init_sequence(&lrp->args.seq_args, &lrp->res.seq_res, 1);
	task = rpc_run_task(&task_setup_data);
	if (IS_ERR(task))
		return PTR_ERR(task);
	status = task->tk_status;
	dprintk("<-- %s status=%d\n", __func__, status);
	rpc_put_task(task);
	return status;
}

/*
 * Retrieve the list of Data Server devices from the MDS.
 */
static int _nfs4_getdevicelist(struct nfs_server *server,
				    const struct nfs_fh *fh,
				    struct pnfs_devicelist *devlist)
{
	struct nfs4_getdevicelist_args args = {
		.fh = fh,
		.layoutclass = server->pnfs_curr_ld->id,
	};
	struct nfs4_getdevicelist_res res = {
		.devlist = devlist,
	};
	struct rpc_message msg = {
		.rpc_proc = &nfs4_procedures[NFSPROC4_CLNT_GETDEVICELIST],
		.rpc_argp = &args,
		.rpc_resp = &res,
	};
	int status;

	dprintk("--> %s\n", __func__);
	status = nfs4_call_sync(server->client, server, &msg, &args.seq_args,
				&res.seq_res, 0);
	dprintk("<-- %s status=%d\n", __func__, status);
	return status;
}

int nfs4_proc_getdevicelist(struct nfs_server *server,
			    const struct nfs_fh *fh,
			    struct pnfs_devicelist *devlist)
{
	struct nfs4_exception exception = { };
	int err;

	do {
		err = nfs4_handle_exception(server,
				_nfs4_getdevicelist(server, fh, devlist),
				&exception);
	} while (exception.retry);

	dprintk("%s: err=%d, num_devs=%u\n", __func__,
		err, devlist->num_devs);

	return err;
}
EXPORT_SYMBOL_GPL(nfs4_proc_getdevicelist);

static int
_nfs4_proc_getdeviceinfo(struct nfs_server *server, struct pnfs_device *pdev)
{
	struct nfs4_getdeviceinfo_args args = {
		.pdev = pdev,
	};
	struct nfs4_getdeviceinfo_res res = {
		.pdev = pdev,
	};
	struct rpc_message msg = {
		.rpc_proc = &nfs4_procedures[NFSPROC4_CLNT_GETDEVICEINFO],
		.rpc_argp = &args,
		.rpc_resp = &res,
	};
	int status;

	dprintk("--> %s\n", __func__);
	status = nfs4_call_sync(server->client, server, &msg, &args.seq_args, &res.seq_res, 0);
	dprintk("<-- %s status=%d\n", __func__, status);

	return status;
}

int nfs4_proc_getdeviceinfo(struct nfs_server *server, struct pnfs_device *pdev)
{
	struct nfs4_exception exception = { };
	int err;

	do {
		err = nfs4_handle_exception(server,
					_nfs4_proc_getdeviceinfo(server, pdev),
					&exception);
	} while (exception.retry);
	return err;
}
EXPORT_SYMBOL_GPL(nfs4_proc_getdeviceinfo);

static void nfs4_layoutcommit_prepare(struct rpc_task *task, void *calldata)
{
	struct nfs4_layoutcommit_data *data = calldata;
	struct nfs_server *server = NFS_SERVER(data->args.inode);

	if (nfs4_setup_sequence(server, &data->args.seq_args,
				&data->res.seq_res, task))
		return;
	rpc_call_start(task);
}

static void
nfs4_layoutcommit_done(struct rpc_task *task, void *calldata)
{
	struct nfs4_layoutcommit_data *data = calldata;
	struct nfs_server *server = NFS_SERVER(data->args.inode);

	if (!nfs4_sequence_done(task, &data->res.seq_res))
		return;

	switch (task->tk_status) { /* Just ignore these failures */
	case -NFS4ERR_DELEG_REVOKED: /* layout was recalled */
	case -NFS4ERR_BADIOMODE:     /* no IOMODE_RW layout for range */
	case -NFS4ERR_BADLAYOUT:     /* no layout */
	case -NFS4ERR_GRACE:	    /* loca_recalim always false */
		task->tk_status = 0;
		break;
	case 0:
		nfs_post_op_update_inode_force_wcc(data->args.inode,
						   data->res.fattr);
		break;
	default:
		if (nfs4_async_handle_error(task, server, NULL) == -EAGAIN) {
			rpc_restart_call_prepare(task);
			return;
		}
	}
}

static void nfs4_layoutcommit_release(void *calldata)
{
	struct nfs4_layoutcommit_data *data = calldata;
	struct pnfs_layout_segment *lseg, *tmp;
	unsigned long *bitlock = &NFS_I(data->args.inode)->flags;

	pnfs_cleanup_layoutcommit(data);
	/* Matched by references in pnfs_set_layoutcommit */
	list_for_each_entry_safe(lseg, tmp, &data->lseg_list, pls_lc_list) {
		list_del_init(&lseg->pls_lc_list);
		if (test_and_clear_bit(NFS_LSEG_LAYOUTCOMMIT,
				       &lseg->pls_flags))
			put_lseg(lseg);
	}

	clear_bit_unlock(NFS_INO_LAYOUTCOMMITTING, bitlock);
	smp_mb__after_clear_bit();
	wake_up_bit(bitlock, NFS_INO_LAYOUTCOMMITTING);

	put_rpccred(data->cred);
	kfree(data);
}

static const struct rpc_call_ops nfs4_layoutcommit_ops = {
	.rpc_call_prepare = nfs4_layoutcommit_prepare,
	.rpc_call_done = nfs4_layoutcommit_done,
	.rpc_release = nfs4_layoutcommit_release,
};

int
nfs4_proc_layoutcommit(struct nfs4_layoutcommit_data *data, bool sync)
{
	struct rpc_message msg = {
		.rpc_proc = &nfs4_procedures[NFSPROC4_CLNT_LAYOUTCOMMIT],
		.rpc_argp = &data->args,
		.rpc_resp = &data->res,
		.rpc_cred = data->cred,
	};
	struct rpc_task_setup task_setup_data = {
		.task = &data->task,
		.rpc_client = NFS_CLIENT(data->args.inode),
		.rpc_message = &msg,
		.callback_ops = &nfs4_layoutcommit_ops,
		.callback_data = data,
		.flags = RPC_TASK_ASYNC,
	};
	struct rpc_task *task;
	int status = 0;

	dprintk("NFS: %4d initiating layoutcommit call. sync %d "
		"lbw: %llu inode %lu\n",
		data->task.tk_pid, sync,
		data->args.lastbytewritten,
		data->args.inode->i_ino);

	nfs41_init_sequence(&data->args.seq_args, &data->res.seq_res, 1);
	task = rpc_run_task(&task_setup_data);
	if (IS_ERR(task))
		return PTR_ERR(task);
	if (sync == false)
		goto out;
	status = nfs4_wait_for_completion_rpc_task(task);
	if (status != 0)
		goto out;
	status = task->tk_status;
out:
	dprintk("%s: status %d\n", __func__, status);
	rpc_put_task(task);
	return status;
}

static int
_nfs41_proc_secinfo_no_name(struct nfs_server *server, struct nfs_fh *fhandle,
		    struct nfs_fsinfo *info, struct nfs4_secinfo_flavors *flavors)
{
	struct nfs41_secinfo_no_name_args args = {
		.style = SECINFO_STYLE_CURRENT_FH,
	};
	struct nfs4_secinfo_res res = {
		.flavors = flavors,
	};
	struct rpc_message msg = {
		.rpc_proc = &nfs4_procedures[NFSPROC4_CLNT_SECINFO_NO_NAME],
		.rpc_argp = &args,
		.rpc_resp = &res,
	};
	return nfs4_call_sync(server->client, server, &msg, &args.seq_args, &res.seq_res, 0);
}

static int
nfs41_proc_secinfo_no_name(struct nfs_server *server, struct nfs_fh *fhandle,
			   struct nfs_fsinfo *info, struct nfs4_secinfo_flavors *flavors)
{
	struct nfs4_exception exception = { };
	int err;
	do {
		err = _nfs41_proc_secinfo_no_name(server, fhandle, info, flavors);
		switch (err) {
		case 0:
		case -NFS4ERR_WRONGSEC:
		case -NFS4ERR_NOTSUPP:
			goto out;
		default:
			err = nfs4_handle_exception(server, err, &exception);
		}
	} while (exception.retry);
out:
	return err;
}

static int
nfs41_find_root_sec(struct nfs_server *server, struct nfs_fh *fhandle,
		    struct nfs_fsinfo *info)
{
	int err;
	struct page *page;
	rpc_authflavor_t flavor;
	struct nfs4_secinfo_flavors *flavors;

	page = alloc_page(GFP_KERNEL);
	if (!page) {
		err = -ENOMEM;
		goto out;
	}

	flavors = page_address(page);
	err = nfs41_proc_secinfo_no_name(server, fhandle, info, flavors);

	/*
	 * Fall back on "guess and check" method if
	 * the server doesn't support SECINFO_NO_NAME
	 */
	if (err == -NFS4ERR_WRONGSEC || err == -NFS4ERR_NOTSUPP) {
		err = nfs4_find_root_sec(server, fhandle, info);
		goto out_freepage;
	}
	if (err)
		goto out_freepage;

	flavor = nfs_find_best_sec(flavors);
	if (err == 0)
		err = nfs4_lookup_root_sec(server, fhandle, info, flavor);

out_freepage:
	put_page(page);
	if (err == -EACCES)
		return -EPERM;
out:
	return err;
}

static int _nfs41_test_stateid(struct nfs_server *server, nfs4_stateid *stateid)
{
	int status;
	struct nfs41_test_stateid_args args = {
		.stateid = stateid,
	};
	struct nfs41_test_stateid_res res;
	struct rpc_message msg = {
		.rpc_proc = &nfs4_procedures[NFSPROC4_CLNT_TEST_STATEID],
		.rpc_argp = &args,
		.rpc_resp = &res,
	};

	nfs41_init_sequence(&args.seq_args, &res.seq_res, 0);
	status = nfs4_call_sync_sequence(server->client, server, &msg, &args.seq_args, &res.seq_res, 1);

	if (status == NFS_OK)
		return res.status;
	return status;
}

static int nfs41_test_stateid(struct nfs_server *server, nfs4_stateid *stateid)
{
	struct nfs4_exception exception = { };
	int err;
	do {
		err = nfs4_handle_exception(server,
				_nfs41_test_stateid(server, stateid),
				&exception);
	} while (exception.retry);
	return err;
}

static int _nfs4_free_stateid(struct nfs_server *server, nfs4_stateid *stateid)
{
	struct nfs41_free_stateid_args args = {
		.stateid = stateid,
	};
	struct nfs41_free_stateid_res res;
	struct rpc_message msg = {
		.rpc_proc = &nfs4_procedures[NFSPROC4_CLNT_FREE_STATEID],
		.rpc_argp = &args,
		.rpc_resp = &res,
	};

	nfs41_init_sequence(&args.seq_args, &res.seq_res, 0);
	return nfs4_call_sync_sequence(server->client, server, &msg, &args.seq_args, &res.seq_res, 1);
}

static int nfs41_free_stateid(struct nfs_server *server, nfs4_stateid *stateid)
{
	struct nfs4_exception exception = { };
	int err;
	do {
		err = nfs4_handle_exception(server,
				_nfs4_free_stateid(server, stateid),
				&exception);
	} while (exception.retry);
	return err;
}

static bool nfs41_match_stateid(const nfs4_stateid *s1,
		const nfs4_stateid *s2)
{
	if (memcmp(s1->other, s2->other, sizeof(s1->other)) != 0)
		return false;

	if (s1->seqid == s2->seqid)
		return true;
	if (s1->seqid == 0 || s2->seqid == 0)
		return true;

	return false;
}

#endif /* CONFIG_NFS_V4_1 */

static bool nfs4_match_stateid(const nfs4_stateid *s1,
		const nfs4_stateid *s2)
{
	return nfs4_stateid_match(s1, s2);
}


static const struct nfs4_state_recovery_ops nfs40_reboot_recovery_ops = {
	.owner_flag_bit = NFS_OWNER_RECLAIM_REBOOT,
	.state_flag_bit	= NFS_STATE_RECLAIM_REBOOT,
	.recover_open	= nfs4_open_reclaim,
	.recover_lock	= nfs4_lock_reclaim,
	.establish_clid = nfs4_init_clientid,
	.get_clid_cred	= nfs4_get_setclientid_cred,
};

#if defined(CONFIG_NFS_V4_1)
static const struct nfs4_state_recovery_ops nfs41_reboot_recovery_ops = {
	.owner_flag_bit = NFS_OWNER_RECLAIM_REBOOT,
	.state_flag_bit	= NFS_STATE_RECLAIM_REBOOT,
	.recover_open	= nfs4_open_reclaim,
	.recover_lock	= nfs4_lock_reclaim,
	.establish_clid = nfs41_init_clientid,
	.get_clid_cred	= nfs4_get_exchange_id_cred,
	.reclaim_complete = nfs41_proc_reclaim_complete,
};
#endif /* CONFIG_NFS_V4_1 */

static const struct nfs4_state_recovery_ops nfs40_nograce_recovery_ops = {
	.owner_flag_bit = NFS_OWNER_RECLAIM_NOGRACE,
	.state_flag_bit	= NFS_STATE_RECLAIM_NOGRACE,
	.recover_open	= nfs4_open_expired,
	.recover_lock	= nfs4_lock_expired,
	.establish_clid = nfs4_init_clientid,
	.get_clid_cred	= nfs4_get_setclientid_cred,
};

#if defined(CONFIG_NFS_V4_1)
static const struct nfs4_state_recovery_ops nfs41_nograce_recovery_ops = {
	.owner_flag_bit = NFS_OWNER_RECLAIM_NOGRACE,
	.state_flag_bit	= NFS_STATE_RECLAIM_NOGRACE,
	.recover_open	= nfs41_open_expired,
	.recover_lock	= nfs41_lock_expired,
	.establish_clid = nfs41_init_clientid,
	.get_clid_cred	= nfs4_get_exchange_id_cred,
};
#endif /* CONFIG_NFS_V4_1 */

static const struct nfs4_state_maintenance_ops nfs40_state_renewal_ops = {
	.sched_state_renewal = nfs4_proc_async_renew,
	.get_state_renewal_cred_locked = nfs4_get_renew_cred_locked,
	.renew_lease = nfs4_proc_renew,
};

#if defined(CONFIG_NFS_V4_1)
static const struct nfs4_state_maintenance_ops nfs41_state_renewal_ops = {
	.sched_state_renewal = nfs41_proc_async_sequence,
	.get_state_renewal_cred_locked = nfs4_get_machine_cred_locked,
	.renew_lease = nfs4_proc_sequence,
};
#endif

static const struct nfs4_minor_version_ops nfs_v4_0_minor_ops = {
	.minor_version = 0,
	.call_sync = _nfs4_call_sync,
	.match_stateid = nfs4_match_stateid,
	.find_root_sec = nfs4_find_root_sec,
	.reboot_recovery_ops = &nfs40_reboot_recovery_ops,
	.nograce_recovery_ops = &nfs40_nograce_recovery_ops,
	.state_renewal_ops = &nfs40_state_renewal_ops,
};

#if defined(CONFIG_NFS_V4_1)
static const struct nfs4_minor_version_ops nfs_v4_1_minor_ops = {
	.minor_version = 1,
	.call_sync = _nfs4_call_sync_session,
	.match_stateid = nfs41_match_stateid,
	.find_root_sec = nfs41_find_root_sec,
	.reboot_recovery_ops = &nfs41_reboot_recovery_ops,
	.nograce_recovery_ops = &nfs41_nograce_recovery_ops,
	.state_renewal_ops = &nfs41_state_renewal_ops,
};
#endif

const struct nfs4_minor_version_ops *nfs_v4_minor_ops[] = {
	[0] = &nfs_v4_0_minor_ops,
#if defined(CONFIG_NFS_V4_1)
	[1] = &nfs_v4_1_minor_ops,
#endif
};

static const struct inode_operations nfs4_file_inode_operations = {
	.permission	= nfs_permission,
	.getattr	= nfs_getattr,
	.setattr	= nfs_setattr,
	.getxattr	= generic_getxattr,
	.setxattr	= generic_setxattr,
	.listxattr	= generic_listxattr,
	.removexattr	= generic_removexattr,
};

const struct nfs_rpc_ops nfs_v4_clientops = {
	.version	= 4,			/* protocol version */
	.dentry_ops	= &nfs4_dentry_operations,
	.dir_inode_ops	= &nfs4_dir_inode_operations,
	.file_inode_ops	= &nfs4_file_inode_operations,
	.file_ops	= &nfs4_file_operations,
	.getroot	= nfs4_proc_get_root,
	.getattr	= nfs4_proc_getattr,
	.setattr	= nfs4_proc_setattr,
	.lookup		= nfs4_proc_lookup,
	.access		= nfs4_proc_access,
	.readlink	= nfs4_proc_readlink,
	.create		= nfs4_proc_create,
	.remove		= nfs4_proc_remove,
	.unlink_setup	= nfs4_proc_unlink_setup,
	.unlink_rpc_prepare = nfs4_proc_unlink_rpc_prepare,
	.unlink_done	= nfs4_proc_unlink_done,
	.rename		= nfs4_proc_rename,
	.rename_setup	= nfs4_proc_rename_setup,
	.rename_rpc_prepare = nfs4_proc_rename_rpc_prepare,
	.rename_done	= nfs4_proc_rename_done,
	.link		= nfs4_proc_link,
	.symlink	= nfs4_proc_symlink,
	.mkdir		= nfs4_proc_mkdir,
	.rmdir		= nfs4_proc_remove,
	.readdir	= nfs4_proc_readdir,
	.mknod		= nfs4_proc_mknod,
	.statfs		= nfs4_proc_statfs,
	.fsinfo		= nfs4_proc_fsinfo,
	.pathconf	= nfs4_proc_pathconf,
	.set_capabilities = nfs4_server_capabilities,
	.decode_dirent	= nfs4_decode_dirent,
	.read_setup	= nfs4_proc_read_setup,
	.read_rpc_prepare = nfs4_proc_read_rpc_prepare,
	.read_done	= nfs4_read_done,
	.write_setup	= nfs4_proc_write_setup,
	.write_rpc_prepare = nfs4_proc_write_rpc_prepare,
	.write_done	= nfs4_write_done,
	.commit_setup	= nfs4_proc_commit_setup,
	.commit_done	= nfs4_commit_done,
	.lock		= nfs4_proc_lock,
	.clear_acl_cache = nfs4_zap_acl_attr,
	.close_context  = nfs4_close_context,
	.open_context	= nfs4_atomic_open,
	.init_client	= nfs4_init_client,
	.secinfo	= nfs4_proc_secinfo,
};

static const struct xattr_handler nfs4_xattr_nfs4_acl_handler = {
	.prefix	= XATTR_NAME_NFSV4_ACL,
	.list	= nfs4_xattr_list_nfs4_acl,
	.get	= nfs4_xattr_get_nfs4_acl,
	.set	= nfs4_xattr_set_nfs4_acl,
};

const struct xattr_handler *nfs4_xattr_handlers[] = {
	&nfs4_xattr_nfs4_acl_handler,
	NULL
};

module_param(max_session_slots, ushort, 0644);
MODULE_PARM_DESC(max_session_slots, "Maximum number of outstanding NFSv4.1 "
		"requests the client will negotiate");

/*
 * Local variables:
 *  c-basic-offset: 8
 * End:
 */<|MERGE_RESOLUTION|>--- conflicted
+++ resolved
@@ -5040,15 +5040,12 @@
 		status = -ENOMEM;
 		goto out;
 	}
-<<<<<<< HEAD
-=======
 
 	res.impl_id = kzalloc(sizeof(struct nfs41_impl_id), GFP_KERNEL);
 	if (unlikely(!res.impl_id)) {
 		status = -ENOMEM;
 		goto out_server_scope;
 	}
->>>>>>> e9676695
 
 	status = rpc_call_sync(clp->cl_rpcclient, &msg, RPC_TASK_TIMEOUT);
 	if (!status)
@@ -5077,10 +5074,6 @@
 			goto out;
 		}
 	}
-<<<<<<< HEAD
-	kfree(res.server_scope);
-out:
-=======
 
 out_server_scope:
 	kfree(res.server_scope);
@@ -5091,7 +5084,6 @@
 			__func__, clp->impl_id->domain, clp->impl_id->name,
 			clp->impl_id->date.seconds,
 			clp->impl_id->date.nseconds);
->>>>>>> e9676695
 	dprintk("<-- %s status= %d\n", __func__, status);
 	return status;
 }

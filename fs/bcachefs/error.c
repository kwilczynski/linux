// SPDX-License-Identifier: GPL-2.0
#include "bcachefs.h"
#include "btree_iter.h"
#include "error.h"
#include "journal.h"
#include "recovery_passes.h"
#include "super.h"
#include "thread_with_file.h"

#define FSCK_ERR_RATELIMIT_NR	10

bool bch2_inconsistent_error(struct bch_fs *c)
{
	set_bit(BCH_FS_error, &c->flags);

	switch (c->opts.errors) {
	case BCH_ON_ERROR_continue:
		return false;
	case BCH_ON_ERROR_fix_safe:
	case BCH_ON_ERROR_ro:
		if (bch2_fs_emergency_read_only(c))
			bch_err(c, "inconsistency detected - emergency read only at journal seq %llu",
				journal_cur_seq(&c->journal));
		return true;
	case BCH_ON_ERROR_panic:
		panic(bch2_fmt(c, "panic after error"));
		return true;
	default:
		BUG();
	}
}

int bch2_topology_error(struct bch_fs *c)
{
	set_bit(BCH_FS_topology_error, &c->flags);
	if (!test_bit(BCH_FS_fsck_running, &c->flags)) {
		bch2_inconsistent_error(c);
		return -BCH_ERR_btree_need_topology_repair;
	} else {
		return bch2_run_explicit_recovery_pass(c, BCH_RECOVERY_PASS_check_topology) ?:
			-BCH_ERR_btree_node_read_validate_error;
	}
}

void bch2_fatal_error(struct bch_fs *c)
{
	if (bch2_fs_emergency_read_only(c))
		bch_err(c, "fatal error - emergency read only");
}

void bch2_io_error_work(struct work_struct *work)
{
	struct bch_dev *ca = container_of(work, struct bch_dev, io_error_work);
	struct bch_fs *c = ca->fs;
	bool dev;

	down_write(&c->state_lock);
	dev = bch2_dev_state_allowed(c, ca, BCH_MEMBER_STATE_ro,
				    BCH_FORCE_IF_DEGRADED);
	if (dev
	    ? __bch2_dev_set_state(c, ca, BCH_MEMBER_STATE_ro,
				  BCH_FORCE_IF_DEGRADED)
	    : bch2_fs_emergency_read_only(c))
		bch_err(ca,
			"too many IO errors, setting %s RO",
			dev ? "device" : "filesystem");
	up_write(&c->state_lock);
}

void bch2_io_error(struct bch_dev *ca, enum bch_member_error_type type)
{
	atomic64_inc(&ca->errors[type]);
	//queue_work(system_long_wq, &ca->io_error_work);
}

enum ask_yn {
	YN_NO,
	YN_YES,
	YN_ALLNO,
	YN_ALLYES,
};

static enum ask_yn parse_yn_response(char *buf)
{
	buf = strim(buf);

	if (strlen(buf) == 1)
		switch (buf[0]) {
		case 'n':
			return YN_NO;
		case 'y':
			return YN_YES;
		case 'N':
			return YN_ALLNO;
		case 'Y':
			return YN_ALLYES;
		}
	return -1;
}

#ifdef __KERNEL__
static enum ask_yn bch2_fsck_ask_yn(struct bch_fs *c, struct btree_trans *trans)
{
	struct stdio_redirect *stdio = c->stdio;

	if (c->stdio_filter && c->stdio_filter != current)
		stdio = NULL;

	if (!stdio)
		return YN_NO;

	if (trans)
		bch2_trans_unlock(trans);

	unsigned long unlock_long_at = trans ? jiffies + HZ * 2 : 0;
	darray_char line = {};
	int ret;

	do {
		unsigned long t;
		bch2_print(c, " (y,n, or Y,N for all errors of this type) ");
rewait:
		t = unlock_long_at
			? max_t(long, unlock_long_at - jiffies, 0)
			: MAX_SCHEDULE_TIMEOUT;

		int r = bch2_stdio_redirect_readline_timeout(stdio, &line, t);
		if (r == -ETIME) {
			bch2_trans_unlock_long(trans);
			unlock_long_at = 0;
			goto rewait;
		}

		if (r < 0) {
			ret = YN_NO;
			break;
		}

		darray_last(line) = '\0';
	} while ((ret = parse_yn_response(line.data)) < 0);

	darray_exit(&line);
	return ret;
}
#else

#include "tools-util.h"

static enum ask_yn bch2_fsck_ask_yn(struct bch_fs *c, struct btree_trans *trans)
{
	char *buf = NULL;
	size_t buflen = 0;
	int ret;

	do {
		fputs(" (y,n, or Y,N for all errors of this type) ", stdout);
		fflush(stdout);

		if (getline(&buf, &buflen, stdin) < 0)
			die("error reading from standard input");
	} while ((ret = parse_yn_response(buf)) < 0);

	free(buf);
	return ret;
}

#endif

static struct fsck_err_state *fsck_err_get(struct bch_fs *c, const char *fmt)
{
	struct fsck_err_state *s;

	if (!test_bit(BCH_FS_fsck_running, &c->flags))
		return NULL;

	list_for_each_entry(s, &c->fsck_error_msgs, list)
		if (s->fmt == fmt) {
			/*
			 * move it to the head of the list: repeated fsck errors
			 * are common
			 */
			list_move(&s->list, &c->fsck_error_msgs);
			return s;
		}

	s = kzalloc(sizeof(*s), GFP_NOFS);
	if (!s) {
		if (!c->fsck_alloc_msgs_err)
			bch_err(c, "kmalloc err, cannot ratelimit fsck errs");
		c->fsck_alloc_msgs_err = true;
		return NULL;
	}

	INIT_LIST_HEAD(&s->list);
	s->fmt = fmt;
	list_add(&s->list, &c->fsck_error_msgs);
	return s;
}

/* s/fix?/fixing/ s/recreate?/recreating/ */
static void prt_actioning(struct printbuf *out, const char *action)
{
	unsigned len = strlen(action);

	BUG_ON(action[len - 1] != '?');
	--len;

	if (action[len - 1] == 'e')
		--len;

	prt_bytes(out, action, len);
	prt_str(out, "ing");
}

static const u8 fsck_flags_extra[] = {
#define x(t, n, flags)		[BCH_FSCK_ERR_##t] = flags,
	BCH_SB_ERRS()
#undef x
};

int __bch2_fsck_err(struct bch_fs *c,
		  struct btree_trans *trans,
		  enum bch_fsck_flags flags,
		  enum bch_sb_error_id err,
		  const char *fmt, ...)
{
	struct fsck_err_state *s = NULL;
	va_list args;
	bool print = true, suppressing = false, inconsistent = false;
	struct printbuf buf = PRINTBUF, *out = &buf;
	int ret = -BCH_ERR_fsck_ignore;
	const char *action_orig = "fix?", *action = action_orig;

	might_sleep();

	if (!WARN_ON(err >= ARRAY_SIZE(fsck_flags_extra)))
		flags |= fsck_flags_extra[err];

	if (!c)
		c = trans->c;

	/*
	 * Ugly: if there's a transaction in the current task it has to be
	 * passed in to unlock if we prompt for user input.
	 *
	 * But, plumbing a transaction and transaction restarts into
	 * bkey_validate() is problematic.
	 *
	 * So:
	 * - make all bkey errors AUTOFIX, they're simple anyways (we just
	 *   delete the key)
	 * - and we don't need to warn if we're not prompting
	 */
<<<<<<< HEAD
	WARN_ON(!(flags & FSCK_AUTOFIX) && !trans && bch2_current_has_btree_trans(c));
=======
	WARN_ON((flags & FSCK_CAN_FIX) &&
		!(flags & FSCK_AUTOFIX) &&
		!trans &&
		bch2_current_has_btree_trans(c));
>>>>>>> 8ee0f23e

	if ((flags & FSCK_CAN_FIX) &&
	    test_bit(err, c->sb.errors_silent))
		return -BCH_ERR_fsck_fix;

	bch2_sb_error_count(c, err);

	va_start(args, fmt);
	prt_vprintf(out, fmt, args);
	va_end(args);

	/* Custom fix/continue/recreate/etc.? */
	if (out->buf[out->pos - 1] == '?') {
		const char *p = strrchr(out->buf, ',');
		if (p) {
			out->pos = p - out->buf;
			action = kstrdup(p + 2, GFP_KERNEL);
			if (!action) {
				ret = -ENOMEM;
				goto err;
			}
		}
	}

	mutex_lock(&c->fsck_error_msgs_lock);
	s = fsck_err_get(c, fmt);
	if (s) {
		/*
		 * We may be called multiple times for the same error on
		 * transaction restart - this memoizes instead of asking the user
		 * multiple times for the same error:
		 */
		if (s->last_msg && !strcmp(buf.buf, s->last_msg)) {
			ret = s->ret;
			mutex_unlock(&c->fsck_error_msgs_lock);
			goto err;
		}

		kfree(s->last_msg);
		s->last_msg = kstrdup(buf.buf, GFP_KERNEL);
		if (!s->last_msg) {
			mutex_unlock(&c->fsck_error_msgs_lock);
			ret = -ENOMEM;
			goto err;
		}

		if (c->opts.ratelimit_errors &&
		    !(flags & FSCK_NO_RATELIMIT) &&
		    s->nr >= FSCK_ERR_RATELIMIT_NR) {
			if (s->nr == FSCK_ERR_RATELIMIT_NR)
				suppressing = true;
			else
				print = false;
		}

		s->nr++;
	}

#ifdef BCACHEFS_LOG_PREFIX
	if (!strncmp(fmt, "bcachefs:", 9))
		prt_printf(out, bch2_log_msg(c, ""));
#endif

	if ((flags & FSCK_CAN_FIX) &&
	    (flags & FSCK_AUTOFIX) &&
	    (c->opts.errors == BCH_ON_ERROR_continue ||
	     c->opts.errors == BCH_ON_ERROR_fix_safe)) {
		prt_str(out, ", ");
		prt_actioning(out, action);
		ret = -BCH_ERR_fsck_fix;
	} else if (!test_bit(BCH_FS_fsck_running, &c->flags)) {
		if (c->opts.errors != BCH_ON_ERROR_continue ||
		    !(flags & (FSCK_CAN_FIX|FSCK_CAN_IGNORE))) {
			prt_str(out, ", shutting down");
			inconsistent = true;
			ret = -BCH_ERR_fsck_errors_not_fixed;
		} else if (flags & FSCK_CAN_FIX) {
			prt_str(out, ", ");
			prt_actioning(out, action);
			ret = -BCH_ERR_fsck_fix;
		} else {
			prt_str(out, ", continuing");
			ret = -BCH_ERR_fsck_ignore;
		}
	} else if (c->opts.fix_errors == FSCK_FIX_exit) {
		prt_str(out, ", exiting");
		ret = -BCH_ERR_fsck_errors_not_fixed;
	} else if (flags & FSCK_CAN_FIX) {
		int fix = s && s->fix
			? s->fix
			: c->opts.fix_errors;

		if (fix == FSCK_FIX_ask) {
			prt_str(out, ", ");
			prt_str(out, action);

			if (bch2_fs_stdio_redirect(c))
				bch2_print(c, "%s", out->buf);
			else
				bch2_print_string_as_lines(KERN_ERR, out->buf);
			print = false;

			int ask = bch2_fsck_ask_yn(c, trans);

			if (trans) {
				ret = bch2_trans_relock(trans);
				if (ret) {
					mutex_unlock(&c->fsck_error_msgs_lock);
					goto err;
				}
			}

			if (ask >= YN_ALLNO && s)
				s->fix = ask == YN_ALLNO
					? FSCK_FIX_no
					: FSCK_FIX_yes;

			ret = ask & 1
				? -BCH_ERR_fsck_fix
				: -BCH_ERR_fsck_ignore;
		} else if (fix == FSCK_FIX_yes ||
			   (c->opts.nochanges &&
			    !(flags & FSCK_CAN_IGNORE))) {
			prt_str(out, ", ");
			prt_actioning(out, action);
			ret = -BCH_ERR_fsck_fix;
		} else {
			prt_str(out, ", not ");
			prt_actioning(out, action);
		}
	} else if (flags & FSCK_NEED_FSCK) {
		prt_str(out, " (run fsck to correct)");
	} else {
		prt_str(out, " (repair unimplemented)");
	}

	if (ret == -BCH_ERR_fsck_ignore &&
	    (c->opts.fix_errors == FSCK_FIX_exit ||
	     !(flags & FSCK_CAN_IGNORE)))
		ret = -BCH_ERR_fsck_errors_not_fixed;

	bool exiting =
		test_bit(BCH_FS_fsck_running, &c->flags) &&
		(ret != -BCH_ERR_fsck_fix &&
		 ret != -BCH_ERR_fsck_ignore);

	if (exiting)
		print = true;

	if (print) {
		if (bch2_fs_stdio_redirect(c))
			bch2_print(c, "%s\n", out->buf);
		else
			bch2_print_string_as_lines(KERN_ERR, out->buf);
	}

	if (exiting)
		bch_err(c, "Unable to continue, halting");
	else if (suppressing)
		bch_err(c, "Ratelimiting new instances of previous error");

	if (s)
		s->ret = ret;

	mutex_unlock(&c->fsck_error_msgs_lock);

	if (inconsistent)
		bch2_inconsistent_error(c);

	if (ret == -BCH_ERR_fsck_fix) {
		set_bit(BCH_FS_errors_fixed, &c->flags);
	} else {
		set_bit(BCH_FS_errors_not_fixed, &c->flags);
		set_bit(BCH_FS_error, &c->flags);
	}
err:
	if (action != action_orig)
		kfree(action);
	printbuf_exit(&buf);
	return ret;
}

int __bch2_bkey_fsck_err(struct bch_fs *c,
			 struct bkey_s_c k,
			 enum bch_validate_flags validate_flags,
			 enum bch_sb_error_id err,
			 const char *fmt, ...)
{
	if (validate_flags & BCH_VALIDATE_silent)
		return -BCH_ERR_fsck_delete_bkey;

	unsigned fsck_flags = 0;
	if (!(validate_flags & (BCH_VALIDATE_write|BCH_VALIDATE_commit)))
		fsck_flags |= FSCK_AUTOFIX|FSCK_CAN_FIX;

	struct printbuf buf = PRINTBUF;
	va_list args;

	prt_str(&buf, "invalid bkey ");
	bch2_bkey_val_to_text(&buf, c, k);
	prt_str(&buf, "\n  ");
	va_start(args, fmt);
	prt_vprintf(&buf, fmt, args);
	va_end(args);
	prt_str(&buf, ": delete?");

	int ret = __bch2_fsck_err(c, NULL, fsck_flags, err, "%s", buf.buf);
	printbuf_exit(&buf);
	return ret;
}

void bch2_flush_fsck_errs(struct bch_fs *c)
{
	struct fsck_err_state *s, *n;

	mutex_lock(&c->fsck_error_msgs_lock);

	list_for_each_entry_safe(s, n, &c->fsck_error_msgs, list) {
		if (s->ratelimited && s->last_msg)
			bch_err(c, "Saw %llu errors like:\n    %s", s->nr, s->last_msg);

		list_del(&s->list);
		kfree(s->last_msg);
		kfree(s);
	}

	mutex_unlock(&c->fsck_error_msgs_lock);
}<|MERGE_RESOLUTION|>--- conflicted
+++ resolved
@@ -251,14 +251,10 @@
 	 *   delete the key)
 	 * - and we don't need to warn if we're not prompting
 	 */
-<<<<<<< HEAD
-	WARN_ON(!(flags & FSCK_AUTOFIX) && !trans && bch2_current_has_btree_trans(c));
-=======
 	WARN_ON((flags & FSCK_CAN_FIX) &&
 		!(flags & FSCK_AUTOFIX) &&
 		!trans &&
 		bch2_current_has_btree_trans(c));
->>>>>>> 8ee0f23e
 
 	if ((flags & FSCK_CAN_FIX) &&
 	    test_bit(err, c->sb.errors_silent))

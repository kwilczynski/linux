// SPDX-License-Identifier: GPL-2.0-only
/*
 * Copyright (C) 2007-2010 Advanced Micro Devices, Inc.
 * Author: Joerg Roedel <jroedel@suse.de>
 *         Leo Duran <leo.duran@amd.com>
 */

#define pr_fmt(fmt)     "AMD-Vi: " fmt
#define dev_fmt(fmt)    pr_fmt(fmt)

#include <linux/ratelimit.h>
#include <linux/pci.h>
#include <linux/acpi.h>
#include <linux/amba/bus.h>
#include <linux/platform_device.h>
#include <linux/pci-ats.h>
#include <linux/bitmap.h>
#include <linux/slab.h>
#include <linux/debugfs.h>
#include <linux/scatterlist.h>
#include <linux/dma-map-ops.h>
#include <linux/dma-direct.h>
#include <linux/dma-iommu.h>
#include <linux/iommu-helper.h>
#include <linux/delay.h>
#include <linux/amd-iommu.h>
#include <linux/notifier.h>
#include <linux/export.h>
#include <linux/irq.h>
#include <linux/msi.h>
#include <linux/irqdomain.h>
#include <linux/percpu.h>
#include <linux/io-pgtable.h>
#include <linux/cc_platform.h>
#include <asm/irq_remapping.h>
#include <asm/io_apic.h>
#include <asm/apic.h>
#include <asm/hw_irq.h>
#include <asm/proto.h>
#include <asm/iommu.h>
#include <asm/gart.h>
#include <asm/dma.h>

#include "amd_iommu.h"
#include "../irq_remapping.h"

#define CMD_SET_TYPE(cmd, t) ((cmd)->data[1] |= ((t) << 28))

#define LOOP_TIMEOUT	100000

/* IO virtual address start page frame number */
#define IOVA_START_PFN		(1)
#define IOVA_PFN(addr)		((addr) >> PAGE_SHIFT)

/* Reserved IOVA ranges */
#define MSI_RANGE_START		(0xfee00000)
#define MSI_RANGE_END		(0xfeefffff)
#define HT_RANGE_START		(0xfd00000000ULL)
#define HT_RANGE_END		(0xffffffffffULL)

#define DEFAULT_PGTABLE_LEVEL	PAGE_MODE_3_LEVEL

static DEFINE_SPINLOCK(pd_bitmap_lock);

/* List of all available dev_data structures */
static LLIST_HEAD(dev_data_list);

LIST_HEAD(ioapic_map);
LIST_HEAD(hpet_map);
LIST_HEAD(acpihid_map);

/*
 * Domain for untranslated devices - only allocated
 * if iommu=pt passed on kernel cmd line.
 */
const struct iommu_ops amd_iommu_ops;

static ATOMIC_NOTIFIER_HEAD(ppr_notifier);
int amd_iommu_max_glx_val = -1;

/*
 * general struct to manage commands send to an IOMMU
 */
struct iommu_cmd {
	u32 data[4];
};

struct kmem_cache *amd_iommu_irq_cache;

static void detach_device(struct device *dev);

/****************************************************************************
 *
 * Helper functions
 *
 ****************************************************************************/

static inline u16 get_pci_device_id(struct device *dev)
{
	struct pci_dev *pdev = to_pci_dev(dev);

	return pci_dev_id(pdev);
}

static inline int get_acpihid_device_id(struct device *dev,
					struct acpihid_map_entry **entry)
{
	struct acpi_device *adev = ACPI_COMPANION(dev);
	struct acpihid_map_entry *p;

	if (!adev)
		return -ENODEV;

	list_for_each_entry(p, &acpihid_map, list) {
		if (acpi_dev_hid_uid_match(adev, p->hid,
					   p->uid[0] ? p->uid : NULL)) {
			if (entry)
				*entry = p;
			return p->devid;
		}
	}
	return -EINVAL;
}

static inline int get_device_id(struct device *dev)
{
	int devid;

	if (dev_is_pci(dev))
		devid = get_pci_device_id(dev);
	else
		devid = get_acpihid_device_id(dev, NULL);

	return devid;
}

static struct protection_domain *to_pdomain(struct iommu_domain *dom)
{
	return container_of(dom, struct protection_domain, domain);
}

static struct iommu_dev_data *alloc_dev_data(u16 devid)
{
	struct iommu_dev_data *dev_data;

	dev_data = kzalloc(sizeof(*dev_data), GFP_KERNEL);
	if (!dev_data)
		return NULL;

	spin_lock_init(&dev_data->lock);
	dev_data->devid = devid;
	ratelimit_default_init(&dev_data->rs);

	llist_add(&dev_data->dev_data_list, &dev_data_list);
	return dev_data;
}

static struct iommu_dev_data *search_dev_data(u16 devid)
{
	struct iommu_dev_data *dev_data;
	struct llist_node *node;

	if (llist_empty(&dev_data_list))
		return NULL;

	node = dev_data_list.first;
	llist_for_each_entry(dev_data, node, dev_data_list) {
		if (dev_data->devid == devid)
			return dev_data;
	}

	return NULL;
}

static int clone_alias(struct pci_dev *pdev, u16 alias, void *data)
{
	u16 devid = pci_dev_id(pdev);

	if (devid == alias)
		return 0;

	amd_iommu_rlookup_table[alias] =
		amd_iommu_rlookup_table[devid];
	memcpy(amd_iommu_dev_table[alias].data,
	       amd_iommu_dev_table[devid].data,
	       sizeof(amd_iommu_dev_table[alias].data));

	return 0;
}

static void clone_aliases(struct pci_dev *pdev)
{
	if (!pdev)
		return;

	/*
	 * The IVRS alias stored in the alias table may not be
	 * part of the PCI DMA aliases if it's bus differs
	 * from the original device.
	 */
	clone_alias(pdev, amd_iommu_alias_table[pci_dev_id(pdev)], NULL);

	pci_for_each_dma_alias(pdev, clone_alias, NULL);
}

static struct pci_dev *setup_aliases(struct device *dev)
{
	struct pci_dev *pdev = to_pci_dev(dev);
	u16 ivrs_alias;

	/* For ACPI HID devices, there are no aliases */
	if (!dev_is_pci(dev))
		return NULL;

	/*
	 * Add the IVRS alias to the pci aliases if it is on the same
	 * bus. The IVRS table may know about a quirk that we don't.
	 */
	ivrs_alias = amd_iommu_alias_table[pci_dev_id(pdev)];
	if (ivrs_alias != pci_dev_id(pdev) &&
	    PCI_BUS_NUM(ivrs_alias) == pdev->bus->number)
		pci_add_dma_alias(pdev, ivrs_alias & 0xff, 1);

	clone_aliases(pdev);

	return pdev;
}

static struct iommu_dev_data *find_dev_data(u16 devid)
{
	struct iommu_dev_data *dev_data;
	struct amd_iommu *iommu = amd_iommu_rlookup_table[devid];

	dev_data = search_dev_data(devid);

	if (dev_data == NULL) {
		dev_data = alloc_dev_data(devid);
		if (!dev_data)
			return NULL;

		if (translation_pre_enabled(iommu))
			dev_data->defer_attach = true;
	}

	return dev_data;
}

/*
* Find or create an IOMMU group for a acpihid device.
*/
static struct iommu_group *acpihid_device_group(struct device *dev)
{
	struct acpihid_map_entry *p, *entry = NULL;
	int devid;

	devid = get_acpihid_device_id(dev, &entry);
	if (devid < 0)
		return ERR_PTR(devid);

	list_for_each_entry(p, &acpihid_map, list) {
		if ((devid == p->devid) && p->group)
			entry->group = p->group;
	}

	if (!entry->group)
		entry->group = generic_device_group(dev);
	else
		iommu_group_ref_get(entry->group);

	return entry->group;
}

static bool pci_iommuv2_capable(struct pci_dev *pdev)
{
	static const int caps[] = {
		PCI_EXT_CAP_ID_PRI,
		PCI_EXT_CAP_ID_PASID,
	};
	int i, pos;

	if (!pci_ats_supported(pdev))
		return false;

	for (i = 0; i < 2; ++i) {
		pos = pci_find_ext_capability(pdev, caps[i]);
		if (pos == 0)
			return false;
	}

	return true;
}

/*
 * This function checks if the driver got a valid device from the caller to
 * avoid dereferencing invalid pointers.
 */
static bool check_device(struct device *dev)
{
	int devid;

	if (!dev)
		return false;

	devid = get_device_id(dev);
	if (devid < 0)
		return false;

	/* Out of our scope? */
	if (devid > amd_iommu_last_bdf)
		return false;

	if (amd_iommu_rlookup_table[devid] == NULL)
		return false;

	return true;
}

static int iommu_init_device(struct device *dev)
{
	struct iommu_dev_data *dev_data;
	int devid;

	if (dev_iommu_priv_get(dev))
		return 0;

	devid = get_device_id(dev);
	if (devid < 0)
		return devid;

	dev_data = find_dev_data(devid);
	if (!dev_data)
		return -ENOMEM;

	dev_data->pdev = setup_aliases(dev);

	/*
	 * By default we use passthrough mode for IOMMUv2 capable device.
	 * But if amd_iommu=force_isolation is set (e.g. to debug DMA to
	 * invalid address), we ignore the capability for the device so
	 * it'll be forced to go into translation mode.
	 */
	if ((iommu_default_passthrough() || !amd_iommu_force_isolation) &&
	    dev_is_pci(dev) && pci_iommuv2_capable(to_pci_dev(dev))) {
		struct amd_iommu *iommu;

		iommu = amd_iommu_rlookup_table[dev_data->devid];
		dev_data->iommu_v2 = iommu->is_iommu_v2;
	}

	dev_iommu_priv_set(dev, dev_data);

	return 0;
}

static void iommu_ignore_device(struct device *dev)
{
	int devid;

	devid = get_device_id(dev);
	if (devid < 0)
		return;

	amd_iommu_rlookup_table[devid] = NULL;
	memset(&amd_iommu_dev_table[devid], 0, sizeof(struct dev_table_entry));

	setup_aliases(dev);
}

static void amd_iommu_uninit_device(struct device *dev)
{
	struct iommu_dev_data *dev_data;

	dev_data = dev_iommu_priv_get(dev);
	if (!dev_data)
		return;

	if (dev_data->domain)
		detach_device(dev);

	dev_iommu_priv_set(dev, NULL);

	/*
	 * We keep dev_data around for unplugged devices and reuse it when the
	 * device is re-plugged - not doing so would introduce a ton of races.
	 */
}

/****************************************************************************
 *
 * Interrupt handling functions
 *
 ****************************************************************************/

static void dump_dte_entry(u16 devid)
{
	int i;

	for (i = 0; i < 4; ++i)
		pr_err("DTE[%d]: %016llx\n", i,
			amd_iommu_dev_table[devid].data[i]);
}

static void dump_command(unsigned long phys_addr)
{
	struct iommu_cmd *cmd = iommu_phys_to_virt(phys_addr);
	int i;

	for (i = 0; i < 4; ++i)
		pr_err("CMD[%d]: %08x\n", i, cmd->data[i]);
}

static void amd_iommu_report_rmp_hw_error(volatile u32 *event)
{
	struct iommu_dev_data *dev_data = NULL;
	int devid, vmg_tag, flags;
	struct pci_dev *pdev;
	u64 spa;

	devid   = (event[0] >> EVENT_DEVID_SHIFT) & EVENT_DEVID_MASK;
	vmg_tag = (event[1]) & 0xFFFF;
	flags   = (event[1] >> EVENT_FLAGS_SHIFT) & EVENT_FLAGS_MASK;
	spa     = ((u64)event[3] << 32) | (event[2] & 0xFFFFFFF8);

	pdev = pci_get_domain_bus_and_slot(0, PCI_BUS_NUM(devid),
					   devid & 0xff);
	if (pdev)
		dev_data = dev_iommu_priv_get(&pdev->dev);

	if (dev_data) {
		if (__ratelimit(&dev_data->rs)) {
			pci_err(pdev, "Event logged [RMP_HW_ERROR vmg_tag=0x%04x, spa=0x%llx, flags=0x%04x]\n",
				vmg_tag, spa, flags);
		}
	} else {
		pr_err_ratelimited("Event logged [RMP_HW_ERROR device=%02x:%02x.%x, vmg_tag=0x%04x, spa=0x%llx, flags=0x%04x]\n",
			PCI_BUS_NUM(devid), PCI_SLOT(devid), PCI_FUNC(devid),
			vmg_tag, spa, flags);
	}

	if (pdev)
		pci_dev_put(pdev);
}

static void amd_iommu_report_rmp_fault(volatile u32 *event)
{
	struct iommu_dev_data *dev_data = NULL;
	int devid, flags_rmp, vmg_tag, flags;
	struct pci_dev *pdev;
	u64 gpa;

	devid     = (event[0] >> EVENT_DEVID_SHIFT) & EVENT_DEVID_MASK;
	flags_rmp = (event[0] >> EVENT_FLAGS_SHIFT) & 0xFF;
	vmg_tag   = (event[1]) & 0xFFFF;
	flags     = (event[1] >> EVENT_FLAGS_SHIFT) & EVENT_FLAGS_MASK;
	gpa       = ((u64)event[3] << 32) | event[2];

	pdev = pci_get_domain_bus_and_slot(0, PCI_BUS_NUM(devid),
					   devid & 0xff);
	if (pdev)
		dev_data = dev_iommu_priv_get(&pdev->dev);

	if (dev_data) {
		if (__ratelimit(&dev_data->rs)) {
			pci_err(pdev, "Event logged [RMP_PAGE_FAULT vmg_tag=0x%04x, gpa=0x%llx, flags_rmp=0x%04x, flags=0x%04x]\n",
				vmg_tag, gpa, flags_rmp, flags);
		}
	} else {
		pr_err_ratelimited("Event logged [RMP_PAGE_FAULT device=%02x:%02x.%x, vmg_tag=0x%04x, gpa=0x%llx, flags_rmp=0x%04x, flags=0x%04x]\n",
			PCI_BUS_NUM(devid), PCI_SLOT(devid), PCI_FUNC(devid),
			vmg_tag, gpa, flags_rmp, flags);
	}

	if (pdev)
		pci_dev_put(pdev);
}

#define IS_IOMMU_MEM_TRANSACTION(flags)		\
	(((flags) & EVENT_FLAG_I) == 0)

#define IS_WRITE_REQUEST(flags)			\
	((flags) & EVENT_FLAG_RW)

static void amd_iommu_report_page_fault(u16 devid, u16 domain_id,
					u64 address, int flags)
{
	struct iommu_dev_data *dev_data = NULL;
	struct pci_dev *pdev;

	pdev = pci_get_domain_bus_and_slot(0, PCI_BUS_NUM(devid),
					   devid & 0xff);
	if (pdev)
		dev_data = dev_iommu_priv_get(&pdev->dev);

	if (dev_data) {
		/*
		 * If this is a DMA fault (for which the I(nterrupt)
		 * bit will be unset), allow report_iommu_fault() to
		 * prevent logging it.
		 */
		if (IS_IOMMU_MEM_TRANSACTION(flags)) {
			if (!report_iommu_fault(&dev_data->domain->domain,
						&pdev->dev, address,
						IS_WRITE_REQUEST(flags) ?
							IOMMU_FAULT_WRITE :
							IOMMU_FAULT_READ))
				goto out;
		}

		if (__ratelimit(&dev_data->rs)) {
			pci_err(pdev, "Event logged [IO_PAGE_FAULT domain=0x%04x address=0x%llx flags=0x%04x]\n",
				domain_id, address, flags);
		}
	} else {
		pr_err_ratelimited("Event logged [IO_PAGE_FAULT device=%02x:%02x.%x domain=0x%04x address=0x%llx flags=0x%04x]\n",
			PCI_BUS_NUM(devid), PCI_SLOT(devid), PCI_FUNC(devid),
			domain_id, address, flags);
	}

out:
	if (pdev)
		pci_dev_put(pdev);
}

static void iommu_print_event(struct amd_iommu *iommu, void *__evt)
{
	struct device *dev = iommu->iommu.dev;
	int type, devid, flags, tag;
	volatile u32 *event = __evt;
	int count = 0;
	u64 address;
	u32 pasid;

retry:
	type    = (event[1] >> EVENT_TYPE_SHIFT)  & EVENT_TYPE_MASK;
	devid   = (event[0] >> EVENT_DEVID_SHIFT) & EVENT_DEVID_MASK;
	pasid   = (event[0] & EVENT_DOMID_MASK_HI) |
		  (event[1] & EVENT_DOMID_MASK_LO);
	flags   = (event[1] >> EVENT_FLAGS_SHIFT) & EVENT_FLAGS_MASK;
	address = (u64)(((u64)event[3]) << 32) | event[2];

	if (type == 0) {
		/* Did we hit the erratum? */
		if (++count == LOOP_TIMEOUT) {
			pr_err("No event written to event log\n");
			return;
		}
		udelay(1);
		goto retry;
	}

	if (type == EVENT_TYPE_IO_FAULT) {
		amd_iommu_report_page_fault(devid, pasid, address, flags);
		return;
	}

	switch (type) {
	case EVENT_TYPE_ILL_DEV:
		dev_err(dev, "Event logged [ILLEGAL_DEV_TABLE_ENTRY device=%02x:%02x.%x pasid=0x%05x address=0x%llx flags=0x%04x]\n",
			PCI_BUS_NUM(devid), PCI_SLOT(devid), PCI_FUNC(devid),
			pasid, address, flags);
		dump_dte_entry(devid);
		break;
	case EVENT_TYPE_DEV_TAB_ERR:
		dev_err(dev, "Event logged [DEV_TAB_HARDWARE_ERROR device=%02x:%02x.%x "
			"address=0x%llx flags=0x%04x]\n",
			PCI_BUS_NUM(devid), PCI_SLOT(devid), PCI_FUNC(devid),
			address, flags);
		break;
	case EVENT_TYPE_PAGE_TAB_ERR:
		dev_err(dev, "Event logged [PAGE_TAB_HARDWARE_ERROR device=%02x:%02x.%x pasid=0x%04x address=0x%llx flags=0x%04x]\n",
			PCI_BUS_NUM(devid), PCI_SLOT(devid), PCI_FUNC(devid),
			pasid, address, flags);
		break;
	case EVENT_TYPE_ILL_CMD:
		dev_err(dev, "Event logged [ILLEGAL_COMMAND_ERROR address=0x%llx]\n", address);
		dump_command(address);
		break;
	case EVENT_TYPE_CMD_HARD_ERR:
		dev_err(dev, "Event logged [COMMAND_HARDWARE_ERROR address=0x%llx flags=0x%04x]\n",
			address, flags);
		break;
	case EVENT_TYPE_IOTLB_INV_TO:
		dev_err(dev, "Event logged [IOTLB_INV_TIMEOUT device=%02x:%02x.%x address=0x%llx]\n",
			PCI_BUS_NUM(devid), PCI_SLOT(devid), PCI_FUNC(devid),
			address);
		break;
	case EVENT_TYPE_INV_DEV_REQ:
		dev_err(dev, "Event logged [INVALID_DEVICE_REQUEST device=%02x:%02x.%x pasid=0x%05x address=0x%llx flags=0x%04x]\n",
			PCI_BUS_NUM(devid), PCI_SLOT(devid), PCI_FUNC(devid),
			pasid, address, flags);
		break;
	case EVENT_TYPE_RMP_FAULT:
		amd_iommu_report_rmp_fault(event);
		break;
	case EVENT_TYPE_RMP_HW_ERR:
		amd_iommu_report_rmp_hw_error(event);
		break;
	case EVENT_TYPE_INV_PPR_REQ:
		pasid = PPR_PASID(*((u64 *)__evt));
		tag = event[1] & 0x03FF;
		dev_err(dev, "Event logged [INVALID_PPR_REQUEST device=%02x:%02x.%x pasid=0x%05x address=0x%llx flags=0x%04x tag=0x%03x]\n",
			PCI_BUS_NUM(devid), PCI_SLOT(devid), PCI_FUNC(devid),
			pasid, address, flags, tag);
		break;
	default:
		dev_err(dev, "Event logged [UNKNOWN event[0]=0x%08x event[1]=0x%08x event[2]=0x%08x event[3]=0x%08x\n",
			event[0], event[1], event[2], event[3]);
	}

	memset(__evt, 0, 4 * sizeof(u32));
}

static void iommu_poll_events(struct amd_iommu *iommu)
{
	u32 head, tail;

	head = readl(iommu->mmio_base + MMIO_EVT_HEAD_OFFSET);
	tail = readl(iommu->mmio_base + MMIO_EVT_TAIL_OFFSET);

	while (head != tail) {
		iommu_print_event(iommu, iommu->evt_buf + head);
		head = (head + EVENT_ENTRY_SIZE) % EVT_BUFFER_SIZE;
	}

	writel(head, iommu->mmio_base + MMIO_EVT_HEAD_OFFSET);
}

static void iommu_handle_ppr_entry(struct amd_iommu *iommu, u64 *raw)
{
	struct amd_iommu_fault fault;

	if (PPR_REQ_TYPE(raw[0]) != PPR_REQ_FAULT) {
		pr_err_ratelimited("Unknown PPR request received\n");
		return;
	}

	fault.address   = raw[1];
	fault.pasid     = PPR_PASID(raw[0]);
	fault.device_id = PPR_DEVID(raw[0]);
	fault.tag       = PPR_TAG(raw[0]);
	fault.flags     = PPR_FLAGS(raw[0]);

	atomic_notifier_call_chain(&ppr_notifier, 0, &fault);
}

static void iommu_poll_ppr_log(struct amd_iommu *iommu)
{
	u32 head, tail;

	if (iommu->ppr_log == NULL)
		return;

	head = readl(iommu->mmio_base + MMIO_PPR_HEAD_OFFSET);
	tail = readl(iommu->mmio_base + MMIO_PPR_TAIL_OFFSET);

	while (head != tail) {
		volatile u64 *raw;
		u64 entry[2];
		int i;

		raw = (u64 *)(iommu->ppr_log + head);

		/*
		 * Hardware bug: Interrupt may arrive before the entry is
		 * written to memory. If this happens we need to wait for the
		 * entry to arrive.
		 */
		for (i = 0; i < LOOP_TIMEOUT; ++i) {
			if (PPR_REQ_TYPE(raw[0]) != 0)
				break;
			udelay(1);
		}

		/* Avoid memcpy function-call overhead */
		entry[0] = raw[0];
		entry[1] = raw[1];

		/*
		 * To detect the hardware bug we need to clear the entry
		 * back to zero.
		 */
		raw[0] = raw[1] = 0UL;

		/* Update head pointer of hardware ring-buffer */
		head = (head + PPR_ENTRY_SIZE) % PPR_LOG_SIZE;
		writel(head, iommu->mmio_base + MMIO_PPR_HEAD_OFFSET);

		/* Handle PPR entry */
		iommu_handle_ppr_entry(iommu, entry);

		/* Refresh ring-buffer information */
		head = readl(iommu->mmio_base + MMIO_PPR_HEAD_OFFSET);
		tail = readl(iommu->mmio_base + MMIO_PPR_TAIL_OFFSET);
	}
}

#ifdef CONFIG_IRQ_REMAP
static int (*iommu_ga_log_notifier)(u32);

int amd_iommu_register_ga_log_notifier(int (*notifier)(u32))
{
	iommu_ga_log_notifier = notifier;

	return 0;
}
EXPORT_SYMBOL(amd_iommu_register_ga_log_notifier);

static void iommu_poll_ga_log(struct amd_iommu *iommu)
{
	u32 head, tail, cnt = 0;

	if (iommu->ga_log == NULL)
		return;

	head = readl(iommu->mmio_base + MMIO_GA_HEAD_OFFSET);
	tail = readl(iommu->mmio_base + MMIO_GA_TAIL_OFFSET);

	while (head != tail) {
		volatile u64 *raw;
		u64 log_entry;

		raw = (u64 *)(iommu->ga_log + head);
		cnt++;

		/* Avoid memcpy function-call overhead */
		log_entry = *raw;

		/* Update head pointer of hardware ring-buffer */
		head = (head + GA_ENTRY_SIZE) % GA_LOG_SIZE;
		writel(head, iommu->mmio_base + MMIO_GA_HEAD_OFFSET);

		/* Handle GA entry */
		switch (GA_REQ_TYPE(log_entry)) {
		case GA_GUEST_NR:
			if (!iommu_ga_log_notifier)
				break;

			pr_debug("%s: devid=%#x, ga_tag=%#x\n",
				 __func__, GA_DEVID(log_entry),
				 GA_TAG(log_entry));

			if (iommu_ga_log_notifier(GA_TAG(log_entry)) != 0)
				pr_err("GA log notifier failed.\n");
			break;
		default:
			break;
		}
	}
}

static void
amd_iommu_set_pci_msi_domain(struct device *dev, struct amd_iommu *iommu)
{
	if (!irq_remapping_enabled || !dev_is_pci(dev) ||
	    pci_dev_has_special_msi_domain(to_pci_dev(dev)))
		return;

	dev_set_msi_domain(dev, iommu->msi_domain);
}

#else /* CONFIG_IRQ_REMAP */
static inline void
amd_iommu_set_pci_msi_domain(struct device *dev, struct amd_iommu *iommu) { }
#endif /* !CONFIG_IRQ_REMAP */

#define AMD_IOMMU_INT_MASK	\
	(MMIO_STATUS_EVT_OVERFLOW_INT_MASK | \
	 MMIO_STATUS_EVT_INT_MASK | \
	 MMIO_STATUS_PPR_INT_MASK | \
	 MMIO_STATUS_GALOG_INT_MASK)

irqreturn_t amd_iommu_int_thread(int irq, void *data)
{
	struct amd_iommu *iommu = (struct amd_iommu *) data;
	u32 status = readl(iommu->mmio_base + MMIO_STATUS_OFFSET);

	while (status & AMD_IOMMU_INT_MASK) {
		/* Enable interrupt sources again */
		writel(AMD_IOMMU_INT_MASK,
			iommu->mmio_base + MMIO_STATUS_OFFSET);

		if (status & MMIO_STATUS_EVT_INT_MASK) {
			pr_devel("Processing IOMMU Event Log\n");
			iommu_poll_events(iommu);
		}

		if (status & MMIO_STATUS_PPR_INT_MASK) {
			pr_devel("Processing IOMMU PPR Log\n");
			iommu_poll_ppr_log(iommu);
		}

#ifdef CONFIG_IRQ_REMAP
		if (status & MMIO_STATUS_GALOG_INT_MASK) {
			pr_devel("Processing IOMMU GA Log\n");
			iommu_poll_ga_log(iommu);
		}
#endif

		if (status & MMIO_STATUS_EVT_OVERFLOW_INT_MASK) {
			pr_info_ratelimited("IOMMU event log overflow\n");
			amd_iommu_restart_event_logging(iommu);
		}

		/*
		 * Hardware bug: ERBT1312
		 * When re-enabling interrupt (by writing 1
		 * to clear the bit), the hardware might also try to set
		 * the interrupt bit in the event status register.
		 * In this scenario, the bit will be set, and disable
		 * subsequent interrupts.
		 *
		 * Workaround: The IOMMU driver should read back the
		 * status register and check if the interrupt bits are cleared.
		 * If not, driver will need to go through the interrupt handler
		 * again and re-clear the bits
		 */
		status = readl(iommu->mmio_base + MMIO_STATUS_OFFSET);
	}
	return IRQ_HANDLED;
}

irqreturn_t amd_iommu_int_handler(int irq, void *data)
{
	return IRQ_WAKE_THREAD;
}

/****************************************************************************
 *
 * IOMMU command queuing functions
 *
 ****************************************************************************/

static int wait_on_sem(struct amd_iommu *iommu, u64 data)
{
	int i = 0;

	while (*iommu->cmd_sem != data && i < LOOP_TIMEOUT) {
		udelay(1);
		i += 1;
	}

	if (i == LOOP_TIMEOUT) {
		pr_alert("Completion-Wait loop timed out\n");
		return -EIO;
	}

	return 0;
}

static void copy_cmd_to_buffer(struct amd_iommu *iommu,
			       struct iommu_cmd *cmd)
{
	u8 *target;
	u32 tail;

	/* Copy command to buffer */
	tail = iommu->cmd_buf_tail;
	target = iommu->cmd_buf + tail;
	memcpy(target, cmd, sizeof(*cmd));

	tail = (tail + sizeof(*cmd)) % CMD_BUFFER_SIZE;
	iommu->cmd_buf_tail = tail;

	/* Tell the IOMMU about it */
	writel(tail, iommu->mmio_base + MMIO_CMD_TAIL_OFFSET);
}

static void build_completion_wait(struct iommu_cmd *cmd,
				  struct amd_iommu *iommu,
				  u64 data)
{
	u64 paddr = iommu_virt_to_phys((void *)iommu->cmd_sem);

	memset(cmd, 0, sizeof(*cmd));
	cmd->data[0] = lower_32_bits(paddr) | CMD_COMPL_WAIT_STORE_MASK;
	cmd->data[1] = upper_32_bits(paddr);
	cmd->data[2] = data;
	CMD_SET_TYPE(cmd, CMD_COMPL_WAIT);
}

static void build_inv_dte(struct iommu_cmd *cmd, u16 devid)
{
	memset(cmd, 0, sizeof(*cmd));
	cmd->data[0] = devid;
	CMD_SET_TYPE(cmd, CMD_INV_DEV_ENTRY);
}

/*
 * Builds an invalidation address which is suitable for one page or multiple
 * pages. Sets the size bit (S) as needed is more than one page is flushed.
 */
static inline u64 build_inv_address(u64 address, size_t size)
{
	u64 pages, end, msb_diff;

	pages = iommu_num_pages(address, size, PAGE_SIZE);

	if (pages == 1)
		return address & PAGE_MASK;

	end = address + size - 1;

	/*
	 * msb_diff would hold the index of the most significant bit that
	 * flipped between the start and end.
	 */
	msb_diff = fls64(end ^ address) - 1;

	/*
	 * Bits 63:52 are sign extended. If for some reason bit 51 is different
	 * between the start and the end, invalidate everything.
	 */
	if (unlikely(msb_diff > 51)) {
		address = CMD_INV_IOMMU_ALL_PAGES_ADDRESS;
	} else {
		/*
		 * The msb-bit must be clear on the address. Just set all the
		 * lower bits.
		 */
		address |= (1ull << msb_diff) - 1;
	}

	/* Clear bits 11:0 */
	address &= PAGE_MASK;

	/* Set the size bit - we flush more than one 4kb page */
	return address | CMD_INV_IOMMU_PAGES_SIZE_MASK;
}

static void build_inv_iommu_pages(struct iommu_cmd *cmd, u64 address,
				  size_t size, u16 domid, int pde)
{
	u64 inv_address = build_inv_address(address, size);

	memset(cmd, 0, sizeof(*cmd));
	cmd->data[1] |= domid;
	cmd->data[2]  = lower_32_bits(inv_address);
	cmd->data[3]  = upper_32_bits(inv_address);
	CMD_SET_TYPE(cmd, CMD_INV_IOMMU_PAGES);
	if (pde) /* PDE bit - we want to flush everything, not only the PTEs */
		cmd->data[2] |= CMD_INV_IOMMU_PAGES_PDE_MASK;
}

static void build_inv_iotlb_pages(struct iommu_cmd *cmd, u16 devid, int qdep,
				  u64 address, size_t size)
{
	u64 inv_address = build_inv_address(address, size);

	memset(cmd, 0, sizeof(*cmd));
	cmd->data[0]  = devid;
	cmd->data[0] |= (qdep & 0xff) << 24;
	cmd->data[1]  = devid;
	cmd->data[2]  = lower_32_bits(inv_address);
	cmd->data[3]  = upper_32_bits(inv_address);
	CMD_SET_TYPE(cmd, CMD_INV_IOTLB_PAGES);
}

static void build_inv_iommu_pasid(struct iommu_cmd *cmd, u16 domid, u32 pasid,
				  u64 address, bool size)
{
	memset(cmd, 0, sizeof(*cmd));

	address &= ~(0xfffULL);

	cmd->data[0]  = pasid;
	cmd->data[1]  = domid;
	cmd->data[2]  = lower_32_bits(address);
	cmd->data[3]  = upper_32_bits(address);
	cmd->data[2] |= CMD_INV_IOMMU_PAGES_PDE_MASK;
	cmd->data[2] |= CMD_INV_IOMMU_PAGES_GN_MASK;
	if (size)
		cmd->data[2] |= CMD_INV_IOMMU_PAGES_SIZE_MASK;
	CMD_SET_TYPE(cmd, CMD_INV_IOMMU_PAGES);
}

static void build_inv_iotlb_pasid(struct iommu_cmd *cmd, u16 devid, u32 pasid,
				  int qdep, u64 address, bool size)
{
	memset(cmd, 0, sizeof(*cmd));

	address &= ~(0xfffULL);

	cmd->data[0]  = devid;
	cmd->data[0] |= ((pasid >> 8) & 0xff) << 16;
	cmd->data[0] |= (qdep  & 0xff) << 24;
	cmd->data[1]  = devid;
	cmd->data[1] |= (pasid & 0xff) << 16;
	cmd->data[2]  = lower_32_bits(address);
	cmd->data[2] |= CMD_INV_IOMMU_PAGES_GN_MASK;
	cmd->data[3]  = upper_32_bits(address);
	if (size)
		cmd->data[2] |= CMD_INV_IOMMU_PAGES_SIZE_MASK;
	CMD_SET_TYPE(cmd, CMD_INV_IOTLB_PAGES);
}

static void build_complete_ppr(struct iommu_cmd *cmd, u16 devid, u32 pasid,
			       int status, int tag, bool gn)
{
	memset(cmd, 0, sizeof(*cmd));

	cmd->data[0]  = devid;
	if (gn) {
		cmd->data[1]  = pasid;
		cmd->data[2]  = CMD_INV_IOMMU_PAGES_GN_MASK;
	}
	cmd->data[3]  = tag & 0x1ff;
	cmd->data[3] |= (status & PPR_STATUS_MASK) << PPR_STATUS_SHIFT;

	CMD_SET_TYPE(cmd, CMD_COMPLETE_PPR);
}

static void build_inv_all(struct iommu_cmd *cmd)
{
	memset(cmd, 0, sizeof(*cmd));
	CMD_SET_TYPE(cmd, CMD_INV_ALL);
}

static void build_inv_irt(struct iommu_cmd *cmd, u16 devid)
{
	memset(cmd, 0, sizeof(*cmd));
	cmd->data[0] = devid;
	CMD_SET_TYPE(cmd, CMD_INV_IRT);
}

/*
 * Writes the command to the IOMMUs command buffer and informs the
 * hardware about the new command.
 */
static int __iommu_queue_command_sync(struct amd_iommu *iommu,
				      struct iommu_cmd *cmd,
				      bool sync)
{
	unsigned int count = 0;
	u32 left, next_tail;

	next_tail = (iommu->cmd_buf_tail + sizeof(*cmd)) % CMD_BUFFER_SIZE;
again:
	left      = (iommu->cmd_buf_head - next_tail) % CMD_BUFFER_SIZE;

	if (left <= 0x20) {
		/* Skip udelay() the first time around */
		if (count++) {
			if (count == LOOP_TIMEOUT) {
				pr_err("Command buffer timeout\n");
				return -EIO;
			}

			udelay(1);
		}

		/* Update head and recheck remaining space */
		iommu->cmd_buf_head = readl(iommu->mmio_base +
					    MMIO_CMD_HEAD_OFFSET);

		goto again;
	}

	copy_cmd_to_buffer(iommu, cmd);

	/* Do we need to make sure all commands are processed? */
	iommu->need_sync = sync;

	return 0;
}

static int iommu_queue_command_sync(struct amd_iommu *iommu,
				    struct iommu_cmd *cmd,
				    bool sync)
{
	unsigned long flags;
	int ret;

	raw_spin_lock_irqsave(&iommu->lock, flags);
	ret = __iommu_queue_command_sync(iommu, cmd, sync);
	raw_spin_unlock_irqrestore(&iommu->lock, flags);

	return ret;
}

static int iommu_queue_command(struct amd_iommu *iommu, struct iommu_cmd *cmd)
{
	return iommu_queue_command_sync(iommu, cmd, true);
}

/*
 * This function queues a completion wait command into the command
 * buffer of an IOMMU
 */
static int iommu_completion_wait(struct amd_iommu *iommu)
{
	struct iommu_cmd cmd;
	unsigned long flags;
	int ret;
	u64 data;

	if (!iommu->need_sync)
		return 0;

	raw_spin_lock_irqsave(&iommu->lock, flags);

	data = ++iommu->cmd_sem_val;
	build_completion_wait(&cmd, iommu, data);

	ret = __iommu_queue_command_sync(iommu, &cmd, false);
	if (ret)
		goto out_unlock;

	ret = wait_on_sem(iommu, data);

out_unlock:
	raw_spin_unlock_irqrestore(&iommu->lock, flags);

	return ret;
}

static int iommu_flush_dte(struct amd_iommu *iommu, u16 devid)
{
	struct iommu_cmd cmd;

	build_inv_dte(&cmd, devid);

	return iommu_queue_command(iommu, &cmd);
}

static void amd_iommu_flush_dte_all(struct amd_iommu *iommu)
{
	u32 devid;

	for (devid = 0; devid <= 0xffff; ++devid)
		iommu_flush_dte(iommu, devid);

	iommu_completion_wait(iommu);
}

/*
 * This function uses heavy locking and may disable irqs for some time. But
 * this is no issue because it is only called during resume.
 */
static void amd_iommu_flush_tlb_all(struct amd_iommu *iommu)
{
	u32 dom_id;

	for (dom_id = 0; dom_id <= 0xffff; ++dom_id) {
		struct iommu_cmd cmd;
		build_inv_iommu_pages(&cmd, 0, CMD_INV_IOMMU_ALL_PAGES_ADDRESS,
				      dom_id, 1);
		iommu_queue_command(iommu, &cmd);
	}

	iommu_completion_wait(iommu);
}

static void amd_iommu_flush_tlb_domid(struct amd_iommu *iommu, u32 dom_id)
{
	struct iommu_cmd cmd;

	build_inv_iommu_pages(&cmd, 0, CMD_INV_IOMMU_ALL_PAGES_ADDRESS,
			      dom_id, 1);
	iommu_queue_command(iommu, &cmd);

	iommu_completion_wait(iommu);
}

static void amd_iommu_flush_all(struct amd_iommu *iommu)
{
	struct iommu_cmd cmd;

	build_inv_all(&cmd);

	iommu_queue_command(iommu, &cmd);
	iommu_completion_wait(iommu);
}

static void iommu_flush_irt(struct amd_iommu *iommu, u16 devid)
{
	struct iommu_cmd cmd;

	build_inv_irt(&cmd, devid);

	iommu_queue_command(iommu, &cmd);
}

static void amd_iommu_flush_irt_all(struct amd_iommu *iommu)
{
	u32 devid;

	for (devid = 0; devid <= MAX_DEV_TABLE_ENTRIES; devid++)
		iommu_flush_irt(iommu, devid);

	iommu_completion_wait(iommu);
}

void iommu_flush_all_caches(struct amd_iommu *iommu)
{
	if (iommu_feature(iommu, FEATURE_IA)) {
		amd_iommu_flush_all(iommu);
	} else {
		amd_iommu_flush_dte_all(iommu);
		amd_iommu_flush_irt_all(iommu);
		amd_iommu_flush_tlb_all(iommu);
	}
}

/*
 * Command send function for flushing on-device TLB
 */
static int device_flush_iotlb(struct iommu_dev_data *dev_data,
			      u64 address, size_t size)
{
	struct amd_iommu *iommu;
	struct iommu_cmd cmd;
	int qdep;

	qdep     = dev_data->ats.qdep;
	iommu    = amd_iommu_rlookup_table[dev_data->devid];

	build_inv_iotlb_pages(&cmd, dev_data->devid, qdep, address, size);

	return iommu_queue_command(iommu, &cmd);
}

static int device_flush_dte_alias(struct pci_dev *pdev, u16 alias, void *data)
{
	struct amd_iommu *iommu = data;

	return iommu_flush_dte(iommu, alias);
}

/*
 * Command send function for invalidating a device table entry
 */
static int device_flush_dte(struct iommu_dev_data *dev_data)
{
	struct amd_iommu *iommu;
	u16 alias;
	int ret;

	iommu = amd_iommu_rlookup_table[dev_data->devid];

	if (dev_data->pdev)
		ret = pci_for_each_dma_alias(dev_data->pdev,
					     device_flush_dte_alias, iommu);
	else
		ret = iommu_flush_dte(iommu, dev_data->devid);
	if (ret)
		return ret;

	alias = amd_iommu_alias_table[dev_data->devid];
	if (alias != dev_data->devid) {
		ret = iommu_flush_dte(iommu, alias);
		if (ret)
			return ret;
	}

	if (dev_data->ats.enabled)
		ret = device_flush_iotlb(dev_data, 0, ~0UL);

	return ret;
}

/*
 * TLB invalidation function which is called from the mapping functions.
 * It invalidates a single PTE if the range to flush is within a single
 * page. Otherwise it flushes the whole TLB of the IOMMU.
 */
static void __domain_flush_pages(struct protection_domain *domain,
				 u64 address, size_t size, int pde)
{
	struct iommu_dev_data *dev_data;
	struct iommu_cmd cmd;
	int ret = 0, i;

	build_inv_iommu_pages(&cmd, address, size, domain->id, pde);

	for (i = 0; i < amd_iommu_get_num_iommus(); ++i) {
		if (!domain->dev_iommu[i])
			continue;

		/*
		 * Devices of this domain are behind this IOMMU
		 * We need a TLB flush
		 */
		ret |= iommu_queue_command(amd_iommus[i], &cmd);
	}

	list_for_each_entry(dev_data, &domain->dev_list, list) {

		if (!dev_data->ats.enabled)
			continue;

		ret |= device_flush_iotlb(dev_data, address, size);
	}

	WARN_ON(ret);
}

static void domain_flush_pages(struct protection_domain *domain,
			       u64 address, size_t size, int pde)
{
	if (likely(!amd_iommu_np_cache)) {
		__domain_flush_pages(domain, address, size, pde);
		return;
	}

	/*
	 * When NpCache is on, we infer that we run in a VM and use a vIOMMU.
	 * In such setups it is best to avoid flushes of ranges which are not
	 * naturally aligned, since it would lead to flushes of unmodified
	 * PTEs. Such flushes would require the hypervisor to do more work than
	 * necessary. Therefore, perform repeated flushes of aligned ranges
	 * until you cover the range. Each iteration flushes the smaller
	 * between the natural alignment of the address that we flush and the
	 * greatest naturally aligned region that fits in the range.
	 */
	while (size != 0) {
		int addr_alignment = __ffs(address);
		int size_alignment = __fls(size);
		int min_alignment;
		size_t flush_size;

		/*
		 * size is always non-zero, but address might be zero, causing
		 * addr_alignment to be negative. As the casting of the
		 * argument in __ffs(address) to long might trim the high bits
		 * of the address on x86-32, cast to long when doing the check.
		 */
		if (likely((unsigned long)address != 0))
			min_alignment = min(addr_alignment, size_alignment);
		else
			min_alignment = size_alignment;

		flush_size = 1ul << min_alignment;

		__domain_flush_pages(domain, address, flush_size, pde);
		address += flush_size;
		size -= flush_size;
	}
}

/* Flush the whole IO/TLB for a given protection domain - including PDE */
void amd_iommu_domain_flush_tlb_pde(struct protection_domain *domain)
{
	domain_flush_pages(domain, 0, CMD_INV_IOMMU_ALL_PAGES_ADDRESS, 1);
}

void amd_iommu_domain_flush_complete(struct protection_domain *domain)
{
	int i;

	for (i = 0; i < amd_iommu_get_num_iommus(); ++i) {
		if (domain && !domain->dev_iommu[i])
			continue;

		/*
		 * Devices of this domain are behind this IOMMU
		 * We need to wait for completion of all commands.
		 */
		iommu_completion_wait(amd_iommus[i]);
	}
}

/* Flush the not present cache if it exists */
static void domain_flush_np_cache(struct protection_domain *domain,
		dma_addr_t iova, size_t size)
{
	if (unlikely(amd_iommu_np_cache)) {
		unsigned long flags;

		spin_lock_irqsave(&domain->lock, flags);
		domain_flush_pages(domain, iova, size, 1);
		amd_iommu_domain_flush_complete(domain);
		spin_unlock_irqrestore(&domain->lock, flags);
	}
}


/*
 * This function flushes the DTEs for all devices in domain
 */
static void domain_flush_devices(struct protection_domain *domain)
{
	struct iommu_dev_data *dev_data;

	list_for_each_entry(dev_data, &domain->dev_list, list)
		device_flush_dte(dev_data);
}

/****************************************************************************
 *
 * The next functions belong to the domain allocation. A domain is
 * allocated for every IOMMU as the default domain. If device isolation
 * is enabled, every device get its own domain. The most important thing
 * about domains is the page table mapping the DMA address space they
 * contain.
 *
 ****************************************************************************/

static u16 domain_id_alloc(void)
{
	int id;

	spin_lock(&pd_bitmap_lock);
	id = find_first_zero_bit(amd_iommu_pd_alloc_bitmap, MAX_DOMAIN_ID);
	BUG_ON(id == 0);
	if (id > 0 && id < MAX_DOMAIN_ID)
		__set_bit(id, amd_iommu_pd_alloc_bitmap);
	else
		id = 0;
	spin_unlock(&pd_bitmap_lock);

	return id;
}

static void domain_id_free(int id)
{
	spin_lock(&pd_bitmap_lock);
	if (id > 0 && id < MAX_DOMAIN_ID)
		__clear_bit(id, amd_iommu_pd_alloc_bitmap);
	spin_unlock(&pd_bitmap_lock);
}

static void free_gcr3_tbl_level1(u64 *tbl)
{
	u64 *ptr;
	int i;

	for (i = 0; i < 512; ++i) {
		if (!(tbl[i] & GCR3_VALID))
			continue;

		ptr = iommu_phys_to_virt(tbl[i] & PAGE_MASK);

		free_page((unsigned long)ptr);
	}
}

static void free_gcr3_tbl_level2(u64 *tbl)
{
	u64 *ptr;
	int i;

	for (i = 0; i < 512; ++i) {
		if (!(tbl[i] & GCR3_VALID))
			continue;

		ptr = iommu_phys_to_virt(tbl[i] & PAGE_MASK);

		free_gcr3_tbl_level1(ptr);
	}
}

static void free_gcr3_table(struct protection_domain *domain)
{
	if (domain->glx == 2)
		free_gcr3_tbl_level2(domain->gcr3_tbl);
	else if (domain->glx == 1)
		free_gcr3_tbl_level1(domain->gcr3_tbl);
	else
		BUG_ON(domain->glx != 0);

	free_page((unsigned long)domain->gcr3_tbl);
}

static void set_dte_entry(u16 devid, struct protection_domain *domain,
			  bool ats, bool ppr)
{
	u64 pte_root = 0;
	u64 flags = 0;
	u32 old_domid;

	if (domain->iop.mode != PAGE_MODE_NONE)
		pte_root = iommu_virt_to_phys(domain->iop.root);

	pte_root |= (domain->iop.mode & DEV_ENTRY_MODE_MASK)
		    << DEV_ENTRY_MODE_SHIFT;
	pte_root |= DTE_FLAG_IR | DTE_FLAG_IW | DTE_FLAG_V | DTE_FLAG_TV;

	flags = amd_iommu_dev_table[devid].data[1];

	if (ats)
		flags |= DTE_FLAG_IOTLB;

	if (ppr) {
		struct amd_iommu *iommu = amd_iommu_rlookup_table[devid];

		if (iommu_feature(iommu, FEATURE_EPHSUP))
			pte_root |= 1ULL << DEV_ENTRY_PPR;
	}

	if (domain->flags & PD_IOMMUV2_MASK) {
		u64 gcr3 = iommu_virt_to_phys(domain->gcr3_tbl);
		u64 glx  = domain->glx;
		u64 tmp;

		pte_root |= DTE_FLAG_GV;
		pte_root |= (glx & DTE_GLX_MASK) << DTE_GLX_SHIFT;

		/* First mask out possible old values for GCR3 table */
		tmp = DTE_GCR3_VAL_B(~0ULL) << DTE_GCR3_SHIFT_B;
		flags    &= ~tmp;

		tmp = DTE_GCR3_VAL_C(~0ULL) << DTE_GCR3_SHIFT_C;
		flags    &= ~tmp;

		/* Encode GCR3 table into DTE */
		tmp = DTE_GCR3_VAL_A(gcr3) << DTE_GCR3_SHIFT_A;
		pte_root |= tmp;

		tmp = DTE_GCR3_VAL_B(gcr3) << DTE_GCR3_SHIFT_B;
		flags    |= tmp;

		tmp = DTE_GCR3_VAL_C(gcr3) << DTE_GCR3_SHIFT_C;
		flags    |= tmp;
	}

	flags &= ~DEV_DOMID_MASK;
	flags |= domain->id;

	old_domid = amd_iommu_dev_table[devid].data[1] & DEV_DOMID_MASK;
	amd_iommu_dev_table[devid].data[1]  = flags;
	amd_iommu_dev_table[devid].data[0]  = pte_root;

	/*
	 * A kdump kernel might be replacing a domain ID that was copied from
	 * the previous kernel--if so, it needs to flush the translation cache
	 * entries for the old domain ID that is being overwritten
	 */
	if (old_domid) {
		struct amd_iommu *iommu = amd_iommu_rlookup_table[devid];

		amd_iommu_flush_tlb_domid(iommu, old_domid);
	}
}

static void clear_dte_entry(u16 devid)
{
	/* remove entry from the device table seen by the hardware */
	amd_iommu_dev_table[devid].data[0]  = DTE_FLAG_V | DTE_FLAG_TV;
	amd_iommu_dev_table[devid].data[1] &= DTE_FLAG_MASK;

	amd_iommu_apply_erratum_63(devid);
}

static void do_attach(struct iommu_dev_data *dev_data,
		      struct protection_domain *domain)
{
	struct amd_iommu *iommu;
	bool ats;

	iommu = amd_iommu_rlookup_table[dev_data->devid];
	ats   = dev_data->ats.enabled;

	/* Update data structures */
	dev_data->domain = domain;
	list_add(&dev_data->list, &domain->dev_list);

	/* Do reference counting */
	domain->dev_iommu[iommu->index] += 1;
	domain->dev_cnt                 += 1;

	/* Update device table */
	set_dte_entry(dev_data->devid, domain,
		      ats, dev_data->iommu_v2);
	clone_aliases(dev_data->pdev);

	device_flush_dte(dev_data);
}

static void do_detach(struct iommu_dev_data *dev_data)
{
	struct protection_domain *domain = dev_data->domain;
	struct amd_iommu *iommu;

	iommu = amd_iommu_rlookup_table[dev_data->devid];

	/* Update data structures */
	dev_data->domain = NULL;
	list_del(&dev_data->list);
	clear_dte_entry(dev_data->devid);
	clone_aliases(dev_data->pdev);

	/* Flush the DTE entry */
	device_flush_dte(dev_data);

	/* Flush IOTLB */
	amd_iommu_domain_flush_tlb_pde(domain);

	/* Wait for the flushes to finish */
	amd_iommu_domain_flush_complete(domain);

	/* decrease reference counters - needs to happen after the flushes */
	domain->dev_iommu[iommu->index] -= 1;
	domain->dev_cnt                 -= 1;
}

static void pdev_iommuv2_disable(struct pci_dev *pdev)
{
	pci_disable_ats(pdev);
	pci_disable_pri(pdev);
	pci_disable_pasid(pdev);
}

static int pdev_iommuv2_enable(struct pci_dev *pdev)
{
	int ret;

	/* Only allow access to user-accessible pages */
	ret = pci_enable_pasid(pdev, 0);
	if (ret)
		goto out_err;

	/* First reset the PRI state of the device */
	ret = pci_reset_pri(pdev);
	if (ret)
		goto out_err;

	/* Enable PRI */
	/* FIXME: Hardcode number of outstanding requests for now */
	ret = pci_enable_pri(pdev, 32);
	if (ret)
		goto out_err;

	ret = pci_enable_ats(pdev, PAGE_SHIFT);
	if (ret)
		goto out_err;

	return 0;

out_err:
	pci_disable_pri(pdev);
	pci_disable_pasid(pdev);

	return ret;
}

/*
 * If a device is not yet associated with a domain, this function makes the
 * device visible in the domain
 */
static int attach_device(struct device *dev,
			 struct protection_domain *domain)
{
	struct iommu_dev_data *dev_data;
	struct pci_dev *pdev;
	unsigned long flags;
	int ret;

	spin_lock_irqsave(&domain->lock, flags);

	dev_data = dev_iommu_priv_get(dev);

	spin_lock(&dev_data->lock);

	ret = -EBUSY;
	if (dev_data->domain != NULL)
		goto out;

	if (!dev_is_pci(dev))
		goto skip_ats_check;

	pdev = to_pci_dev(dev);
	if (domain->flags & PD_IOMMUV2_MASK) {
		struct iommu_domain *def_domain = iommu_get_dma_domain(dev);

		ret = -EINVAL;
		if (def_domain->type != IOMMU_DOMAIN_IDENTITY)
			goto out;

		if (dev_data->iommu_v2) {
			if (pdev_iommuv2_enable(pdev) != 0)
				goto out;

			dev_data->ats.enabled = true;
			dev_data->ats.qdep    = pci_ats_queue_depth(pdev);
			dev_data->pri_tlp     = pci_prg_resp_pasid_required(pdev);
		}
	} else if (amd_iommu_iotlb_sup &&
		   pci_enable_ats(pdev, PAGE_SHIFT) == 0) {
		dev_data->ats.enabled = true;
		dev_data->ats.qdep    = pci_ats_queue_depth(pdev);
	}

skip_ats_check:
	ret = 0;

	do_attach(dev_data, domain);

	/*
	 * We might boot into a crash-kernel here. The crashed kernel
	 * left the caches in the IOMMU dirty. So we have to flush
	 * here to evict all dirty stuff.
	 */
	amd_iommu_domain_flush_tlb_pde(domain);

	amd_iommu_domain_flush_complete(domain);

out:
	spin_unlock(&dev_data->lock);

	spin_unlock_irqrestore(&domain->lock, flags);

	return ret;
}

/*
 * Removes a device from a protection domain (with devtable_lock held)
 */
static void detach_device(struct device *dev)
{
	struct protection_domain *domain;
	struct iommu_dev_data *dev_data;
	unsigned long flags;

	dev_data = dev_iommu_priv_get(dev);
	domain   = dev_data->domain;

	spin_lock_irqsave(&domain->lock, flags);

	spin_lock(&dev_data->lock);

	/*
	 * First check if the device is still attached. It might already
	 * be detached from its domain because the generic
	 * iommu_detach_group code detached it and we try again here in
	 * our alias handling.
	 */
	if (WARN_ON(!dev_data->domain))
		goto out;

	do_detach(dev_data);

	if (!dev_is_pci(dev))
		goto out;

	if (domain->flags & PD_IOMMUV2_MASK && dev_data->iommu_v2)
		pdev_iommuv2_disable(to_pci_dev(dev));
	else if (dev_data->ats.enabled)
		pci_disable_ats(to_pci_dev(dev));

	dev_data->ats.enabled = false;

out:
	spin_unlock(&dev_data->lock);

	spin_unlock_irqrestore(&domain->lock, flags);
}

static struct iommu_device *amd_iommu_probe_device(struct device *dev)
{
	struct iommu_device *iommu_dev;
	struct amd_iommu *iommu;
	int ret, devid;

	if (!check_device(dev))
		return ERR_PTR(-ENODEV);

	devid = get_device_id(dev);
	iommu = amd_iommu_rlookup_table[devid];

	if (dev_iommu_priv_get(dev))
		return &iommu->iommu;

	ret = iommu_init_device(dev);
	if (ret) {
		if (ret != -ENOTSUPP)
			dev_err(dev, "Failed to initialize - trying to proceed anyway\n");
		iommu_dev = ERR_PTR(ret);
		iommu_ignore_device(dev);
	} else {
		amd_iommu_set_pci_msi_domain(dev, iommu);
		iommu_dev = &iommu->iommu;
	}

	iommu_completion_wait(iommu);

	return iommu_dev;
}

static void amd_iommu_probe_finalize(struct device *dev)
{
	/* Domains are initialized for this device - have a look what we ended up with */
	set_dma_ops(dev, NULL);
	iommu_setup_dma_ops(dev, 0, U64_MAX);
}

static void amd_iommu_release_device(struct device *dev)
{
	int devid = get_device_id(dev);
	struct amd_iommu *iommu;

	if (!check_device(dev))
		return;

	iommu = amd_iommu_rlookup_table[devid];

	amd_iommu_uninit_device(dev);
	iommu_completion_wait(iommu);
}

static struct iommu_group *amd_iommu_device_group(struct device *dev)
{
	if (dev_is_pci(dev))
		return pci_device_group(dev);

	return acpihid_device_group(dev);
}

/*****************************************************************************
 *
 * The next functions belong to the dma_ops mapping/unmapping code.
 *
 *****************************************************************************/

static void update_device_table(struct protection_domain *domain)
{
	struct iommu_dev_data *dev_data;

	list_for_each_entry(dev_data, &domain->dev_list, list) {
		set_dte_entry(dev_data->devid, domain,
			      dev_data->ats.enabled, dev_data->iommu_v2);
		clone_aliases(dev_data->pdev);
	}
}

void amd_iommu_update_and_flush_device_table(struct protection_domain *domain)
{
	update_device_table(domain);
	domain_flush_devices(domain);
}

void amd_iommu_domain_update(struct protection_domain *domain)
{
	/* Update device table */
	amd_iommu_update_and_flush_device_table(domain);

	/* Flush domain TLB(s) and wait for completion */
	amd_iommu_domain_flush_tlb_pde(domain);
	amd_iommu_domain_flush_complete(domain);
}

int __init amd_iommu_init_api(void)
{
	int err;

	err = bus_set_iommu(&pci_bus_type, &amd_iommu_ops);
	if (err)
		return err;
#ifdef CONFIG_ARM_AMBA
	err = bus_set_iommu(&amba_bustype, &amd_iommu_ops);
	if (err)
		return err;
#endif
	err = bus_set_iommu(&platform_bus_type, &amd_iommu_ops);
	if (err)
		return err;

	return 0;
}

/*****************************************************************************
 *
 * The following functions belong to the exported interface of AMD IOMMU
 *
 * This interface allows access to lower level functions of the IOMMU
 * like protection domain handling and assignement of devices to domains
 * which is not possible with the dma_ops interface.
 *
 *****************************************************************************/

static void cleanup_domain(struct protection_domain *domain)
{
	struct iommu_dev_data *entry;
	unsigned long flags;

	spin_lock_irqsave(&domain->lock, flags);

	while (!list_empty(&domain->dev_list)) {
		entry = list_first_entry(&domain->dev_list,
					 struct iommu_dev_data, list);
		BUG_ON(!entry->domain);
		do_detach(entry);
	}

	spin_unlock_irqrestore(&domain->lock, flags);
}

static void protection_domain_free(struct protection_domain *domain)
{
	if (!domain)
		return;

	if (domain->id)
		domain_id_free(domain->id);

	if (domain->iop.pgtbl_cfg.tlb)
		free_io_pgtable_ops(&domain->iop.iop.ops);

	kfree(domain);
}

static int protection_domain_init_v1(struct protection_domain *domain, int mode)
{
	u64 *pt_root = NULL;

	BUG_ON(mode < PAGE_MODE_NONE || mode > PAGE_MODE_6_LEVEL);

	spin_lock_init(&domain->lock);
	domain->id = domain_id_alloc();
	if (!domain->id)
		return -ENOMEM;
	INIT_LIST_HEAD(&domain->dev_list);

	if (mode != PAGE_MODE_NONE) {
		pt_root = (void *)get_zeroed_page(GFP_KERNEL);
		if (!pt_root)
			return -ENOMEM;
	}

	amd_iommu_domain_set_pgtable(domain, pt_root, mode);

	return 0;
}

static struct protection_domain *protection_domain_alloc(unsigned int type)
{
	struct io_pgtable_ops *pgtbl_ops;
	struct protection_domain *domain;
	int pgtable = amd_iommu_pgtable;
	int mode = DEFAULT_PGTABLE_LEVEL;
	int ret;

	domain = kzalloc(sizeof(*domain), GFP_KERNEL);
	if (!domain)
		return NULL;

	/*
	 * Force IOMMU v1 page table when iommu=pt and
	 * when allocating domain for pass-through devices.
	 */
	if (type == IOMMU_DOMAIN_IDENTITY) {
		pgtable = AMD_IOMMU_V1;
		mode = PAGE_MODE_NONE;
	} else if (type == IOMMU_DOMAIN_UNMANAGED) {
		pgtable = AMD_IOMMU_V1;
	}

	switch (pgtable) {
	case AMD_IOMMU_V1:
		ret = protection_domain_init_v1(domain, mode);
		break;
	default:
		ret = -EINVAL;
	}

	if (ret)
		goto out_err;

	pgtbl_ops = alloc_io_pgtable_ops(pgtable, &domain->iop.pgtbl_cfg, domain);
	if (!pgtbl_ops)
		goto out_err;

	return domain;
out_err:
	kfree(domain);
	return NULL;
}

static struct iommu_domain *amd_iommu_domain_alloc(unsigned type)
{
	struct protection_domain *domain;

	domain = protection_domain_alloc(type);
	if (!domain)
		return NULL;

	domain->domain.geometry.aperture_start = 0;
	domain->domain.geometry.aperture_end   = ~0ULL;
	domain->domain.geometry.force_aperture = true;

	return &domain->domain;
}

static void amd_iommu_domain_free(struct iommu_domain *dom)
{
	struct protection_domain *domain;

	domain = to_pdomain(dom);

	if (domain->dev_cnt > 0)
		cleanup_domain(domain);

	BUG_ON(domain->dev_cnt != 0);

	if (!dom)
		return;

	if (domain->flags & PD_IOMMUV2_MASK)
		free_gcr3_table(domain);

	protection_domain_free(domain);
}

static void amd_iommu_detach_device(struct iommu_domain *dom,
				    struct device *dev)
{
	struct iommu_dev_data *dev_data = dev_iommu_priv_get(dev);
	int devid = get_device_id(dev);
	struct amd_iommu *iommu;

	if (!check_device(dev))
		return;

	if (dev_data->domain != NULL)
		detach_device(dev);

	iommu = amd_iommu_rlookup_table[devid];
	if (!iommu)
		return;

#ifdef CONFIG_IRQ_REMAP
	if (AMD_IOMMU_GUEST_IR_VAPIC(amd_iommu_guest_ir) &&
	    (dom->type == IOMMU_DOMAIN_UNMANAGED))
		dev_data->use_vapic = 0;
#endif

	iommu_completion_wait(iommu);
}

static int amd_iommu_attach_device(struct iommu_domain *dom,
				   struct device *dev)
{
	struct protection_domain *domain = to_pdomain(dom);
	struct iommu_dev_data *dev_data;
	struct amd_iommu *iommu;
	int ret;

	if (!check_device(dev))
		return -EINVAL;

	dev_data = dev_iommu_priv_get(dev);
	dev_data->defer_attach = false;

	iommu = amd_iommu_rlookup_table[dev_data->devid];
	if (!iommu)
		return -EINVAL;

	if (dev_data->domain)
		detach_device(dev);

	ret = attach_device(dev, domain);

#ifdef CONFIG_IRQ_REMAP
	if (AMD_IOMMU_GUEST_IR_VAPIC(amd_iommu_guest_ir)) {
		if (dom->type == IOMMU_DOMAIN_UNMANAGED)
			dev_data->use_vapic = 1;
		else
			dev_data->use_vapic = 0;
	}
#endif

	iommu_completion_wait(iommu);

	return ret;
}

static void amd_iommu_iotlb_sync_map(struct iommu_domain *dom,
				     unsigned long iova, size_t size)
{
	struct protection_domain *domain = to_pdomain(dom);
	struct io_pgtable_ops *ops = &domain->iop.iop.ops;

	if (ops->map)
		domain_flush_np_cache(domain, iova, size);
}

static int amd_iommu_map(struct iommu_domain *dom, unsigned long iova,
			 phys_addr_t paddr, size_t page_size, int iommu_prot,
			 gfp_t gfp)
{
	struct protection_domain *domain = to_pdomain(dom);
	struct io_pgtable_ops *ops = &domain->iop.iop.ops;
	int prot = 0;
	int ret = -EINVAL;

	if ((amd_iommu_pgtable == AMD_IOMMU_V1) &&
	    (domain->iop.mode == PAGE_MODE_NONE))
		return -EINVAL;

	if (iommu_prot & IOMMU_READ)
		prot |= IOMMU_PROT_IR;
	if (iommu_prot & IOMMU_WRITE)
		prot |= IOMMU_PROT_IW;

	if (ops->map)
		ret = ops->map(ops, iova, paddr, page_size, prot, gfp);

	return ret;
}

static void amd_iommu_iotlb_gather_add_page(struct iommu_domain *domain,
					    struct iommu_iotlb_gather *gather,
					    unsigned long iova, size_t size)
{
	/*
	 * AMD's IOMMU can flush as many pages as necessary in a single flush.
	 * Unless we run in a virtual machine, which can be inferred according
	 * to whether "non-present cache" is on, it is probably best to prefer
	 * (potentially) too extensive TLB flushing (i.e., more misses) over
	 * mutliple TLB flushes (i.e., more flushes). For virtual machines the
	 * hypervisor needs to synchronize the host IOMMU PTEs with those of
	 * the guest, and the trade-off is different: unnecessary TLB flushes
	 * should be avoided.
	 */
	if (amd_iommu_np_cache &&
	    iommu_iotlb_gather_is_disjoint(gather, iova, size))
		iommu_iotlb_sync(domain, gather);

	iommu_iotlb_gather_add_range(gather, iova, size);
}

static size_t amd_iommu_unmap(struct iommu_domain *dom, unsigned long iova,
			      size_t page_size,
			      struct iommu_iotlb_gather *gather)
{
	struct protection_domain *domain = to_pdomain(dom);
	struct io_pgtable_ops *ops = &domain->iop.iop.ops;
	size_t r;

	if ((amd_iommu_pgtable == AMD_IOMMU_V1) &&
	    (domain->iop.mode == PAGE_MODE_NONE))
		return 0;

	r = (ops->unmap) ? ops->unmap(ops, iova, page_size, gather) : 0;

	amd_iommu_iotlb_gather_add_page(dom, gather, iova, page_size);

	return r;
}

static phys_addr_t amd_iommu_iova_to_phys(struct iommu_domain *dom,
					  dma_addr_t iova)
{
	struct protection_domain *domain = to_pdomain(dom);
	struct io_pgtable_ops *ops = &domain->iop.iop.ops;

	return ops->iova_to_phys(ops, iova);
}

static bool amd_iommu_capable(enum iommu_cap cap)
{
	switch (cap) {
	case IOMMU_CAP_CACHE_COHERENCY:
		return true;
	case IOMMU_CAP_INTR_REMAP:
		return (irq_remapping_enabled == 1);
	case IOMMU_CAP_NOEXEC:
		return false;
	case IOMMU_CAP_PRE_BOOT_PROTECTION:
		return amdr_ivrs_remap_support;
	default:
		break;
	}

	return false;
}

static void amd_iommu_get_resv_regions(struct device *dev,
				       struct list_head *head)
{
	struct iommu_resv_region *region;
	struct unity_map_entry *entry;
	int devid;

	devid = get_device_id(dev);
	if (devid < 0)
		return;

	list_for_each_entry(entry, &amd_iommu_unity_map, list) {
		int type, prot = 0;
		size_t length;

		if (devid < entry->devid_start || devid > entry->devid_end)
			continue;

		type   = IOMMU_RESV_DIRECT;
		length = entry->address_end - entry->address_start;
		if (entry->prot & IOMMU_PROT_IR)
			prot |= IOMMU_READ;
		if (entry->prot & IOMMU_PROT_IW)
			prot |= IOMMU_WRITE;
		if (entry->prot & IOMMU_UNITY_MAP_FLAG_EXCL_RANGE)
			/* Exclusion range */
			type = IOMMU_RESV_RESERVED;

		region = iommu_alloc_resv_region(entry->address_start,
						 length, prot, type);
		if (!region) {
			dev_err(dev, "Out of memory allocating dm-regions\n");
			return;
		}
		list_add_tail(&region->list, head);
	}

	region = iommu_alloc_resv_region(MSI_RANGE_START,
					 MSI_RANGE_END - MSI_RANGE_START + 1,
					 0, IOMMU_RESV_MSI);
	if (!region)
		return;
	list_add_tail(&region->list, head);

	region = iommu_alloc_resv_region(HT_RANGE_START,
					 HT_RANGE_END - HT_RANGE_START + 1,
					 0, IOMMU_RESV_RESERVED);
	if (!region)
		return;
	list_add_tail(&region->list, head);
}

bool amd_iommu_is_attach_deferred(struct device *dev)
{
	struct iommu_dev_data *dev_data = dev_iommu_priv_get(dev);

	return dev_data->defer_attach;
}
EXPORT_SYMBOL_GPL(amd_iommu_is_attach_deferred);

static void amd_iommu_flush_iotlb_all(struct iommu_domain *domain)
{
	struct protection_domain *dom = to_pdomain(domain);
	unsigned long flags;

	spin_lock_irqsave(&dom->lock, flags);
	amd_iommu_domain_flush_tlb_pde(dom);
	amd_iommu_domain_flush_complete(dom);
	spin_unlock_irqrestore(&dom->lock, flags);
}

static void amd_iommu_iotlb_sync(struct iommu_domain *domain,
				 struct iommu_iotlb_gather *gather)
{
	struct protection_domain *dom = to_pdomain(domain);
	unsigned long flags;

	spin_lock_irqsave(&dom->lock, flags);
	domain_flush_pages(dom, gather->start, gather->end - gather->start, 1);
	amd_iommu_domain_flush_complete(dom);
	spin_unlock_irqrestore(&dom->lock, flags);
}

static int amd_iommu_def_domain_type(struct device *dev)
{
	struct iommu_dev_data *dev_data;

	dev_data = dev_iommu_priv_get(dev);
	if (!dev_data)
		return 0;

	/*
	 * Do not identity map IOMMUv2 capable devices when memory encryption is
	 * active, because some of those devices (AMD GPUs) don't have the
	 * encryption bit in their DMA-mask and require remapping.
	 */
	if (!cc_platform_has(CC_ATTR_MEM_ENCRYPT) && dev_data->iommu_v2)
		return IOMMU_DOMAIN_IDENTITY;

	return 0;
}

static bool amd_iommu_enforce_cache_coherency(struct iommu_domain *domain)
{
	/* IOMMU_PTE_FC is always set */
	return true;
}

const struct iommu_ops amd_iommu_ops = {
	.capable = amd_iommu_capable,
	.domain_alloc = amd_iommu_domain_alloc,
	.probe_device = amd_iommu_probe_device,
	.release_device = amd_iommu_release_device,
	.probe_finalize = amd_iommu_probe_finalize,
	.device_group = amd_iommu_device_group,
	.get_resv_regions = amd_iommu_get_resv_regions,
	.put_resv_regions = generic_iommu_put_resv_regions,
	.is_attach_deferred = amd_iommu_is_attach_deferred,
	.pgsize_bitmap	= AMD_IOMMU_PGSIZES,
	.def_domain_type = amd_iommu_def_domain_type,
	.default_domain_ops = &(const struct iommu_domain_ops) {
		.attach_dev	= amd_iommu_attach_device,
		.detach_dev	= amd_iommu_detach_device,
		.map		= amd_iommu_map,
		.unmap		= amd_iommu_unmap,
		.iotlb_sync_map	= amd_iommu_iotlb_sync_map,
		.iova_to_phys	= amd_iommu_iova_to_phys,
		.flush_iotlb_all = amd_iommu_flush_iotlb_all,
		.iotlb_sync	= amd_iommu_iotlb_sync,
		.free		= amd_iommu_domain_free,
<<<<<<< HEAD
=======
		.enforce_cache_coherency = amd_iommu_enforce_cache_coherency,
>>>>>>> 88084a3d
	}
};

/*****************************************************************************
 *
 * The next functions do a basic initialization of IOMMU for pass through
 * mode
 *
 * In passthrough mode the IOMMU is initialized and enabled but not used for
 * DMA-API translation.
 *
 *****************************************************************************/

/* IOMMUv2 specific functions */
int amd_iommu_register_ppr_notifier(struct notifier_block *nb)
{
	return atomic_notifier_chain_register(&ppr_notifier, nb);
}
EXPORT_SYMBOL(amd_iommu_register_ppr_notifier);

int amd_iommu_unregister_ppr_notifier(struct notifier_block *nb)
{
	return atomic_notifier_chain_unregister(&ppr_notifier, nb);
}
EXPORT_SYMBOL(amd_iommu_unregister_ppr_notifier);

void amd_iommu_domain_direct_map(struct iommu_domain *dom)
{
	struct protection_domain *domain = to_pdomain(dom);
	unsigned long flags;

	spin_lock_irqsave(&domain->lock, flags);

	if (domain->iop.pgtbl_cfg.tlb)
		free_io_pgtable_ops(&domain->iop.iop.ops);

	spin_unlock_irqrestore(&domain->lock, flags);
}
EXPORT_SYMBOL(amd_iommu_domain_direct_map);

int amd_iommu_domain_enable_v2(struct iommu_domain *dom, int pasids)
{
	struct protection_domain *domain = to_pdomain(dom);
	unsigned long flags;
	int levels, ret;

	/* Number of GCR3 table levels required */
	for (levels = 0; (pasids - 1) & ~0x1ff; pasids >>= 9)
		levels += 1;

	if (levels > amd_iommu_max_glx_val)
		return -EINVAL;

	spin_lock_irqsave(&domain->lock, flags);

	/*
	 * Save us all sanity checks whether devices already in the
	 * domain support IOMMUv2. Just force that the domain has no
	 * devices attached when it is switched into IOMMUv2 mode.
	 */
	ret = -EBUSY;
	if (domain->dev_cnt > 0 || domain->flags & PD_IOMMUV2_MASK)
		goto out;

	ret = -ENOMEM;
	domain->gcr3_tbl = (void *)get_zeroed_page(GFP_ATOMIC);
	if (domain->gcr3_tbl == NULL)
		goto out;

	domain->glx      = levels;
	domain->flags   |= PD_IOMMUV2_MASK;

	amd_iommu_domain_update(domain);

	ret = 0;

out:
	spin_unlock_irqrestore(&domain->lock, flags);

	return ret;
}
EXPORT_SYMBOL(amd_iommu_domain_enable_v2);

static int __flush_pasid(struct protection_domain *domain, u32 pasid,
			 u64 address, bool size)
{
	struct iommu_dev_data *dev_data;
	struct iommu_cmd cmd;
	int i, ret;

	if (!(domain->flags & PD_IOMMUV2_MASK))
		return -EINVAL;

	build_inv_iommu_pasid(&cmd, domain->id, pasid, address, size);

	/*
	 * IOMMU TLB needs to be flushed before Device TLB to
	 * prevent device TLB refill from IOMMU TLB
	 */
	for (i = 0; i < amd_iommu_get_num_iommus(); ++i) {
		if (domain->dev_iommu[i] == 0)
			continue;

		ret = iommu_queue_command(amd_iommus[i], &cmd);
		if (ret != 0)
			goto out;
	}

	/* Wait until IOMMU TLB flushes are complete */
	amd_iommu_domain_flush_complete(domain);

	/* Now flush device TLBs */
	list_for_each_entry(dev_data, &domain->dev_list, list) {
		struct amd_iommu *iommu;
		int qdep;

		/*
		   There might be non-IOMMUv2 capable devices in an IOMMUv2
		 * domain.
		 */
		if (!dev_data->ats.enabled)
			continue;

		qdep  = dev_data->ats.qdep;
		iommu = amd_iommu_rlookup_table[dev_data->devid];

		build_inv_iotlb_pasid(&cmd, dev_data->devid, pasid,
				      qdep, address, size);

		ret = iommu_queue_command(iommu, &cmd);
		if (ret != 0)
			goto out;
	}

	/* Wait until all device TLBs are flushed */
	amd_iommu_domain_flush_complete(domain);

	ret = 0;

out:

	return ret;
}

static int __amd_iommu_flush_page(struct protection_domain *domain, u32 pasid,
				  u64 address)
{
	return __flush_pasid(domain, pasid, address, false);
}

int amd_iommu_flush_page(struct iommu_domain *dom, u32 pasid,
			 u64 address)
{
	struct protection_domain *domain = to_pdomain(dom);
	unsigned long flags;
	int ret;

	spin_lock_irqsave(&domain->lock, flags);
	ret = __amd_iommu_flush_page(domain, pasid, address);
	spin_unlock_irqrestore(&domain->lock, flags);

	return ret;
}
EXPORT_SYMBOL(amd_iommu_flush_page);

static int __amd_iommu_flush_tlb(struct protection_domain *domain, u32 pasid)
{
	return __flush_pasid(domain, pasid, CMD_INV_IOMMU_ALL_PAGES_ADDRESS,
			     true);
}

int amd_iommu_flush_tlb(struct iommu_domain *dom, u32 pasid)
{
	struct protection_domain *domain = to_pdomain(dom);
	unsigned long flags;
	int ret;

	spin_lock_irqsave(&domain->lock, flags);
	ret = __amd_iommu_flush_tlb(domain, pasid);
	spin_unlock_irqrestore(&domain->lock, flags);

	return ret;
}
EXPORT_SYMBOL(amd_iommu_flush_tlb);

static u64 *__get_gcr3_pte(u64 *root, int level, u32 pasid, bool alloc)
{
	int index;
	u64 *pte;

	while (true) {

		index = (pasid >> (9 * level)) & 0x1ff;
		pte   = &root[index];

		if (level == 0)
			break;

		if (!(*pte & GCR3_VALID)) {
			if (!alloc)
				return NULL;

			root = (void *)get_zeroed_page(GFP_ATOMIC);
			if (root == NULL)
				return NULL;

			*pte = iommu_virt_to_phys(root) | GCR3_VALID;
		}

		root = iommu_phys_to_virt(*pte & PAGE_MASK);

		level -= 1;
	}

	return pte;
}

static int __set_gcr3(struct protection_domain *domain, u32 pasid,
		      unsigned long cr3)
{
	u64 *pte;

	if (domain->iop.mode != PAGE_MODE_NONE)
		return -EINVAL;

	pte = __get_gcr3_pte(domain->gcr3_tbl, domain->glx, pasid, true);
	if (pte == NULL)
		return -ENOMEM;

	*pte = (cr3 & PAGE_MASK) | GCR3_VALID;

	return __amd_iommu_flush_tlb(domain, pasid);
}

static int __clear_gcr3(struct protection_domain *domain, u32 pasid)
{
	u64 *pte;

	if (domain->iop.mode != PAGE_MODE_NONE)
		return -EINVAL;

	pte = __get_gcr3_pte(domain->gcr3_tbl, domain->glx, pasid, false);
	if (pte == NULL)
		return 0;

	*pte = 0;

	return __amd_iommu_flush_tlb(domain, pasid);
}

int amd_iommu_domain_set_gcr3(struct iommu_domain *dom, u32 pasid,
			      unsigned long cr3)
{
	struct protection_domain *domain = to_pdomain(dom);
	unsigned long flags;
	int ret;

	spin_lock_irqsave(&domain->lock, flags);
	ret = __set_gcr3(domain, pasid, cr3);
	spin_unlock_irqrestore(&domain->lock, flags);

	return ret;
}
EXPORT_SYMBOL(amd_iommu_domain_set_gcr3);

int amd_iommu_domain_clear_gcr3(struct iommu_domain *dom, u32 pasid)
{
	struct protection_domain *domain = to_pdomain(dom);
	unsigned long flags;
	int ret;

	spin_lock_irqsave(&domain->lock, flags);
	ret = __clear_gcr3(domain, pasid);
	spin_unlock_irqrestore(&domain->lock, flags);

	return ret;
}
EXPORT_SYMBOL(amd_iommu_domain_clear_gcr3);

int amd_iommu_complete_ppr(struct pci_dev *pdev, u32 pasid,
			   int status, int tag)
{
	struct iommu_dev_data *dev_data;
	struct amd_iommu *iommu;
	struct iommu_cmd cmd;

	dev_data = dev_iommu_priv_get(&pdev->dev);
	iommu    = amd_iommu_rlookup_table[dev_data->devid];

	build_complete_ppr(&cmd, dev_data->devid, pasid, status,
			   tag, dev_data->pri_tlp);

	return iommu_queue_command(iommu, &cmd);
}
EXPORT_SYMBOL(amd_iommu_complete_ppr);

int amd_iommu_device_info(struct pci_dev *pdev,
                          struct amd_iommu_device_info *info)
{
	int max_pasids;
	int pos;

	if (pdev == NULL || info == NULL)
		return -EINVAL;

	if (!amd_iommu_v2_supported())
		return -EINVAL;

	memset(info, 0, sizeof(*info));

	if (pci_ats_supported(pdev))
		info->flags |= AMD_IOMMU_DEVICE_FLAG_ATS_SUP;

	pos = pci_find_ext_capability(pdev, PCI_EXT_CAP_ID_PRI);
	if (pos)
		info->flags |= AMD_IOMMU_DEVICE_FLAG_PRI_SUP;

	pos = pci_find_ext_capability(pdev, PCI_EXT_CAP_ID_PASID);
	if (pos) {
		int features;

		max_pasids = 1 << (9 * (amd_iommu_max_glx_val + 1));
		max_pasids = min(max_pasids, (1 << 20));

		info->flags |= AMD_IOMMU_DEVICE_FLAG_PASID_SUP;
		info->max_pasids = min(pci_max_pasids(pdev), max_pasids);

		features = pci_pasid_features(pdev);
		if (features & PCI_PASID_CAP_EXEC)
			info->flags |= AMD_IOMMU_DEVICE_FLAG_EXEC_SUP;
		if (features & PCI_PASID_CAP_PRIV)
			info->flags |= AMD_IOMMU_DEVICE_FLAG_PRIV_SUP;
	}

	return 0;
}
EXPORT_SYMBOL(amd_iommu_device_info);

#ifdef CONFIG_IRQ_REMAP

/*****************************************************************************
 *
 * Interrupt Remapping Implementation
 *
 *****************************************************************************/

static struct irq_chip amd_ir_chip;
static DEFINE_SPINLOCK(iommu_table_lock);

static void set_dte_irq_entry(u16 devid, struct irq_remap_table *table)
{
	u64 dte;

	dte	= amd_iommu_dev_table[devid].data[2];
	dte	&= ~DTE_IRQ_PHYS_ADDR_MASK;
	dte	|= iommu_virt_to_phys(table->table);
	dte	|= DTE_IRQ_REMAP_INTCTL;
	dte	|= DTE_INTTABLEN;
	dte	|= DTE_IRQ_REMAP_ENABLE;

	amd_iommu_dev_table[devid].data[2] = dte;
}

static struct irq_remap_table *get_irq_table(u16 devid)
{
	struct irq_remap_table *table;

	if (WARN_ONCE(!amd_iommu_rlookup_table[devid],
		      "%s: no iommu for devid %x\n", __func__, devid))
		return NULL;

	table = irq_lookup_table[devid];
	if (WARN_ONCE(!table, "%s: no table for devid %x\n", __func__, devid))
		return NULL;

	return table;
}

static struct irq_remap_table *__alloc_irq_table(void)
{
	struct irq_remap_table *table;

	table = kzalloc(sizeof(*table), GFP_KERNEL);
	if (!table)
		return NULL;

	table->table = kmem_cache_alloc(amd_iommu_irq_cache, GFP_KERNEL);
	if (!table->table) {
		kfree(table);
		return NULL;
	}
	raw_spin_lock_init(&table->lock);

	if (!AMD_IOMMU_GUEST_IR_GA(amd_iommu_guest_ir))
		memset(table->table, 0,
		       MAX_IRQS_PER_TABLE * sizeof(u32));
	else
		memset(table->table, 0,
		       (MAX_IRQS_PER_TABLE * (sizeof(u64) * 2)));
	return table;
}

static void set_remap_table_entry(struct amd_iommu *iommu, u16 devid,
				  struct irq_remap_table *table)
{
	irq_lookup_table[devid] = table;
	set_dte_irq_entry(devid, table);
	iommu_flush_dte(iommu, devid);
}

static int set_remap_table_entry_alias(struct pci_dev *pdev, u16 alias,
				       void *data)
{
	struct irq_remap_table *table = data;

	irq_lookup_table[alias] = table;
	set_dte_irq_entry(alias, table);

	iommu_flush_dte(amd_iommu_rlookup_table[alias], alias);

	return 0;
}

static struct irq_remap_table *alloc_irq_table(u16 devid, struct pci_dev *pdev)
{
	struct irq_remap_table *table = NULL;
	struct irq_remap_table *new_table = NULL;
	struct amd_iommu *iommu;
	unsigned long flags;
	u16 alias;

	spin_lock_irqsave(&iommu_table_lock, flags);

	iommu = amd_iommu_rlookup_table[devid];
	if (!iommu)
		goto out_unlock;

	table = irq_lookup_table[devid];
	if (table)
		goto out_unlock;

	alias = amd_iommu_alias_table[devid];
	table = irq_lookup_table[alias];
	if (table) {
		set_remap_table_entry(iommu, devid, table);
		goto out_wait;
	}
	spin_unlock_irqrestore(&iommu_table_lock, flags);

	/* Nothing there yet, allocate new irq remapping table */
	new_table = __alloc_irq_table();
	if (!new_table)
		return NULL;

	spin_lock_irqsave(&iommu_table_lock, flags);

	table = irq_lookup_table[devid];
	if (table)
		goto out_unlock;

	table = irq_lookup_table[alias];
	if (table) {
		set_remap_table_entry(iommu, devid, table);
		goto out_wait;
	}

	table = new_table;
	new_table = NULL;

	if (pdev)
		pci_for_each_dma_alias(pdev, set_remap_table_entry_alias,
				       table);
	else
		set_remap_table_entry(iommu, devid, table);

	if (devid != alias)
		set_remap_table_entry(iommu, alias, table);

out_wait:
	iommu_completion_wait(iommu);

out_unlock:
	spin_unlock_irqrestore(&iommu_table_lock, flags);

	if (new_table) {
		kmem_cache_free(amd_iommu_irq_cache, new_table->table);
		kfree(new_table);
	}
	return table;
}

static int alloc_irq_index(u16 devid, int count, bool align,
			   struct pci_dev *pdev)
{
	struct irq_remap_table *table;
	int index, c, alignment = 1;
	unsigned long flags;
	struct amd_iommu *iommu = amd_iommu_rlookup_table[devid];

	if (!iommu)
		return -ENODEV;

	table = alloc_irq_table(devid, pdev);
	if (!table)
		return -ENODEV;

	if (align)
		alignment = roundup_pow_of_two(count);

	raw_spin_lock_irqsave(&table->lock, flags);

	/* Scan table for free entries */
	for (index = ALIGN(table->min_index, alignment), c = 0;
	     index < MAX_IRQS_PER_TABLE;) {
		if (!iommu->irte_ops->is_allocated(table, index)) {
			c += 1;
		} else {
			c     = 0;
			index = ALIGN(index + 1, alignment);
			continue;
		}

		if (c == count)	{
			for (; c != 0; --c)
				iommu->irte_ops->set_allocated(table, index - c + 1);

			index -= count - 1;
			goto out;
		}

		index++;
	}

	index = -ENOSPC;

out:
	raw_spin_unlock_irqrestore(&table->lock, flags);

	return index;
}

static int modify_irte_ga(u16 devid, int index, struct irte_ga *irte,
			  struct amd_ir_data *data)
{
	bool ret;
	struct irq_remap_table *table;
	struct amd_iommu *iommu;
	unsigned long flags;
	struct irte_ga *entry;

	iommu = amd_iommu_rlookup_table[devid];
	if (iommu == NULL)
		return -EINVAL;

	table = get_irq_table(devid);
	if (!table)
		return -ENOMEM;

	raw_spin_lock_irqsave(&table->lock, flags);

	entry = (struct irte_ga *)table->table;
	entry = &entry[index];

	ret = cmpxchg_double(&entry->lo.val, &entry->hi.val,
			     entry->lo.val, entry->hi.val,
			     irte->lo.val, irte->hi.val);
	/*
	 * We use cmpxchg16 to atomically update the 128-bit IRTE,
	 * and it cannot be updated by the hardware or other processors
	 * behind us, so the return value of cmpxchg16 should be the
	 * same as the old value.
	 */
	WARN_ON(!ret);

	if (data)
		data->ref = entry;

	raw_spin_unlock_irqrestore(&table->lock, flags);

	iommu_flush_irt(iommu, devid);
	iommu_completion_wait(iommu);

	return 0;
}

static int modify_irte(u16 devid, int index, union irte *irte)
{
	struct irq_remap_table *table;
	struct amd_iommu *iommu;
	unsigned long flags;

	iommu = amd_iommu_rlookup_table[devid];
	if (iommu == NULL)
		return -EINVAL;

	table = get_irq_table(devid);
	if (!table)
		return -ENOMEM;

	raw_spin_lock_irqsave(&table->lock, flags);
	table->table[index] = irte->val;
	raw_spin_unlock_irqrestore(&table->lock, flags);

	iommu_flush_irt(iommu, devid);
	iommu_completion_wait(iommu);

	return 0;
}

static void free_irte(u16 devid, int index)
{
	struct irq_remap_table *table;
	struct amd_iommu *iommu;
	unsigned long flags;

	iommu = amd_iommu_rlookup_table[devid];
	if (iommu == NULL)
		return;

	table = get_irq_table(devid);
	if (!table)
		return;

	raw_spin_lock_irqsave(&table->lock, flags);
	iommu->irte_ops->clear_allocated(table, index);
	raw_spin_unlock_irqrestore(&table->lock, flags);

	iommu_flush_irt(iommu, devid);
	iommu_completion_wait(iommu);
}

static void irte_prepare(void *entry,
			 u32 delivery_mode, bool dest_mode,
			 u8 vector, u32 dest_apicid, int devid)
{
	union irte *irte = (union irte *) entry;

	irte->val                = 0;
	irte->fields.vector      = vector;
	irte->fields.int_type    = delivery_mode;
	irte->fields.destination = dest_apicid;
	irte->fields.dm          = dest_mode;
	irte->fields.valid       = 1;
}

static void irte_ga_prepare(void *entry,
			    u32 delivery_mode, bool dest_mode,
			    u8 vector, u32 dest_apicid, int devid)
{
	struct irte_ga *irte = (struct irte_ga *) entry;

	irte->lo.val                      = 0;
	irte->hi.val                      = 0;
	irte->lo.fields_remap.int_type    = delivery_mode;
	irte->lo.fields_remap.dm          = dest_mode;
	irte->hi.fields.vector            = vector;
	irte->lo.fields_remap.destination = APICID_TO_IRTE_DEST_LO(dest_apicid);
	irte->hi.fields.destination       = APICID_TO_IRTE_DEST_HI(dest_apicid);
	irte->lo.fields_remap.valid       = 1;
}

static void irte_activate(void *entry, u16 devid, u16 index)
{
	union irte *irte = (union irte *) entry;

	irte->fields.valid = 1;
	modify_irte(devid, index, irte);
}

static void irte_ga_activate(void *entry, u16 devid, u16 index)
{
	struct irte_ga *irte = (struct irte_ga *) entry;

	irte->lo.fields_remap.valid = 1;
	modify_irte_ga(devid, index, irte, NULL);
}

static void irte_deactivate(void *entry, u16 devid, u16 index)
{
	union irte *irte = (union irte *) entry;

	irte->fields.valid = 0;
	modify_irte(devid, index, irte);
}

static void irte_ga_deactivate(void *entry, u16 devid, u16 index)
{
	struct irte_ga *irte = (struct irte_ga *) entry;

	irte->lo.fields_remap.valid = 0;
	modify_irte_ga(devid, index, irte, NULL);
}

static void irte_set_affinity(void *entry, u16 devid, u16 index,
			      u8 vector, u32 dest_apicid)
{
	union irte *irte = (union irte *) entry;

	irte->fields.vector = vector;
	irte->fields.destination = dest_apicid;
	modify_irte(devid, index, irte);
}

static void irte_ga_set_affinity(void *entry, u16 devid, u16 index,
				 u8 vector, u32 dest_apicid)
{
	struct irte_ga *irte = (struct irte_ga *) entry;

	if (!irte->lo.fields_remap.guest_mode) {
		irte->hi.fields.vector = vector;
		irte->lo.fields_remap.destination =
					APICID_TO_IRTE_DEST_LO(dest_apicid);
		irte->hi.fields.destination =
					APICID_TO_IRTE_DEST_HI(dest_apicid);
		modify_irte_ga(devid, index, irte, NULL);
	}
}

#define IRTE_ALLOCATED (~1U)
static void irte_set_allocated(struct irq_remap_table *table, int index)
{
	table->table[index] = IRTE_ALLOCATED;
}

static void irte_ga_set_allocated(struct irq_remap_table *table, int index)
{
	struct irte_ga *ptr = (struct irte_ga *)table->table;
	struct irte_ga *irte = &ptr[index];

	memset(&irte->lo.val, 0, sizeof(u64));
	memset(&irte->hi.val, 0, sizeof(u64));
	irte->hi.fields.vector = 0xff;
}

static bool irte_is_allocated(struct irq_remap_table *table, int index)
{
	union irte *ptr = (union irte *)table->table;
	union irte *irte = &ptr[index];

	return irte->val != 0;
}

static bool irte_ga_is_allocated(struct irq_remap_table *table, int index)
{
	struct irte_ga *ptr = (struct irte_ga *)table->table;
	struct irte_ga *irte = &ptr[index];

	return irte->hi.fields.vector != 0;
}

static void irte_clear_allocated(struct irq_remap_table *table, int index)
{
	table->table[index] = 0;
}

static void irte_ga_clear_allocated(struct irq_remap_table *table, int index)
{
	struct irte_ga *ptr = (struct irte_ga *)table->table;
	struct irte_ga *irte = &ptr[index];

	memset(&irte->lo.val, 0, sizeof(u64));
	memset(&irte->hi.val, 0, sizeof(u64));
}

static int get_devid(struct irq_alloc_info *info)
{
	switch (info->type) {
	case X86_IRQ_ALLOC_TYPE_IOAPIC:
		return get_ioapic_devid(info->devid);
	case X86_IRQ_ALLOC_TYPE_HPET:
		return get_hpet_devid(info->devid);
	case X86_IRQ_ALLOC_TYPE_PCI_MSI:
	case X86_IRQ_ALLOC_TYPE_PCI_MSIX:
		return get_device_id(msi_desc_to_dev(info->desc));
	default:
		WARN_ON_ONCE(1);
		return -1;
	}
}

struct irq_remap_ops amd_iommu_irq_ops = {
	.prepare		= amd_iommu_prepare,
	.enable			= amd_iommu_enable,
	.disable		= amd_iommu_disable,
	.reenable		= amd_iommu_reenable,
	.enable_faulting	= amd_iommu_enable_faulting,
};

static void fill_msi_msg(struct msi_msg *msg, u32 index)
{
	msg->data = index;
	msg->address_lo = 0;
	msg->arch_addr_lo.base_address = X86_MSI_BASE_ADDRESS_LOW;
	msg->address_hi = X86_MSI_BASE_ADDRESS_HIGH;
}

static void irq_remapping_prepare_irte(struct amd_ir_data *data,
				       struct irq_cfg *irq_cfg,
				       struct irq_alloc_info *info,
				       int devid, int index, int sub_handle)
{
	struct irq_2_irte *irte_info = &data->irq_2_irte;
	struct amd_iommu *iommu = amd_iommu_rlookup_table[devid];

	if (!iommu)
		return;

	data->irq_2_irte.devid = devid;
	data->irq_2_irte.index = index + sub_handle;
	iommu->irte_ops->prepare(data->entry, apic->delivery_mode,
				 apic->dest_mode_logical, irq_cfg->vector,
				 irq_cfg->dest_apicid, devid);

	switch (info->type) {
	case X86_IRQ_ALLOC_TYPE_IOAPIC:
	case X86_IRQ_ALLOC_TYPE_HPET:
	case X86_IRQ_ALLOC_TYPE_PCI_MSI:
	case X86_IRQ_ALLOC_TYPE_PCI_MSIX:
		fill_msi_msg(&data->msi_entry, irte_info->index);
		break;

	default:
		BUG_ON(1);
		break;
	}
}

struct amd_irte_ops irte_32_ops = {
	.prepare = irte_prepare,
	.activate = irte_activate,
	.deactivate = irte_deactivate,
	.set_affinity = irte_set_affinity,
	.set_allocated = irte_set_allocated,
	.is_allocated = irte_is_allocated,
	.clear_allocated = irte_clear_allocated,
};

struct amd_irte_ops irte_128_ops = {
	.prepare = irte_ga_prepare,
	.activate = irte_ga_activate,
	.deactivate = irte_ga_deactivate,
	.set_affinity = irte_ga_set_affinity,
	.set_allocated = irte_ga_set_allocated,
	.is_allocated = irte_ga_is_allocated,
	.clear_allocated = irte_ga_clear_allocated,
};

static int irq_remapping_alloc(struct irq_domain *domain, unsigned int virq,
			       unsigned int nr_irqs, void *arg)
{
	struct irq_alloc_info *info = arg;
	struct irq_data *irq_data;
	struct amd_ir_data *data = NULL;
	struct irq_cfg *cfg;
	int i, ret, devid;
	int index;

	if (!info)
		return -EINVAL;
	if (nr_irqs > 1 && info->type != X86_IRQ_ALLOC_TYPE_PCI_MSI &&
	    info->type != X86_IRQ_ALLOC_TYPE_PCI_MSIX)
		return -EINVAL;

	/*
	 * With IRQ remapping enabled, don't need contiguous CPU vectors
	 * to support multiple MSI interrupts.
	 */
	if (info->type == X86_IRQ_ALLOC_TYPE_PCI_MSI)
		info->flags &= ~X86_IRQ_ALLOC_CONTIGUOUS_VECTORS;

	devid = get_devid(info);
	if (devid < 0)
		return -EINVAL;

	ret = irq_domain_alloc_irqs_parent(domain, virq, nr_irqs, arg);
	if (ret < 0)
		return ret;

	if (info->type == X86_IRQ_ALLOC_TYPE_IOAPIC) {
		struct irq_remap_table *table;
		struct amd_iommu *iommu;

		table = alloc_irq_table(devid, NULL);
		if (table) {
			if (!table->min_index) {
				/*
				 * Keep the first 32 indexes free for IOAPIC
				 * interrupts.
				 */
				table->min_index = 32;
				iommu = amd_iommu_rlookup_table[devid];
				for (i = 0; i < 32; ++i)
					iommu->irte_ops->set_allocated(table, i);
			}
			WARN_ON(table->min_index != 32);
			index = info->ioapic.pin;
		} else {
			index = -ENOMEM;
		}
	} else if (info->type == X86_IRQ_ALLOC_TYPE_PCI_MSI ||
		   info->type == X86_IRQ_ALLOC_TYPE_PCI_MSIX) {
		bool align = (info->type == X86_IRQ_ALLOC_TYPE_PCI_MSI);

		index = alloc_irq_index(devid, nr_irqs, align,
					msi_desc_to_pci_dev(info->desc));
	} else {
		index = alloc_irq_index(devid, nr_irqs, false, NULL);
	}

	if (index < 0) {
		pr_warn("Failed to allocate IRTE\n");
		ret = index;
		goto out_free_parent;
	}

	for (i = 0; i < nr_irqs; i++) {
		irq_data = irq_domain_get_irq_data(domain, virq + i);
		cfg = irq_data ? irqd_cfg(irq_data) : NULL;
		if (!cfg) {
			ret = -EINVAL;
			goto out_free_data;
		}

		ret = -ENOMEM;
		data = kzalloc(sizeof(*data), GFP_KERNEL);
		if (!data)
			goto out_free_data;

		if (!AMD_IOMMU_GUEST_IR_GA(amd_iommu_guest_ir))
			data->entry = kzalloc(sizeof(union irte), GFP_KERNEL);
		else
			data->entry = kzalloc(sizeof(struct irte_ga),
						     GFP_KERNEL);
		if (!data->entry) {
			kfree(data);
			goto out_free_data;
		}

		irq_data->hwirq = (devid << 16) + i;
		irq_data->chip_data = data;
		irq_data->chip = &amd_ir_chip;
		irq_remapping_prepare_irte(data, cfg, info, devid, index, i);
		irq_set_status_flags(virq + i, IRQ_MOVE_PCNTXT);
	}

	return 0;

out_free_data:
	for (i--; i >= 0; i--) {
		irq_data = irq_domain_get_irq_data(domain, virq + i);
		if (irq_data)
			kfree(irq_data->chip_data);
	}
	for (i = 0; i < nr_irqs; i++)
		free_irte(devid, index + i);
out_free_parent:
	irq_domain_free_irqs_common(domain, virq, nr_irqs);
	return ret;
}

static void irq_remapping_free(struct irq_domain *domain, unsigned int virq,
			       unsigned int nr_irqs)
{
	struct irq_2_irte *irte_info;
	struct irq_data *irq_data;
	struct amd_ir_data *data;
	int i;

	for (i = 0; i < nr_irqs; i++) {
		irq_data = irq_domain_get_irq_data(domain, virq  + i);
		if (irq_data && irq_data->chip_data) {
			data = irq_data->chip_data;
			irte_info = &data->irq_2_irte;
			free_irte(irte_info->devid, irte_info->index);
			kfree(data->entry);
			kfree(data);
		}
	}
	irq_domain_free_irqs_common(domain, virq, nr_irqs);
}

static void amd_ir_update_irte(struct irq_data *irqd, struct amd_iommu *iommu,
			       struct amd_ir_data *ir_data,
			       struct irq_2_irte *irte_info,
			       struct irq_cfg *cfg);

static int irq_remapping_activate(struct irq_domain *domain,
				  struct irq_data *irq_data, bool reserve)
{
	struct amd_ir_data *data = irq_data->chip_data;
	struct irq_2_irte *irte_info = &data->irq_2_irte;
	struct amd_iommu *iommu = amd_iommu_rlookup_table[irte_info->devid];
	struct irq_cfg *cfg = irqd_cfg(irq_data);

	if (!iommu)
		return 0;

	iommu->irte_ops->activate(data->entry, irte_info->devid,
				  irte_info->index);
	amd_ir_update_irte(irq_data, iommu, data, irte_info, cfg);
	return 0;
}

static void irq_remapping_deactivate(struct irq_domain *domain,
				     struct irq_data *irq_data)
{
	struct amd_ir_data *data = irq_data->chip_data;
	struct irq_2_irte *irte_info = &data->irq_2_irte;
	struct amd_iommu *iommu = amd_iommu_rlookup_table[irte_info->devid];

	if (iommu)
		iommu->irte_ops->deactivate(data->entry, irte_info->devid,
					    irte_info->index);
}

static int irq_remapping_select(struct irq_domain *d, struct irq_fwspec *fwspec,
				enum irq_domain_bus_token bus_token)
{
	struct amd_iommu *iommu;
	int devid = -1;

	if (!amd_iommu_irq_remap)
		return 0;

	if (x86_fwspec_is_ioapic(fwspec))
		devid = get_ioapic_devid(fwspec->param[0]);
	else if (x86_fwspec_is_hpet(fwspec))
		devid = get_hpet_devid(fwspec->param[0]);

	if (devid < 0)
		return 0;

	iommu = amd_iommu_rlookup_table[devid];
	return iommu && iommu->ir_domain == d;
}

static const struct irq_domain_ops amd_ir_domain_ops = {
	.select = irq_remapping_select,
	.alloc = irq_remapping_alloc,
	.free = irq_remapping_free,
	.activate = irq_remapping_activate,
	.deactivate = irq_remapping_deactivate,
};

int amd_iommu_activate_guest_mode(void *data)
{
	struct amd_ir_data *ir_data = (struct amd_ir_data *)data;
	struct irte_ga *entry = (struct irte_ga *) ir_data->entry;
	u64 valid;

	if (!AMD_IOMMU_GUEST_IR_VAPIC(amd_iommu_guest_ir) ||
	    !entry || entry->lo.fields_vapic.guest_mode)
		return 0;

	valid = entry->lo.fields_vapic.valid;

	entry->lo.val = 0;
	entry->hi.val = 0;

	entry->lo.fields_vapic.valid       = valid;
	entry->lo.fields_vapic.guest_mode  = 1;
	entry->lo.fields_vapic.ga_log_intr = 1;
	entry->hi.fields.ga_root_ptr       = ir_data->ga_root_ptr;
	entry->hi.fields.vector            = ir_data->ga_vector;
	entry->lo.fields_vapic.ga_tag      = ir_data->ga_tag;

	return modify_irte_ga(ir_data->irq_2_irte.devid,
			      ir_data->irq_2_irte.index, entry, ir_data);
}
EXPORT_SYMBOL(amd_iommu_activate_guest_mode);

int amd_iommu_deactivate_guest_mode(void *data)
{
	struct amd_ir_data *ir_data = (struct amd_ir_data *)data;
	struct irte_ga *entry = (struct irte_ga *) ir_data->entry;
	struct irq_cfg *cfg = ir_data->cfg;
	u64 valid;

	if (!AMD_IOMMU_GUEST_IR_VAPIC(amd_iommu_guest_ir) ||
	    !entry || !entry->lo.fields_vapic.guest_mode)
		return 0;

	valid = entry->lo.fields_remap.valid;

	entry->lo.val = 0;
	entry->hi.val = 0;

	entry->lo.fields_remap.valid       = valid;
	entry->lo.fields_remap.dm          = apic->dest_mode_logical;
	entry->lo.fields_remap.int_type    = apic->delivery_mode;
	entry->hi.fields.vector            = cfg->vector;
	entry->lo.fields_remap.destination =
				APICID_TO_IRTE_DEST_LO(cfg->dest_apicid);
	entry->hi.fields.destination =
				APICID_TO_IRTE_DEST_HI(cfg->dest_apicid);

	return modify_irte_ga(ir_data->irq_2_irte.devid,
			      ir_data->irq_2_irte.index, entry, ir_data);
}
EXPORT_SYMBOL(amd_iommu_deactivate_guest_mode);

static int amd_ir_set_vcpu_affinity(struct irq_data *data, void *vcpu_info)
{
	int ret;
	struct amd_iommu *iommu;
	struct amd_iommu_pi_data *pi_data = vcpu_info;
	struct vcpu_data *vcpu_pi_info = pi_data->vcpu_data;
	struct amd_ir_data *ir_data = data->chip_data;
	struct irq_2_irte *irte_info = &ir_data->irq_2_irte;
	struct iommu_dev_data *dev_data = search_dev_data(irte_info->devid);

	/* Note:
	 * This device has never been set up for guest mode.
	 * we should not modify the IRTE
	 */
	if (!dev_data || !dev_data->use_vapic)
		return 0;

	ir_data->cfg = irqd_cfg(data);
	pi_data->ir_data = ir_data;

	/* Note:
	 * SVM tries to set up for VAPIC mode, but we are in
	 * legacy mode. So, we force legacy mode instead.
	 */
	if (!AMD_IOMMU_GUEST_IR_VAPIC(amd_iommu_guest_ir)) {
		pr_debug("%s: Fall back to using intr legacy remap\n",
			 __func__);
		pi_data->is_guest_mode = false;
	}

	iommu = amd_iommu_rlookup_table[irte_info->devid];
	if (iommu == NULL)
		return -EINVAL;

	pi_data->prev_ga_tag = ir_data->cached_ga_tag;
	if (pi_data->is_guest_mode) {
		ir_data->ga_root_ptr = (pi_data->base >> 12);
		ir_data->ga_vector = vcpu_pi_info->vector;
		ir_data->ga_tag = pi_data->ga_tag;
		ret = amd_iommu_activate_guest_mode(ir_data);
		if (!ret)
			ir_data->cached_ga_tag = pi_data->ga_tag;
	} else {
		ret = amd_iommu_deactivate_guest_mode(ir_data);

		/*
		 * This communicates the ga_tag back to the caller
		 * so that it can do all the necessary clean up.
		 */
		if (!ret)
			ir_data->cached_ga_tag = 0;
	}

	return ret;
}


static void amd_ir_update_irte(struct irq_data *irqd, struct amd_iommu *iommu,
			       struct amd_ir_data *ir_data,
			       struct irq_2_irte *irte_info,
			       struct irq_cfg *cfg)
{

	/*
	 * Atomically updates the IRTE with the new destination, vector
	 * and flushes the interrupt entry cache.
	 */
	iommu->irte_ops->set_affinity(ir_data->entry, irte_info->devid,
				      irte_info->index, cfg->vector,
				      cfg->dest_apicid);
}

static int amd_ir_set_affinity(struct irq_data *data,
			       const struct cpumask *mask, bool force)
{
	struct amd_ir_data *ir_data = data->chip_data;
	struct irq_2_irte *irte_info = &ir_data->irq_2_irte;
	struct irq_cfg *cfg = irqd_cfg(data);
	struct irq_data *parent = data->parent_data;
	struct amd_iommu *iommu = amd_iommu_rlookup_table[irte_info->devid];
	int ret;

	if (!iommu)
		return -ENODEV;

	ret = parent->chip->irq_set_affinity(parent, mask, force);
	if (ret < 0 || ret == IRQ_SET_MASK_OK_DONE)
		return ret;

	amd_ir_update_irte(data, iommu, ir_data, irte_info, cfg);
	/*
	 * After this point, all the interrupts will start arriving
	 * at the new destination. So, time to cleanup the previous
	 * vector allocation.
	 */
	send_cleanup_vector(cfg);

	return IRQ_SET_MASK_OK_DONE;
}

static void ir_compose_msi_msg(struct irq_data *irq_data, struct msi_msg *msg)
{
	struct amd_ir_data *ir_data = irq_data->chip_data;

	*msg = ir_data->msi_entry;
}

static struct irq_chip amd_ir_chip = {
	.name			= "AMD-IR",
	.irq_ack		= apic_ack_irq,
	.irq_set_affinity	= amd_ir_set_affinity,
	.irq_set_vcpu_affinity	= amd_ir_set_vcpu_affinity,
	.irq_compose_msi_msg	= ir_compose_msi_msg,
};

int amd_iommu_create_irq_domain(struct amd_iommu *iommu)
{
	struct fwnode_handle *fn;

	fn = irq_domain_alloc_named_id_fwnode("AMD-IR", iommu->index);
	if (!fn)
		return -ENOMEM;
	iommu->ir_domain = irq_domain_create_tree(fn, &amd_ir_domain_ops, iommu);
	if (!iommu->ir_domain) {
		irq_domain_free_fwnode(fn);
		return -ENOMEM;
	}

	iommu->ir_domain->parent = arch_get_ir_parent_domain();
	iommu->msi_domain = arch_create_remap_msi_irq_domain(iommu->ir_domain,
							     "AMD-IR-MSI",
							     iommu->index);
	return 0;
}

int amd_iommu_update_ga(int cpu, bool is_run, void *data)
{
	unsigned long flags;
	struct amd_iommu *iommu;
	struct irq_remap_table *table;
	struct amd_ir_data *ir_data = (struct amd_ir_data *)data;
	int devid = ir_data->irq_2_irte.devid;
	struct irte_ga *entry = (struct irte_ga *) ir_data->entry;
	struct irte_ga *ref = (struct irte_ga *) ir_data->ref;

	if (!AMD_IOMMU_GUEST_IR_VAPIC(amd_iommu_guest_ir) ||
	    !ref || !entry || !entry->lo.fields_vapic.guest_mode)
		return 0;

	iommu = amd_iommu_rlookup_table[devid];
	if (!iommu)
		return -ENODEV;

	table = get_irq_table(devid);
	if (!table)
		return -ENODEV;

	raw_spin_lock_irqsave(&table->lock, flags);

	if (ref->lo.fields_vapic.guest_mode) {
		if (cpu >= 0) {
			ref->lo.fields_vapic.destination =
						APICID_TO_IRTE_DEST_LO(cpu);
			ref->hi.fields.destination =
						APICID_TO_IRTE_DEST_HI(cpu);
		}
		ref->lo.fields_vapic.is_run = is_run;
		barrier();
	}

	raw_spin_unlock_irqrestore(&table->lock, flags);

	iommu_flush_irt(iommu, devid);
	iommu_completion_wait(iommu);
	return 0;
}
EXPORT_SYMBOL(amd_iommu_update_ga);
#endif<|MERGE_RESOLUTION|>--- conflicted
+++ resolved
@@ -2294,10 +2294,7 @@
 		.flush_iotlb_all = amd_iommu_flush_iotlb_all,
 		.iotlb_sync	= amd_iommu_iotlb_sync,
 		.free		= amd_iommu_domain_free,
-<<<<<<< HEAD
-=======
 		.enforce_cache_coherency = amd_iommu_enforce_cache_coherency,
->>>>>>> 88084a3d
 	}
 };
 

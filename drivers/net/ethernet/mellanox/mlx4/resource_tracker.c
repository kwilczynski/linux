/*
 * Copyright (c) 2004, 2005 Topspin Communications.  All rights reserved.
 * Copyright (c) 2005, 2006, 2007, 2008 Mellanox Technologies.
 * All rights reserved.
 * Copyright (c) 2005, 2006, 2007 Cisco Systems, Inc.  All rights reserved.
 *
 * This software is available to you under a choice of one of two
 * licenses.  You may choose to be licensed under the terms of the GNU
 * General Public License (GPL) Version 2, available from the file
 * COPYING in the main directory of this source tree, or the
 * OpenIB.org BSD license below:
 *
 *     Redistribution and use in source and binary forms, with or
 *     without modification, are permitted provided that the following
 *     conditions are met:
 *
 *      - Redistributions of source code must retain the above
 *        copyright notice, this list of conditions and the following
 *        disclaimer.
 *
 *      - Redistributions in binary form must reproduce the above
 *        copyright notice, this list of conditions and the following
 *        disclaimer in the documentation and/or other materials
 *        provided with the distribution.
 *
 * THE SOFTWARE IS PROVIDED "AS IS", WITHOUT WARRANTY OF ANY KIND,
 * EXPRESS OR IMPLIED, INCLUDING BUT NOT LIMITED TO THE WARRANTIES OF
 * MERCHANTABILITY, FITNESS FOR A PARTICULAR PURPOSE AND
 * NONINFRINGEMENT. IN NO EVENT SHALL THE AUTHORS OR COPYRIGHT HOLDERS
 * BE LIABLE FOR ANY CLAIM, DAMAGES OR OTHER LIABILITY, WHETHER IN AN
 * ACTION OF CONTRACT, TORT OR OTHERWISE, ARISING FROM, OUT OF OR IN
 * CONNECTION WITH THE SOFTWARE OR THE USE OR OTHER DEALINGS IN THE
 * SOFTWARE.
 */

#include <linux/sched.h>
#include <linux/pci.h>
#include <linux/errno.h>
#include <linux/kernel.h>
#include <linux/io.h>
#include <linux/slab.h>
#include <linux/mlx4/cmd.h>
#include <linux/mlx4/qp.h>
#include <linux/if_ether.h>
#include <linux/etherdevice.h>

#include "mlx4.h"
#include "fw.h"

#define MLX4_MAC_VALID		(1ull << 63)

struct mac_res {
	struct list_head list;
	u64 mac;
	int ref_count;
	u8 smac_index;
	u8 port;
};

struct vlan_res {
	struct list_head list;
	u16 vlan;
	int ref_count;
	int vlan_index;
	u8 port;
};

struct res_common {
	struct list_head	list;
	struct rb_node		node;
	u64		        res_id;
	int			owner;
	int			state;
	int			from_state;
	int			to_state;
	int			removing;
};

enum {
	RES_ANY_BUSY = 1
};

struct res_gid {
	struct list_head	list;
	u8			gid[16];
	enum mlx4_protocol	prot;
	enum mlx4_steer_type	steer;
	u64			reg_id;
};

enum res_qp_states {
	RES_QP_BUSY = RES_ANY_BUSY,

	/* QP number was allocated */
	RES_QP_RESERVED,

	/* ICM memory for QP context was mapped */
	RES_QP_MAPPED,

	/* QP is in hw ownership */
	RES_QP_HW
};

struct res_qp {
	struct res_common	com;
	struct res_mtt	       *mtt;
	struct res_cq	       *rcq;
	struct res_cq	       *scq;
	struct res_srq	       *srq;
	struct list_head	mcg_list;
	spinlock_t		mcg_spl;
	int			local_qpn;
	atomic_t		ref_count;
	u32			qpc_flags;
	/* saved qp params before VST enforcement in order to restore on VGT */
	u8			sched_queue;
	__be32			param3;
	u8			vlan_control;
	u8			fvl_rx;
	u8			pri_path_fl;
	u8			vlan_index;
	u8			feup;
};

enum res_mtt_states {
	RES_MTT_BUSY = RES_ANY_BUSY,
	RES_MTT_ALLOCATED,
};

static inline const char *mtt_states_str(enum res_mtt_states state)
{
	switch (state) {
	case RES_MTT_BUSY: return "RES_MTT_BUSY";
	case RES_MTT_ALLOCATED: return "RES_MTT_ALLOCATED";
	default: return "Unknown";
	}
}

struct res_mtt {
	struct res_common	com;
	int			order;
	atomic_t		ref_count;
};

enum res_mpt_states {
	RES_MPT_BUSY = RES_ANY_BUSY,
	RES_MPT_RESERVED,
	RES_MPT_MAPPED,
	RES_MPT_HW,
};

struct res_mpt {
	struct res_common	com;
	struct res_mtt	       *mtt;
	int			key;
};

enum res_eq_states {
	RES_EQ_BUSY = RES_ANY_BUSY,
	RES_EQ_RESERVED,
	RES_EQ_HW,
};

struct res_eq {
	struct res_common	com;
	struct res_mtt	       *mtt;
};

enum res_cq_states {
	RES_CQ_BUSY = RES_ANY_BUSY,
	RES_CQ_ALLOCATED,
	RES_CQ_HW,
};

struct res_cq {
	struct res_common	com;
	struct res_mtt	       *mtt;
	atomic_t		ref_count;
};

enum res_srq_states {
	RES_SRQ_BUSY = RES_ANY_BUSY,
	RES_SRQ_ALLOCATED,
	RES_SRQ_HW,
};

struct res_srq {
	struct res_common	com;
	struct res_mtt	       *mtt;
	struct res_cq	       *cq;
	atomic_t		ref_count;
};

enum res_counter_states {
	RES_COUNTER_BUSY = RES_ANY_BUSY,
	RES_COUNTER_ALLOCATED,
};

struct res_counter {
	struct res_common	com;
	int			port;
};

enum res_xrcdn_states {
	RES_XRCD_BUSY = RES_ANY_BUSY,
	RES_XRCD_ALLOCATED,
};

struct res_xrcdn {
	struct res_common	com;
	int			port;
};

enum res_fs_rule_states {
	RES_FS_RULE_BUSY = RES_ANY_BUSY,
	RES_FS_RULE_ALLOCATED,
};

struct res_fs_rule {
	struct res_common	com;
	int			qpn;
};

static int mlx4_is_eth(struct mlx4_dev *dev, int port)
{
	return dev->caps.port_mask[port] == MLX4_PORT_TYPE_IB ? 0 : 1;
}

static void *res_tracker_lookup(struct rb_root *root, u64 res_id)
{
	struct rb_node *node = root->rb_node;

	while (node) {
		struct res_common *res = container_of(node, struct res_common,
						      node);

		if (res_id < res->res_id)
			node = node->rb_left;
		else if (res_id > res->res_id)
			node = node->rb_right;
		else
			return res;
	}
	return NULL;
}

static int res_tracker_insert(struct rb_root *root, struct res_common *res)
{
	struct rb_node **new = &(root->rb_node), *parent = NULL;

	/* Figure out where to put new node */
	while (*new) {
		struct res_common *this = container_of(*new, struct res_common,
						       node);

		parent = *new;
		if (res->res_id < this->res_id)
			new = &((*new)->rb_left);
		else if (res->res_id > this->res_id)
			new = &((*new)->rb_right);
		else
			return -EEXIST;
	}

	/* Add new node and rebalance tree. */
	rb_link_node(&res->node, parent, new);
	rb_insert_color(&res->node, root);

	return 0;
}

enum qp_transition {
	QP_TRANS_INIT2RTR,
	QP_TRANS_RTR2RTS,
	QP_TRANS_RTS2RTS,
	QP_TRANS_SQERR2RTS,
	QP_TRANS_SQD2SQD,
	QP_TRANS_SQD2RTS
};

/* For Debug uses */
static const char *ResourceType(enum mlx4_resource rt)
{
	switch (rt) {
	case RES_QP: return "RES_QP";
	case RES_CQ: return "RES_CQ";
	case RES_SRQ: return "RES_SRQ";
	case RES_MPT: return "RES_MPT";
	case RES_MTT: return "RES_MTT";
	case RES_MAC: return  "RES_MAC";
	case RES_VLAN: return  "RES_VLAN";
	case RES_EQ: return "RES_EQ";
	case RES_COUNTER: return "RES_COUNTER";
	case RES_FS_RULE: return "RES_FS_RULE";
	case RES_XRCD: return "RES_XRCD";
	default: return "Unknown resource type !!!";
	};
}

static void rem_slave_vlans(struct mlx4_dev *dev, int slave);
static inline int mlx4_grant_resource(struct mlx4_dev *dev, int slave,
				      enum mlx4_resource res_type, int count,
				      int port)
{
	struct mlx4_priv *priv = mlx4_priv(dev);
	struct resource_allocator *res_alloc =
		&priv->mfunc.master.res_tracker.res_alloc[res_type];
	int err = -EINVAL;
	int allocated, free, reserved, guaranteed, from_free;

	if (slave > dev->num_vfs)
		return -EINVAL;

	spin_lock(&res_alloc->alloc_lock);
	allocated = (port > 0) ?
		res_alloc->allocated[(port - 1) * (dev->num_vfs + 1) + slave] :
		res_alloc->allocated[slave];
	free = (port > 0) ? res_alloc->res_port_free[port - 1] :
		res_alloc->res_free;
	reserved = (port > 0) ? res_alloc->res_port_rsvd[port - 1] :
		res_alloc->res_reserved;
	guaranteed = res_alloc->guaranteed[slave];

	if (allocated + count > res_alloc->quota[slave])
		goto out;

	if (allocated + count <= guaranteed) {
		err = 0;
	} else {
		/* portion may need to be obtained from free area */
		if (guaranteed - allocated > 0)
			from_free = count - (guaranteed - allocated);
		else
			from_free = count;

		if (free - from_free > reserved)
			err = 0;
	}

	if (!err) {
		/* grant the request */
		if (port > 0) {
			res_alloc->allocated[(port - 1) * (dev->num_vfs + 1) + slave] += count;
			res_alloc->res_port_free[port - 1] -= count;
		} else {
			res_alloc->allocated[slave] += count;
			res_alloc->res_free -= count;
		}
	}

out:
	spin_unlock(&res_alloc->alloc_lock);
	return err;
}

static inline void mlx4_release_resource(struct mlx4_dev *dev, int slave,
				    enum mlx4_resource res_type, int count,
				    int port)
{
	struct mlx4_priv *priv = mlx4_priv(dev);
	struct resource_allocator *res_alloc =
		&priv->mfunc.master.res_tracker.res_alloc[res_type];

	if (slave > dev->num_vfs)
		return;

	spin_lock(&res_alloc->alloc_lock);
	if (port > 0) {
		res_alloc->allocated[(port - 1) * (dev->num_vfs + 1) + slave] -= count;
		res_alloc->res_port_free[port - 1] += count;
	} else {
		res_alloc->allocated[slave] -= count;
		res_alloc->res_free += count;
	}

	spin_unlock(&res_alloc->alloc_lock);
	return;
}

static inline void initialize_res_quotas(struct mlx4_dev *dev,
					 struct resource_allocator *res_alloc,
					 enum mlx4_resource res_type,
					 int vf, int num_instances)
{
	res_alloc->guaranteed[vf] = num_instances / (2 * (dev->num_vfs + 1));
	res_alloc->quota[vf] = (num_instances / 2) + res_alloc->guaranteed[vf];
	if (vf == mlx4_master_func_num(dev)) {
		res_alloc->res_free = num_instances;
		if (res_type == RES_MTT) {
			/* reserved mtts will be taken out of the PF allocation */
			res_alloc->res_free += dev->caps.reserved_mtts;
			res_alloc->guaranteed[vf] += dev->caps.reserved_mtts;
			res_alloc->quota[vf] += dev->caps.reserved_mtts;
		}
	}
}

void mlx4_init_quotas(struct mlx4_dev *dev)
{
	struct mlx4_priv *priv = mlx4_priv(dev);
	int pf;

	/* quotas for VFs are initialized in mlx4_slave_cap */
	if (mlx4_is_slave(dev))
		return;

	if (!mlx4_is_mfunc(dev)) {
		dev->quotas.qp = dev->caps.num_qps - dev->caps.reserved_qps -
			mlx4_num_reserved_sqps(dev);
		dev->quotas.cq = dev->caps.num_cqs - dev->caps.reserved_cqs;
		dev->quotas.srq = dev->caps.num_srqs - dev->caps.reserved_srqs;
		dev->quotas.mtt = dev->caps.num_mtts - dev->caps.reserved_mtts;
		dev->quotas.mpt = dev->caps.num_mpts - dev->caps.reserved_mrws;
		return;
	}

	pf = mlx4_master_func_num(dev);
	dev->quotas.qp =
		priv->mfunc.master.res_tracker.res_alloc[RES_QP].quota[pf];
	dev->quotas.cq =
		priv->mfunc.master.res_tracker.res_alloc[RES_CQ].quota[pf];
	dev->quotas.srq =
		priv->mfunc.master.res_tracker.res_alloc[RES_SRQ].quota[pf];
	dev->quotas.mtt =
		priv->mfunc.master.res_tracker.res_alloc[RES_MTT].quota[pf];
	dev->quotas.mpt =
		priv->mfunc.master.res_tracker.res_alloc[RES_MPT].quota[pf];
}
int mlx4_init_resource_tracker(struct mlx4_dev *dev)
{
	struct mlx4_priv *priv = mlx4_priv(dev);
	int i, j;
	int t;

	priv->mfunc.master.res_tracker.slave_list =
		kzalloc(dev->num_slaves * sizeof(struct slave_list),
			GFP_KERNEL);
	if (!priv->mfunc.master.res_tracker.slave_list)
		return -ENOMEM;

	for (i = 0 ; i < dev->num_slaves; i++) {
		for (t = 0; t < MLX4_NUM_OF_RESOURCE_TYPE; ++t)
			INIT_LIST_HEAD(&priv->mfunc.master.res_tracker.
				       slave_list[i].res_list[t]);
		mutex_init(&priv->mfunc.master.res_tracker.slave_list[i].mutex);
	}

	mlx4_dbg(dev, "Started init_resource_tracker: %ld slaves\n",
		 dev->num_slaves);
	for (i = 0 ; i < MLX4_NUM_OF_RESOURCE_TYPE; i++)
		priv->mfunc.master.res_tracker.res_tree[i] = RB_ROOT;

	for (i = 0; i < MLX4_NUM_OF_RESOURCE_TYPE; i++) {
		struct resource_allocator *res_alloc =
			&priv->mfunc.master.res_tracker.res_alloc[i];
		res_alloc->quota = kmalloc((dev->num_vfs + 1) * sizeof(int), GFP_KERNEL);
		res_alloc->guaranteed = kmalloc((dev->num_vfs + 1) * sizeof(int), GFP_KERNEL);
		if (i == RES_MAC || i == RES_VLAN)
			res_alloc->allocated = kzalloc(MLX4_MAX_PORTS *
						       (dev->num_vfs + 1) * sizeof(int),
							GFP_KERNEL);
		else
			res_alloc->allocated = kzalloc((dev->num_vfs + 1) * sizeof(int), GFP_KERNEL);

		if (!res_alloc->quota || !res_alloc->guaranteed ||
		    !res_alloc->allocated)
			goto no_mem_err;

		spin_lock_init(&res_alloc->alloc_lock);
		for (t = 0; t < dev->num_vfs + 1; t++) {
			struct mlx4_active_ports actv_ports =
				mlx4_get_active_ports(dev, t);
			switch (i) {
			case RES_QP:
				initialize_res_quotas(dev, res_alloc, RES_QP,
						      t, dev->caps.num_qps -
						      dev->caps.reserved_qps -
						      mlx4_num_reserved_sqps(dev));
				break;
			case RES_CQ:
				initialize_res_quotas(dev, res_alloc, RES_CQ,
						      t, dev->caps.num_cqs -
						      dev->caps.reserved_cqs);
				break;
			case RES_SRQ:
				initialize_res_quotas(dev, res_alloc, RES_SRQ,
						      t, dev->caps.num_srqs -
						      dev->caps.reserved_srqs);
				break;
			case RES_MPT:
				initialize_res_quotas(dev, res_alloc, RES_MPT,
						      t, dev->caps.num_mpts -
						      dev->caps.reserved_mrws);
				break;
			case RES_MTT:
				initialize_res_quotas(dev, res_alloc, RES_MTT,
						      t, dev->caps.num_mtts -
						      dev->caps.reserved_mtts);
				break;
			case RES_MAC:
				if (t == mlx4_master_func_num(dev)) {
					int max_vfs_pport = 0;
					/* Calculate the max vfs per port for */
					/* both ports.			      */
					for (j = 0; j < dev->caps.num_ports;
					     j++) {
						struct mlx4_slaves_pport slaves_pport =
							mlx4_phys_to_slaves_pport(dev, j + 1);
						unsigned current_slaves =
							bitmap_weight(slaves_pport.slaves,
								      dev->caps.num_ports) - 1;
						if (max_vfs_pport < current_slaves)
							max_vfs_pport =
								current_slaves;
					}
					res_alloc->quota[t] =
						MLX4_MAX_MAC_NUM -
						2 * max_vfs_pport;
					res_alloc->guaranteed[t] = 2;
					for (j = 0; j < MLX4_MAX_PORTS; j++)
						res_alloc->res_port_free[j] =
							MLX4_MAX_MAC_NUM;
				} else {
					res_alloc->quota[t] = MLX4_MAX_MAC_NUM;
					res_alloc->guaranteed[t] = 2;
				}
				break;
			case RES_VLAN:
				if (t == mlx4_master_func_num(dev)) {
					res_alloc->quota[t] = MLX4_MAX_VLAN_NUM;
					res_alloc->guaranteed[t] = MLX4_MAX_VLAN_NUM / 2;
					for (j = 0; j < MLX4_MAX_PORTS; j++)
						res_alloc->res_port_free[j] =
							res_alloc->quota[t];
				} else {
					res_alloc->quota[t] = MLX4_MAX_VLAN_NUM / 2;
					res_alloc->guaranteed[t] = 0;
				}
				break;
			case RES_COUNTER:
				res_alloc->quota[t] = dev->caps.max_counters;
				res_alloc->guaranteed[t] = 0;
				if (t == mlx4_master_func_num(dev))
					res_alloc->res_free = res_alloc->quota[t];
				break;
			default:
				break;
			}
			if (i == RES_MAC || i == RES_VLAN) {
				for (j = 0; j < dev->caps.num_ports; j++)
					if (test_bit(j, actv_ports.ports))
						res_alloc->res_port_rsvd[j] +=
							res_alloc->guaranteed[t];
			} else {
				res_alloc->res_reserved += res_alloc->guaranteed[t];
			}
		}
	}
	spin_lock_init(&priv->mfunc.master.res_tracker.lock);
	return 0;

no_mem_err:
	for (i = 0; i < MLX4_NUM_OF_RESOURCE_TYPE; i++) {
		kfree(priv->mfunc.master.res_tracker.res_alloc[i].allocated);
		priv->mfunc.master.res_tracker.res_alloc[i].allocated = NULL;
		kfree(priv->mfunc.master.res_tracker.res_alloc[i].guaranteed);
		priv->mfunc.master.res_tracker.res_alloc[i].guaranteed = NULL;
		kfree(priv->mfunc.master.res_tracker.res_alloc[i].quota);
		priv->mfunc.master.res_tracker.res_alloc[i].quota = NULL;
	}
	return -ENOMEM;
}

void mlx4_free_resource_tracker(struct mlx4_dev *dev,
				enum mlx4_res_tracker_free_type type)
{
	struct mlx4_priv *priv = mlx4_priv(dev);
	int i;

	if (priv->mfunc.master.res_tracker.slave_list) {
		if (type != RES_TR_FREE_STRUCTS_ONLY) {
			for (i = 0; i < dev->num_slaves; i++) {
				if (type == RES_TR_FREE_ALL ||
				    dev->caps.function != i)
					mlx4_delete_all_resources_for_slave(dev, i);
			}
			/* free master's vlans */
			i = dev->caps.function;
			mutex_lock(&priv->mfunc.master.res_tracker.slave_list[i].mutex);
			rem_slave_vlans(dev, i);
			mutex_unlock(&priv->mfunc.master.res_tracker.slave_list[i].mutex);
		}

		if (type != RES_TR_FREE_SLAVES_ONLY) {
			for (i = 0; i < MLX4_NUM_OF_RESOURCE_TYPE; i++) {
				kfree(priv->mfunc.master.res_tracker.res_alloc[i].allocated);
				priv->mfunc.master.res_tracker.res_alloc[i].allocated = NULL;
				kfree(priv->mfunc.master.res_tracker.res_alloc[i].guaranteed);
				priv->mfunc.master.res_tracker.res_alloc[i].guaranteed = NULL;
				kfree(priv->mfunc.master.res_tracker.res_alloc[i].quota);
				priv->mfunc.master.res_tracker.res_alloc[i].quota = NULL;
			}
			kfree(priv->mfunc.master.res_tracker.slave_list);
			priv->mfunc.master.res_tracker.slave_list = NULL;
		}
	}
}

static void update_pkey_index(struct mlx4_dev *dev, int slave,
			      struct mlx4_cmd_mailbox *inbox)
{
	u8 sched = *(u8 *)(inbox->buf + 64);
	u8 orig_index = *(u8 *)(inbox->buf + 35);
	u8 new_index;
	struct mlx4_priv *priv = mlx4_priv(dev);
	int port;

	port = (sched >> 6 & 1) + 1;

	new_index = priv->virt2phys_pkey[slave][port - 1][orig_index];
	*(u8 *)(inbox->buf + 35) = new_index;
}

static void update_gid(struct mlx4_dev *dev, struct mlx4_cmd_mailbox *inbox,
		       u8 slave)
{
	struct mlx4_qp_context	*qp_ctx = inbox->buf + 8;
	enum mlx4_qp_optpar	optpar = be32_to_cpu(*(__be32 *) inbox->buf);
	u32			ts = (be32_to_cpu(qp_ctx->flags) >> 16) & 0xff;
	int port;

	if (MLX4_QP_ST_UD == ts) {
		port = (qp_ctx->pri_path.sched_queue >> 6 & 1) + 1;
		if (mlx4_is_eth(dev, port))
			qp_ctx->pri_path.mgid_index =
				mlx4_get_base_gid_ix(dev, slave, port) | 0x80;
		else
			qp_ctx->pri_path.mgid_index = slave | 0x80;

	} else if (MLX4_QP_ST_RC == ts || MLX4_QP_ST_XRC == ts || MLX4_QP_ST_UC == ts) {
		if (optpar & MLX4_QP_OPTPAR_PRIMARY_ADDR_PATH) {
			port = (qp_ctx->pri_path.sched_queue >> 6 & 1) + 1;
			if (mlx4_is_eth(dev, port)) {
				qp_ctx->pri_path.mgid_index +=
					mlx4_get_base_gid_ix(dev, slave, port);
				qp_ctx->pri_path.mgid_index &= 0x7f;
			} else {
				qp_ctx->pri_path.mgid_index = slave & 0x7F;
			}
		}
		if (optpar & MLX4_QP_OPTPAR_ALT_ADDR_PATH) {
			port = (qp_ctx->alt_path.sched_queue >> 6 & 1) + 1;
			if (mlx4_is_eth(dev, port)) {
				qp_ctx->alt_path.mgid_index +=
					mlx4_get_base_gid_ix(dev, slave, port);
				qp_ctx->alt_path.mgid_index &= 0x7f;
			} else {
				qp_ctx->alt_path.mgid_index = slave & 0x7F;
			}
		}
	}
}

static int update_vport_qp_param(struct mlx4_dev *dev,
				 struct mlx4_cmd_mailbox *inbox,
				 u8 slave, u32 qpn)
{
	struct mlx4_qp_context	*qpc = inbox->buf + 8;
	struct mlx4_vport_oper_state *vp_oper;
	struct mlx4_priv *priv;
	int port;

	port = (qpc->pri_path.sched_queue & 0x40) ? 2 : 1;
	priv = mlx4_priv(dev);
	vp_oper = &priv->mfunc.master.vf_oper[slave].vport[port];

	if (MLX4_VGT != vp_oper->state.default_vlan) {
		/* the reserved QPs (special, proxy, tunnel)
		 * do not operate over vlans
		 */
		if (mlx4_is_qp_reserved(dev, qpn))
			return 0;

		/* force strip vlan by clear vsd */
		qpc->param3 &= ~cpu_to_be32(MLX4_STRIP_VLAN);

		if (vp_oper->state.link_state == IFLA_VF_LINK_STATE_DISABLE &&
		    dev->caps.flags2 & MLX4_DEV_CAP_FLAG2_UPDATE_QP) {
			qpc->pri_path.vlan_control =
				MLX4_VLAN_CTRL_ETH_TX_BLOCK_TAGGED |
				MLX4_VLAN_CTRL_ETH_TX_BLOCK_PRIO_TAGGED |
				MLX4_VLAN_CTRL_ETH_TX_BLOCK_UNTAGGED |
				MLX4_VLAN_CTRL_ETH_RX_BLOCK_PRIO_TAGGED |
				MLX4_VLAN_CTRL_ETH_RX_BLOCK_UNTAGGED |
				MLX4_VLAN_CTRL_ETH_RX_BLOCK_TAGGED;
		} else if (0 != vp_oper->state.default_vlan) {
			qpc->pri_path.vlan_control =
				MLX4_VLAN_CTRL_ETH_TX_BLOCK_TAGGED |
				MLX4_VLAN_CTRL_ETH_RX_BLOCK_PRIO_TAGGED |
				MLX4_VLAN_CTRL_ETH_RX_BLOCK_UNTAGGED;
		} else { /* priority tagged */
			qpc->pri_path.vlan_control =
				MLX4_VLAN_CTRL_ETH_TX_BLOCK_TAGGED |
				MLX4_VLAN_CTRL_ETH_RX_BLOCK_TAGGED;
		}

		qpc->pri_path.fvl_rx |= MLX4_FVL_RX_FORCE_ETH_VLAN;
		qpc->pri_path.vlan_index = vp_oper->vlan_idx;
		qpc->pri_path.fl |= MLX4_FL_CV | MLX4_FL_ETH_HIDE_CQE_VLAN;
		qpc->pri_path.feup |= MLX4_FEUP_FORCE_ETH_UP | MLX4_FVL_FORCE_ETH_VLAN;
		qpc->pri_path.sched_queue &= 0xC7;
		qpc->pri_path.sched_queue |= (vp_oper->state.default_qos) << 3;
	}
	if (vp_oper->state.spoofchk) {
		qpc->pri_path.feup |= MLX4_FSM_FORCE_ETH_SRC_MAC;
		qpc->pri_path.grh_mylmc = (0x80 & qpc->pri_path.grh_mylmc) + vp_oper->mac_idx;
	}
	return 0;
}

static int mpt_mask(struct mlx4_dev *dev)
{
	return dev->caps.num_mpts - 1;
}

static void *find_res(struct mlx4_dev *dev, u64 res_id,
		      enum mlx4_resource type)
{
	struct mlx4_priv *priv = mlx4_priv(dev);

	return res_tracker_lookup(&priv->mfunc.master.res_tracker.res_tree[type],
				  res_id);
}

static int get_res(struct mlx4_dev *dev, int slave, u64 res_id,
		   enum mlx4_resource type,
		   void *res)
{
	struct res_common *r;
	int err = 0;

	spin_lock_irq(mlx4_tlock(dev));
	r = find_res(dev, res_id, type);
	if (!r) {
		err = -ENONET;
		goto exit;
	}

	if (r->state == RES_ANY_BUSY) {
		err = -EBUSY;
		goto exit;
	}

	if (r->owner != slave) {
		err = -EPERM;
		goto exit;
	}

	r->from_state = r->state;
	r->state = RES_ANY_BUSY;

	if (res)
		*((struct res_common **)res) = r;

exit:
	spin_unlock_irq(mlx4_tlock(dev));
	return err;
}

int mlx4_get_slave_from_resource_id(struct mlx4_dev *dev,
				    enum mlx4_resource type,
				    u64 res_id, int *slave)
{

	struct res_common *r;
	int err = -ENOENT;
	int id = res_id;

	if (type == RES_QP)
		id &= 0x7fffff;
	spin_lock(mlx4_tlock(dev));

	r = find_res(dev, id, type);
	if (r) {
		*slave = r->owner;
		err = 0;
	}
	spin_unlock(mlx4_tlock(dev));

	return err;
}

static void put_res(struct mlx4_dev *dev, int slave, u64 res_id,
		    enum mlx4_resource type)
{
	struct res_common *r;

	spin_lock_irq(mlx4_tlock(dev));
	r = find_res(dev, res_id, type);
	if (r)
		r->state = r->from_state;
	spin_unlock_irq(mlx4_tlock(dev));
}

static struct res_common *alloc_qp_tr(int id)
{
	struct res_qp *ret;

	ret = kzalloc(sizeof *ret, GFP_KERNEL);
	if (!ret)
		return NULL;

	ret->com.res_id = id;
	ret->com.state = RES_QP_RESERVED;
	ret->local_qpn = id;
	INIT_LIST_HEAD(&ret->mcg_list);
	spin_lock_init(&ret->mcg_spl);
	atomic_set(&ret->ref_count, 0);

	return &ret->com;
}

static struct res_common *alloc_mtt_tr(int id, int order)
{
	struct res_mtt *ret;

	ret = kzalloc(sizeof *ret, GFP_KERNEL);
	if (!ret)
		return NULL;

	ret->com.res_id = id;
	ret->order = order;
	ret->com.state = RES_MTT_ALLOCATED;
	atomic_set(&ret->ref_count, 0);

	return &ret->com;
}

static struct res_common *alloc_mpt_tr(int id, int key)
{
	struct res_mpt *ret;

	ret = kzalloc(sizeof *ret, GFP_KERNEL);
	if (!ret)
		return NULL;

	ret->com.res_id = id;
	ret->com.state = RES_MPT_RESERVED;
	ret->key = key;

	return &ret->com;
}

static struct res_common *alloc_eq_tr(int id)
{
	struct res_eq *ret;

	ret = kzalloc(sizeof *ret, GFP_KERNEL);
	if (!ret)
		return NULL;

	ret->com.res_id = id;
	ret->com.state = RES_EQ_RESERVED;

	return &ret->com;
}

static struct res_common *alloc_cq_tr(int id)
{
	struct res_cq *ret;

	ret = kzalloc(sizeof *ret, GFP_KERNEL);
	if (!ret)
		return NULL;

	ret->com.res_id = id;
	ret->com.state = RES_CQ_ALLOCATED;
	atomic_set(&ret->ref_count, 0);

	return &ret->com;
}

static struct res_common *alloc_srq_tr(int id)
{
	struct res_srq *ret;

	ret = kzalloc(sizeof *ret, GFP_KERNEL);
	if (!ret)
		return NULL;

	ret->com.res_id = id;
	ret->com.state = RES_SRQ_ALLOCATED;
	atomic_set(&ret->ref_count, 0);

	return &ret->com;
}

static struct res_common *alloc_counter_tr(int id)
{
	struct res_counter *ret;

	ret = kzalloc(sizeof *ret, GFP_KERNEL);
	if (!ret)
		return NULL;

	ret->com.res_id = id;
	ret->com.state = RES_COUNTER_ALLOCATED;

	return &ret->com;
}

static struct res_common *alloc_xrcdn_tr(int id)
{
	struct res_xrcdn *ret;

	ret = kzalloc(sizeof *ret, GFP_KERNEL);
	if (!ret)
		return NULL;

	ret->com.res_id = id;
	ret->com.state = RES_XRCD_ALLOCATED;

	return &ret->com;
}

static struct res_common *alloc_fs_rule_tr(u64 id, int qpn)
{
	struct res_fs_rule *ret;

	ret = kzalloc(sizeof *ret, GFP_KERNEL);
	if (!ret)
		return NULL;

	ret->com.res_id = id;
	ret->com.state = RES_FS_RULE_ALLOCATED;
	ret->qpn = qpn;
	return &ret->com;
}

static struct res_common *alloc_tr(u64 id, enum mlx4_resource type, int slave,
				   int extra)
{
	struct res_common *ret;

	switch (type) {
	case RES_QP:
		ret = alloc_qp_tr(id);
		break;
	case RES_MPT:
		ret = alloc_mpt_tr(id, extra);
		break;
	case RES_MTT:
		ret = alloc_mtt_tr(id, extra);
		break;
	case RES_EQ:
		ret = alloc_eq_tr(id);
		break;
	case RES_CQ:
		ret = alloc_cq_tr(id);
		break;
	case RES_SRQ:
		ret = alloc_srq_tr(id);
		break;
	case RES_MAC:
		printk(KERN_ERR "implementation missing\n");
		return NULL;
	case RES_COUNTER:
		ret = alloc_counter_tr(id);
		break;
	case RES_XRCD:
		ret = alloc_xrcdn_tr(id);
		break;
	case RES_FS_RULE:
		ret = alloc_fs_rule_tr(id, extra);
		break;
	default:
		return NULL;
	}
	if (ret)
		ret->owner = slave;

	return ret;
}

static int add_res_range(struct mlx4_dev *dev, int slave, u64 base, int count,
			 enum mlx4_resource type, int extra)
{
	int i;
	int err;
	struct mlx4_priv *priv = mlx4_priv(dev);
	struct res_common **res_arr;
	struct mlx4_resource_tracker *tracker = &priv->mfunc.master.res_tracker;
	struct rb_root *root = &tracker->res_tree[type];

	res_arr = kzalloc(count * sizeof *res_arr, GFP_KERNEL);
	if (!res_arr)
		return -ENOMEM;

	for (i = 0; i < count; ++i) {
		res_arr[i] = alloc_tr(base + i, type, slave, extra);
		if (!res_arr[i]) {
			for (--i; i >= 0; --i)
				kfree(res_arr[i]);

			kfree(res_arr);
			return -ENOMEM;
		}
	}

	spin_lock_irq(mlx4_tlock(dev));
	for (i = 0; i < count; ++i) {
		if (find_res(dev, base + i, type)) {
			err = -EEXIST;
			goto undo;
		}
		err = res_tracker_insert(root, res_arr[i]);
		if (err)
			goto undo;
		list_add_tail(&res_arr[i]->list,
			      &tracker->slave_list[slave].res_list[type]);
	}
	spin_unlock_irq(mlx4_tlock(dev));
	kfree(res_arr);

	return 0;

undo:
	for (--i; i >= base; --i)
		rb_erase(&res_arr[i]->node, root);

	spin_unlock_irq(mlx4_tlock(dev));

	for (i = 0; i < count; ++i)
		kfree(res_arr[i]);

	kfree(res_arr);

	return err;
}

static int remove_qp_ok(struct res_qp *res)
{
	if (res->com.state == RES_QP_BUSY || atomic_read(&res->ref_count) ||
	    !list_empty(&res->mcg_list)) {
		pr_err("resource tracker: fail to remove qp, state %d, ref_count %d\n",
		       res->com.state, atomic_read(&res->ref_count));
		return -EBUSY;
	} else if (res->com.state != RES_QP_RESERVED) {
		return -EPERM;
	}

	return 0;
}

static int remove_mtt_ok(struct res_mtt *res, int order)
{
	if (res->com.state == RES_MTT_BUSY ||
	    atomic_read(&res->ref_count)) {
		printk(KERN_DEBUG "%s-%d: state %s, ref_count %d\n",
		       __func__, __LINE__,
		       mtt_states_str(res->com.state),
		       atomic_read(&res->ref_count));
		return -EBUSY;
	} else if (res->com.state != RES_MTT_ALLOCATED)
		return -EPERM;
	else if (res->order != order)
		return -EINVAL;

	return 0;
}

static int remove_mpt_ok(struct res_mpt *res)
{
	if (res->com.state == RES_MPT_BUSY)
		return -EBUSY;
	else if (res->com.state != RES_MPT_RESERVED)
		return -EPERM;

	return 0;
}

static int remove_eq_ok(struct res_eq *res)
{
	if (res->com.state == RES_MPT_BUSY)
		return -EBUSY;
	else if (res->com.state != RES_MPT_RESERVED)
		return -EPERM;

	return 0;
}

static int remove_counter_ok(struct res_counter *res)
{
	if (res->com.state == RES_COUNTER_BUSY)
		return -EBUSY;
	else if (res->com.state != RES_COUNTER_ALLOCATED)
		return -EPERM;

	return 0;
}

static int remove_xrcdn_ok(struct res_xrcdn *res)
{
	if (res->com.state == RES_XRCD_BUSY)
		return -EBUSY;
	else if (res->com.state != RES_XRCD_ALLOCATED)
		return -EPERM;

	return 0;
}

static int remove_fs_rule_ok(struct res_fs_rule *res)
{
	if (res->com.state == RES_FS_RULE_BUSY)
		return -EBUSY;
	else if (res->com.state != RES_FS_RULE_ALLOCATED)
		return -EPERM;

	return 0;
}

static int remove_cq_ok(struct res_cq *res)
{
	if (res->com.state == RES_CQ_BUSY)
		return -EBUSY;
	else if (res->com.state != RES_CQ_ALLOCATED)
		return -EPERM;

	return 0;
}

static int remove_srq_ok(struct res_srq *res)
{
	if (res->com.state == RES_SRQ_BUSY)
		return -EBUSY;
	else if (res->com.state != RES_SRQ_ALLOCATED)
		return -EPERM;

	return 0;
}

static int remove_ok(struct res_common *res, enum mlx4_resource type, int extra)
{
	switch (type) {
	case RES_QP:
		return remove_qp_ok((struct res_qp *)res);
	case RES_CQ:
		return remove_cq_ok((struct res_cq *)res);
	case RES_SRQ:
		return remove_srq_ok((struct res_srq *)res);
	case RES_MPT:
		return remove_mpt_ok((struct res_mpt *)res);
	case RES_MTT:
		return remove_mtt_ok((struct res_mtt *)res, extra);
	case RES_MAC:
		return -ENOSYS;
	case RES_EQ:
		return remove_eq_ok((struct res_eq *)res);
	case RES_COUNTER:
		return remove_counter_ok((struct res_counter *)res);
	case RES_XRCD:
		return remove_xrcdn_ok((struct res_xrcdn *)res);
	case RES_FS_RULE:
		return remove_fs_rule_ok((struct res_fs_rule *)res);
	default:
		return -EINVAL;
	}
}

static int rem_res_range(struct mlx4_dev *dev, int slave, u64 base, int count,
			 enum mlx4_resource type, int extra)
{
	u64 i;
	int err;
	struct mlx4_priv *priv = mlx4_priv(dev);
	struct mlx4_resource_tracker *tracker = &priv->mfunc.master.res_tracker;
	struct res_common *r;

	spin_lock_irq(mlx4_tlock(dev));
	for (i = base; i < base + count; ++i) {
		r = res_tracker_lookup(&tracker->res_tree[type], i);
		if (!r) {
			err = -ENOENT;
			goto out;
		}
		if (r->owner != slave) {
			err = -EPERM;
			goto out;
		}
		err = remove_ok(r, type, extra);
		if (err)
			goto out;
	}

	for (i = base; i < base + count; ++i) {
		r = res_tracker_lookup(&tracker->res_tree[type], i);
		rb_erase(&r->node, &tracker->res_tree[type]);
		list_del(&r->list);
		kfree(r);
	}
	err = 0;

out:
	spin_unlock_irq(mlx4_tlock(dev));

	return err;
}

static int qp_res_start_move_to(struct mlx4_dev *dev, int slave, int qpn,
				enum res_qp_states state, struct res_qp **qp,
				int alloc)
{
	struct mlx4_priv *priv = mlx4_priv(dev);
	struct mlx4_resource_tracker *tracker = &priv->mfunc.master.res_tracker;
	struct res_qp *r;
	int err = 0;

	spin_lock_irq(mlx4_tlock(dev));
	r = res_tracker_lookup(&tracker->res_tree[RES_QP], qpn);
	if (!r)
		err = -ENOENT;
	else if (r->com.owner != slave)
		err = -EPERM;
	else {
		switch (state) {
		case RES_QP_BUSY:
			mlx4_dbg(dev, "%s: failed RES_QP, 0x%llx\n",
				 __func__, r->com.res_id);
			err = -EBUSY;
			break;

		case RES_QP_RESERVED:
			if (r->com.state == RES_QP_MAPPED && !alloc)
				break;

			mlx4_dbg(dev, "failed RES_QP, 0x%llx\n", r->com.res_id);
			err = -EINVAL;
			break;

		case RES_QP_MAPPED:
			if ((r->com.state == RES_QP_RESERVED && alloc) ||
			    r->com.state == RES_QP_HW)
				break;
			else {
				mlx4_dbg(dev, "failed RES_QP, 0x%llx\n",
					  r->com.res_id);
				err = -EINVAL;
			}

			break;

		case RES_QP_HW:
			if (r->com.state != RES_QP_MAPPED)
				err = -EINVAL;
			break;
		default:
			err = -EINVAL;
		}

		if (!err) {
			r->com.from_state = r->com.state;
			r->com.to_state = state;
			r->com.state = RES_QP_BUSY;
			if (qp)
				*qp = r;
		}
	}

	spin_unlock_irq(mlx4_tlock(dev));

	return err;
}

static int mr_res_start_move_to(struct mlx4_dev *dev, int slave, int index,
				enum res_mpt_states state, struct res_mpt **mpt)
{
	struct mlx4_priv *priv = mlx4_priv(dev);
	struct mlx4_resource_tracker *tracker = &priv->mfunc.master.res_tracker;
	struct res_mpt *r;
	int err = 0;

	spin_lock_irq(mlx4_tlock(dev));
	r = res_tracker_lookup(&tracker->res_tree[RES_MPT], index);
	if (!r)
		err = -ENOENT;
	else if (r->com.owner != slave)
		err = -EPERM;
	else {
		switch (state) {
		case RES_MPT_BUSY:
			err = -EINVAL;
			break;

		case RES_MPT_RESERVED:
			if (r->com.state != RES_MPT_MAPPED)
				err = -EINVAL;
			break;

		case RES_MPT_MAPPED:
			if (r->com.state != RES_MPT_RESERVED &&
			    r->com.state != RES_MPT_HW)
				err = -EINVAL;
			break;

		case RES_MPT_HW:
			if (r->com.state != RES_MPT_MAPPED)
				err = -EINVAL;
			break;
		default:
			err = -EINVAL;
		}

		if (!err) {
			r->com.from_state = r->com.state;
			r->com.to_state = state;
			r->com.state = RES_MPT_BUSY;
			if (mpt)
				*mpt = r;
		}
	}

	spin_unlock_irq(mlx4_tlock(dev));

	return err;
}

static int eq_res_start_move_to(struct mlx4_dev *dev, int slave, int index,
				enum res_eq_states state, struct res_eq **eq)
{
	struct mlx4_priv *priv = mlx4_priv(dev);
	struct mlx4_resource_tracker *tracker = &priv->mfunc.master.res_tracker;
	struct res_eq *r;
	int err = 0;

	spin_lock_irq(mlx4_tlock(dev));
	r = res_tracker_lookup(&tracker->res_tree[RES_EQ], index);
	if (!r)
		err = -ENOENT;
	else if (r->com.owner != slave)
		err = -EPERM;
	else {
		switch (state) {
		case RES_EQ_BUSY:
			err = -EINVAL;
			break;

		case RES_EQ_RESERVED:
			if (r->com.state != RES_EQ_HW)
				err = -EINVAL;
			break;

		case RES_EQ_HW:
			if (r->com.state != RES_EQ_RESERVED)
				err = -EINVAL;
			break;

		default:
			err = -EINVAL;
		}

		if (!err) {
			r->com.from_state = r->com.state;
			r->com.to_state = state;
			r->com.state = RES_EQ_BUSY;
			if (eq)
				*eq = r;
		}
	}

	spin_unlock_irq(mlx4_tlock(dev));

	return err;
}

static int cq_res_start_move_to(struct mlx4_dev *dev, int slave, int cqn,
				enum res_cq_states state, struct res_cq **cq)
{
	struct mlx4_priv *priv = mlx4_priv(dev);
	struct mlx4_resource_tracker *tracker = &priv->mfunc.master.res_tracker;
	struct res_cq *r;
	int err;

	spin_lock_irq(mlx4_tlock(dev));
	r = res_tracker_lookup(&tracker->res_tree[RES_CQ], cqn);
	if (!r) {
		err = -ENOENT;
	} else if (r->com.owner != slave) {
		err = -EPERM;
	} else if (state == RES_CQ_ALLOCATED) {
		if (r->com.state != RES_CQ_HW)
			err = -EINVAL;
		else if (atomic_read(&r->ref_count))
			err = -EBUSY;
		else
			err = 0;
	} else if (state != RES_CQ_HW || r->com.state != RES_CQ_ALLOCATED) {
		err = -EINVAL;
	} else {
		err = 0;
	}

	if (!err) {
		r->com.from_state = r->com.state;
		r->com.to_state = state;
		r->com.state = RES_CQ_BUSY;
		if (cq)
			*cq = r;
	}

	spin_unlock_irq(mlx4_tlock(dev));

	return err;
}

static int srq_res_start_move_to(struct mlx4_dev *dev, int slave, int index,
				 enum res_srq_states state, struct res_srq **srq)
{
	struct mlx4_priv *priv = mlx4_priv(dev);
	struct mlx4_resource_tracker *tracker = &priv->mfunc.master.res_tracker;
	struct res_srq *r;
	int err = 0;

	spin_lock_irq(mlx4_tlock(dev));
	r = res_tracker_lookup(&tracker->res_tree[RES_SRQ], index);
	if (!r) {
		err = -ENOENT;
	} else if (r->com.owner != slave) {
		err = -EPERM;
	} else if (state == RES_SRQ_ALLOCATED) {
		if (r->com.state != RES_SRQ_HW)
			err = -EINVAL;
		else if (atomic_read(&r->ref_count))
			err = -EBUSY;
	} else if (state != RES_SRQ_HW || r->com.state != RES_SRQ_ALLOCATED) {
		err = -EINVAL;
	}

	if (!err) {
		r->com.from_state = r->com.state;
		r->com.to_state = state;
		r->com.state = RES_SRQ_BUSY;
		if (srq)
			*srq = r;
	}

	spin_unlock_irq(mlx4_tlock(dev));

	return err;
}

static void res_abort_move(struct mlx4_dev *dev, int slave,
			   enum mlx4_resource type, int id)
{
	struct mlx4_priv *priv = mlx4_priv(dev);
	struct mlx4_resource_tracker *tracker = &priv->mfunc.master.res_tracker;
	struct res_common *r;

	spin_lock_irq(mlx4_tlock(dev));
	r = res_tracker_lookup(&tracker->res_tree[type], id);
	if (r && (r->owner == slave))
		r->state = r->from_state;
	spin_unlock_irq(mlx4_tlock(dev));
}

static void res_end_move(struct mlx4_dev *dev, int slave,
			 enum mlx4_resource type, int id)
{
	struct mlx4_priv *priv = mlx4_priv(dev);
	struct mlx4_resource_tracker *tracker = &priv->mfunc.master.res_tracker;
	struct res_common *r;

	spin_lock_irq(mlx4_tlock(dev));
	r = res_tracker_lookup(&tracker->res_tree[type], id);
	if (r && (r->owner == slave))
		r->state = r->to_state;
	spin_unlock_irq(mlx4_tlock(dev));
}

static int valid_reserved(struct mlx4_dev *dev, int slave, int qpn)
{
	return mlx4_is_qp_reserved(dev, qpn) &&
		(mlx4_is_master(dev) || mlx4_is_guest_proxy(dev, slave, qpn));
}

static int fw_reserved(struct mlx4_dev *dev, int qpn)
{
	return qpn < dev->caps.reserved_qps_cnt[MLX4_QP_REGION_FW];
}

static int qp_alloc_res(struct mlx4_dev *dev, int slave, int op, int cmd,
			u64 in_param, u64 *out_param)
{
	int err;
	int count;
	int align;
	int base;
	int qpn;

	switch (op) {
	case RES_OP_RESERVE:
		count = get_param_l(&in_param);
		align = get_param_h(&in_param);
		err = mlx4_grant_resource(dev, slave, RES_QP, count, 0);
		if (err)
			return err;

		err = __mlx4_qp_reserve_range(dev, count, align, &base);
		if (err) {
			mlx4_release_resource(dev, slave, RES_QP, count, 0);
			return err;
		}

		err = add_res_range(dev, slave, base, count, RES_QP, 0);
		if (err) {
			mlx4_release_resource(dev, slave, RES_QP, count, 0);
			__mlx4_qp_release_range(dev, base, count);
			return err;
		}
		set_param_l(out_param, base);
		break;
	case RES_OP_MAP_ICM:
		qpn = get_param_l(&in_param) & 0x7fffff;
		if (valid_reserved(dev, slave, qpn)) {
			err = add_res_range(dev, slave, qpn, 1, RES_QP, 0);
			if (err)
				return err;
		}

		err = qp_res_start_move_to(dev, slave, qpn, RES_QP_MAPPED,
					   NULL, 1);
		if (err)
			return err;

		if (!fw_reserved(dev, qpn)) {
			err = __mlx4_qp_alloc_icm(dev, qpn);
			if (err) {
				res_abort_move(dev, slave, RES_QP, qpn);
				return err;
			}
		}

		res_end_move(dev, slave, RES_QP, qpn);
		break;

	default:
		err = -EINVAL;
		break;
	}
	return err;
}

static int mtt_alloc_res(struct mlx4_dev *dev, int slave, int op, int cmd,
			 u64 in_param, u64 *out_param)
{
	int err = -EINVAL;
	int base;
	int order;

	if (op != RES_OP_RESERVE_AND_MAP)
		return err;

	order = get_param_l(&in_param);

	err = mlx4_grant_resource(dev, slave, RES_MTT, 1 << order, 0);
	if (err)
		return err;

	base = __mlx4_alloc_mtt_range(dev, order);
	if (base == -1) {
		mlx4_release_resource(dev, slave, RES_MTT, 1 << order, 0);
		return -ENOMEM;
	}

	err = add_res_range(dev, slave, base, 1, RES_MTT, order);
	if (err) {
		mlx4_release_resource(dev, slave, RES_MTT, 1 << order, 0);
		__mlx4_free_mtt_range(dev, base, order);
	} else {
		set_param_l(out_param, base);
	}

	return err;
}

static int mpt_alloc_res(struct mlx4_dev *dev, int slave, int op, int cmd,
			 u64 in_param, u64 *out_param)
{
	int err = -EINVAL;
	int index;
	int id;
	struct res_mpt *mpt;

	switch (op) {
	case RES_OP_RESERVE:
		err = mlx4_grant_resource(dev, slave, RES_MPT, 1, 0);
		if (err)
			break;

		index = __mlx4_mpt_reserve(dev);
		if (index == -1) {
			mlx4_release_resource(dev, slave, RES_MPT, 1, 0);
			break;
		}
		id = index & mpt_mask(dev);

		err = add_res_range(dev, slave, id, 1, RES_MPT, index);
		if (err) {
			mlx4_release_resource(dev, slave, RES_MPT, 1, 0);
			__mlx4_mpt_release(dev, index);
			break;
		}
		set_param_l(out_param, index);
		break;
	case RES_OP_MAP_ICM:
		index = get_param_l(&in_param);
		id = index & mpt_mask(dev);
		err = mr_res_start_move_to(dev, slave, id,
					   RES_MPT_MAPPED, &mpt);
		if (err)
			return err;

		err = __mlx4_mpt_alloc_icm(dev, mpt->key);
		if (err) {
			res_abort_move(dev, slave, RES_MPT, id);
			return err;
		}

		res_end_move(dev, slave, RES_MPT, id);
		break;
	}
	return err;
}

static int cq_alloc_res(struct mlx4_dev *dev, int slave, int op, int cmd,
			u64 in_param, u64 *out_param)
{
	int cqn;
	int err;

	switch (op) {
	case RES_OP_RESERVE_AND_MAP:
		err = mlx4_grant_resource(dev, slave, RES_CQ, 1, 0);
		if (err)
			break;

		err = __mlx4_cq_alloc_icm(dev, &cqn);
		if (err) {
			mlx4_release_resource(dev, slave, RES_CQ, 1, 0);
			break;
		}

		err = add_res_range(dev, slave, cqn, 1, RES_CQ, 0);
		if (err) {
			mlx4_release_resource(dev, slave, RES_CQ, 1, 0);
			__mlx4_cq_free_icm(dev, cqn);
			break;
		}

		set_param_l(out_param, cqn);
		break;

	default:
		err = -EINVAL;
	}

	return err;
}

static int srq_alloc_res(struct mlx4_dev *dev, int slave, int op, int cmd,
			 u64 in_param, u64 *out_param)
{
	int srqn;
	int err;

	switch (op) {
	case RES_OP_RESERVE_AND_MAP:
		err = mlx4_grant_resource(dev, slave, RES_SRQ, 1, 0);
		if (err)
			break;

		err = __mlx4_srq_alloc_icm(dev, &srqn);
		if (err) {
			mlx4_release_resource(dev, slave, RES_SRQ, 1, 0);
			break;
		}

		err = add_res_range(dev, slave, srqn, 1, RES_SRQ, 0);
		if (err) {
			mlx4_release_resource(dev, slave, RES_SRQ, 1, 0);
			__mlx4_srq_free_icm(dev, srqn);
			break;
		}

		set_param_l(out_param, srqn);
		break;

	default:
		err = -EINVAL;
	}

	return err;
}

static int mac_find_smac_ix_in_slave(struct mlx4_dev *dev, int slave, int port,
				     u8 smac_index, u64 *mac)
<<<<<<< HEAD
{
	struct mlx4_priv *priv = mlx4_priv(dev);
	struct mlx4_resource_tracker *tracker = &priv->mfunc.master.res_tracker;
	struct list_head *mac_list =
		&tracker->slave_list[slave].res_list[RES_MAC];
	struct mac_res *res, *tmp;

	list_for_each_entry_safe(res, tmp, mac_list, list) {
		if (res->smac_index == smac_index && res->port == (u8) port) {
			*mac = res->mac;
			return 0;
		}
	}
	return -ENOENT;
}

static int mac_add_to_slave(struct mlx4_dev *dev, int slave, u64 mac, int port, u8 smac_index)
=======
>>>>>>> f58b8487
{
	struct mlx4_priv *priv = mlx4_priv(dev);
	struct mlx4_resource_tracker *tracker = &priv->mfunc.master.res_tracker;
	struct list_head *mac_list =
		&tracker->slave_list[slave].res_list[RES_MAC];
	struct mac_res *res, *tmp;

	list_for_each_entry_safe(res, tmp, mac_list, list) {
<<<<<<< HEAD
=======
		if (res->smac_index == smac_index && res->port == (u8) port) {
			*mac = res->mac;
			return 0;
		}
	}
	return -ENOENT;
}

static int mac_add_to_slave(struct mlx4_dev *dev, int slave, u64 mac, int port, u8 smac_index)
{
	struct mlx4_priv *priv = mlx4_priv(dev);
	struct mlx4_resource_tracker *tracker = &priv->mfunc.master.res_tracker;
	struct list_head *mac_list =
		&tracker->slave_list[slave].res_list[RES_MAC];
	struct mac_res *res, *tmp;

	list_for_each_entry_safe(res, tmp, mac_list, list) {
>>>>>>> f58b8487
		if (res->mac == mac && res->port == (u8) port) {
			/* mac found. update ref count */
			++res->ref_count;
			return 0;
		}
	}

	if (mlx4_grant_resource(dev, slave, RES_MAC, 1, port))
		return -EINVAL;
	res = kzalloc(sizeof *res, GFP_KERNEL);
	if (!res) {
		mlx4_release_resource(dev, slave, RES_MAC, 1, port);
		return -ENOMEM;
	}
	res->mac = mac;
	res->port = (u8) port;
	res->smac_index = smac_index;
	res->ref_count = 1;
	list_add_tail(&res->list,
		      &tracker->slave_list[slave].res_list[RES_MAC]);
	return 0;
}

static void mac_del_from_slave(struct mlx4_dev *dev, int slave, u64 mac,
			       int port)
{
	struct mlx4_priv *priv = mlx4_priv(dev);
	struct mlx4_resource_tracker *tracker = &priv->mfunc.master.res_tracker;
	struct list_head *mac_list =
		&tracker->slave_list[slave].res_list[RES_MAC];
	struct mac_res *res, *tmp;

	list_for_each_entry_safe(res, tmp, mac_list, list) {
		if (res->mac == mac && res->port == (u8) port) {
			if (!--res->ref_count) {
				list_del(&res->list);
				mlx4_release_resource(dev, slave, RES_MAC, 1, port);
				kfree(res);
			}
			break;
		}
	}
}

static void rem_slave_macs(struct mlx4_dev *dev, int slave)
{
	struct mlx4_priv *priv = mlx4_priv(dev);
	struct mlx4_resource_tracker *tracker = &priv->mfunc.master.res_tracker;
	struct list_head *mac_list =
		&tracker->slave_list[slave].res_list[RES_MAC];
	struct mac_res *res, *tmp;
	int i;

	list_for_each_entry_safe(res, tmp, mac_list, list) {
		list_del(&res->list);
		/* dereference the mac the num times the slave referenced it */
		for (i = 0; i < res->ref_count; i++)
			__mlx4_unregister_mac(dev, res->port, res->mac);
		mlx4_release_resource(dev, slave, RES_MAC, 1, res->port);
		kfree(res);
	}
}

static int mac_alloc_res(struct mlx4_dev *dev, int slave, int op, int cmd,
			 u64 in_param, u64 *out_param, int in_port)
{
	int err = -EINVAL;
	int port;
	u64 mac;
	u8 smac_index;

	if (op != RES_OP_RESERVE_AND_MAP)
		return err;

	port = !in_port ? get_param_l(out_param) : in_port;
	port = mlx4_slave_convert_port(
			dev, slave, port);

	if (port < 0)
		return -EINVAL;
	mac = in_param;

	err = __mlx4_register_mac(dev, port, mac);
	if (err >= 0) {
		smac_index = err;
		set_param_l(out_param, err);
		err = 0;
	}

	if (!err) {
		err = mac_add_to_slave(dev, slave, mac, port, smac_index);
		if (err)
			__mlx4_unregister_mac(dev, port, mac);
	}
	return err;
}

static int vlan_add_to_slave(struct mlx4_dev *dev, int slave, u16 vlan,
			     int port, int vlan_index)
{
	struct mlx4_priv *priv = mlx4_priv(dev);
	struct mlx4_resource_tracker *tracker = &priv->mfunc.master.res_tracker;
	struct list_head *vlan_list =
		&tracker->slave_list[slave].res_list[RES_VLAN];
	struct vlan_res *res, *tmp;

	list_for_each_entry_safe(res, tmp, vlan_list, list) {
		if (res->vlan == vlan && res->port == (u8) port) {
			/* vlan found. update ref count */
			++res->ref_count;
			return 0;
		}
	}

	if (mlx4_grant_resource(dev, slave, RES_VLAN, 1, port))
		return -EINVAL;
	res = kzalloc(sizeof(*res), GFP_KERNEL);
	if (!res) {
		mlx4_release_resource(dev, slave, RES_VLAN, 1, port);
		return -ENOMEM;
	}
	res->vlan = vlan;
	res->port = (u8) port;
	res->vlan_index = vlan_index;
	res->ref_count = 1;
	list_add_tail(&res->list,
		      &tracker->slave_list[slave].res_list[RES_VLAN]);
	return 0;
}


static void vlan_del_from_slave(struct mlx4_dev *dev, int slave, u16 vlan,
				int port)
{
	struct mlx4_priv *priv = mlx4_priv(dev);
	struct mlx4_resource_tracker *tracker = &priv->mfunc.master.res_tracker;
	struct list_head *vlan_list =
		&tracker->slave_list[slave].res_list[RES_VLAN];
	struct vlan_res *res, *tmp;

	list_for_each_entry_safe(res, tmp, vlan_list, list) {
		if (res->vlan == vlan && res->port == (u8) port) {
			if (!--res->ref_count) {
				list_del(&res->list);
				mlx4_release_resource(dev, slave, RES_VLAN,
						      1, port);
				kfree(res);
			}
			break;
		}
	}
}

static void rem_slave_vlans(struct mlx4_dev *dev, int slave)
{
	struct mlx4_priv *priv = mlx4_priv(dev);
	struct mlx4_resource_tracker *tracker = &priv->mfunc.master.res_tracker;
	struct list_head *vlan_list =
		&tracker->slave_list[slave].res_list[RES_VLAN];
	struct vlan_res *res, *tmp;
	int i;

	list_for_each_entry_safe(res, tmp, vlan_list, list) {
		list_del(&res->list);
		/* dereference the vlan the num times the slave referenced it */
		for (i = 0; i < res->ref_count; i++)
			__mlx4_unregister_vlan(dev, res->port, res->vlan);
		mlx4_release_resource(dev, slave, RES_VLAN, 1, res->port);
		kfree(res);
	}
}

static int vlan_alloc_res(struct mlx4_dev *dev, int slave, int op, int cmd,
			  u64 in_param, u64 *out_param, int in_port)
{
	struct mlx4_priv *priv = mlx4_priv(dev);
	struct mlx4_slave_state *slave_state = priv->mfunc.master.slave_state;
	int err;
	u16 vlan;
	int vlan_index;
	int port;

	port = !in_port ? get_param_l(out_param) : in_port;

	if (!port || op != RES_OP_RESERVE_AND_MAP)
		return -EINVAL;

	port = mlx4_slave_convert_port(
			dev, slave, port);

	if (port < 0)
		return -EINVAL;
	/* upstream kernels had NOP for reg/unreg vlan. Continue this. */
	if (!in_port && port > 0 && port <= dev->caps.num_ports) {
		slave_state[slave].old_vlan_api = true;
		return 0;
	}

	vlan = (u16) in_param;

	err = __mlx4_register_vlan(dev, port, vlan, &vlan_index);
	if (!err) {
		set_param_l(out_param, (u32) vlan_index);
		err = vlan_add_to_slave(dev, slave, vlan, port, vlan_index);
		if (err)
			__mlx4_unregister_vlan(dev, port, vlan);
	}
	return err;
}

static int counter_alloc_res(struct mlx4_dev *dev, int slave, int op, int cmd,
			     u64 in_param, u64 *out_param)
{
	u32 index;
	int err;

	if (op != RES_OP_RESERVE)
		return -EINVAL;

	err = mlx4_grant_resource(dev, slave, RES_COUNTER, 1, 0);
	if (err)
		return err;

	err = __mlx4_counter_alloc(dev, &index);
	if (err) {
		mlx4_release_resource(dev, slave, RES_COUNTER, 1, 0);
		return err;
	}

	err = add_res_range(dev, slave, index, 1, RES_COUNTER, 0);
	if (err) {
		__mlx4_counter_free(dev, index);
		mlx4_release_resource(dev, slave, RES_COUNTER, 1, 0);
	} else {
		set_param_l(out_param, index);
	}

	return err;
}

static int xrcdn_alloc_res(struct mlx4_dev *dev, int slave, int op, int cmd,
			   u64 in_param, u64 *out_param)
{
	u32 xrcdn;
	int err;

	if (op != RES_OP_RESERVE)
		return -EINVAL;

	err = __mlx4_xrcd_alloc(dev, &xrcdn);
	if (err)
		return err;

	err = add_res_range(dev, slave, xrcdn, 1, RES_XRCD, 0);
	if (err)
		__mlx4_xrcd_free(dev, xrcdn);
	else
		set_param_l(out_param, xrcdn);

	return err;
}

int mlx4_ALLOC_RES_wrapper(struct mlx4_dev *dev, int slave,
			   struct mlx4_vhcr *vhcr,
			   struct mlx4_cmd_mailbox *inbox,
			   struct mlx4_cmd_mailbox *outbox,
			   struct mlx4_cmd_info *cmd)
{
	int err;
	int alop = vhcr->op_modifier;

	switch (vhcr->in_modifier & 0xFF) {
	case RES_QP:
		err = qp_alloc_res(dev, slave, vhcr->op_modifier, alop,
				   vhcr->in_param, &vhcr->out_param);
		break;

	case RES_MTT:
		err = mtt_alloc_res(dev, slave, vhcr->op_modifier, alop,
				    vhcr->in_param, &vhcr->out_param);
		break;

	case RES_MPT:
		err = mpt_alloc_res(dev, slave, vhcr->op_modifier, alop,
				    vhcr->in_param, &vhcr->out_param);
		break;

	case RES_CQ:
		err = cq_alloc_res(dev, slave, vhcr->op_modifier, alop,
				   vhcr->in_param, &vhcr->out_param);
		break;

	case RES_SRQ:
		err = srq_alloc_res(dev, slave, vhcr->op_modifier, alop,
				    vhcr->in_param, &vhcr->out_param);
		break;

	case RES_MAC:
		err = mac_alloc_res(dev, slave, vhcr->op_modifier, alop,
				    vhcr->in_param, &vhcr->out_param,
				    (vhcr->in_modifier >> 8) & 0xFF);
		break;

	case RES_VLAN:
		err = vlan_alloc_res(dev, slave, vhcr->op_modifier, alop,
				     vhcr->in_param, &vhcr->out_param,
				     (vhcr->in_modifier >> 8) & 0xFF);
		break;

	case RES_COUNTER:
		err = counter_alloc_res(dev, slave, vhcr->op_modifier, alop,
					vhcr->in_param, &vhcr->out_param);
		break;

	case RES_XRCD:
		err = xrcdn_alloc_res(dev, slave, vhcr->op_modifier, alop,
				      vhcr->in_param, &vhcr->out_param);
		break;

	default:
		err = -EINVAL;
		break;
	}

	return err;
}

static int qp_free_res(struct mlx4_dev *dev, int slave, int op, int cmd,
		       u64 in_param)
{
	int err;
	int count;
	int base;
	int qpn;

	switch (op) {
	case RES_OP_RESERVE:
		base = get_param_l(&in_param) & 0x7fffff;
		count = get_param_h(&in_param);
		err = rem_res_range(dev, slave, base, count, RES_QP, 0);
		if (err)
			break;
		mlx4_release_resource(dev, slave, RES_QP, count, 0);
		__mlx4_qp_release_range(dev, base, count);
		break;
	case RES_OP_MAP_ICM:
		qpn = get_param_l(&in_param) & 0x7fffff;
		err = qp_res_start_move_to(dev, slave, qpn, RES_QP_RESERVED,
					   NULL, 0);
		if (err)
			return err;

		if (!fw_reserved(dev, qpn))
			__mlx4_qp_free_icm(dev, qpn);

		res_end_move(dev, slave, RES_QP, qpn);

		if (valid_reserved(dev, slave, qpn))
			err = rem_res_range(dev, slave, qpn, 1, RES_QP, 0);
		break;
	default:
		err = -EINVAL;
		break;
	}
	return err;
}

static int mtt_free_res(struct mlx4_dev *dev, int slave, int op, int cmd,
			u64 in_param, u64 *out_param)
{
	int err = -EINVAL;
	int base;
	int order;

	if (op != RES_OP_RESERVE_AND_MAP)
		return err;

	base = get_param_l(&in_param);
	order = get_param_h(&in_param);
	err = rem_res_range(dev, slave, base, 1, RES_MTT, order);
	if (!err) {
		mlx4_release_resource(dev, slave, RES_MTT, 1 << order, 0);
		__mlx4_free_mtt_range(dev, base, order);
	}
	return err;
}

static int mpt_free_res(struct mlx4_dev *dev, int slave, int op, int cmd,
			u64 in_param)
{
	int err = -EINVAL;
	int index;
	int id;
	struct res_mpt *mpt;

	switch (op) {
	case RES_OP_RESERVE:
		index = get_param_l(&in_param);
		id = index & mpt_mask(dev);
		err = get_res(dev, slave, id, RES_MPT, &mpt);
		if (err)
			break;
		index = mpt->key;
		put_res(dev, slave, id, RES_MPT);

		err = rem_res_range(dev, slave, id, 1, RES_MPT, 0);
		if (err)
			break;
		mlx4_release_resource(dev, slave, RES_MPT, 1, 0);
		__mlx4_mpt_release(dev, index);
		break;
	case RES_OP_MAP_ICM:
			index = get_param_l(&in_param);
			id = index & mpt_mask(dev);
			err = mr_res_start_move_to(dev, slave, id,
						   RES_MPT_RESERVED, &mpt);
			if (err)
				return err;

			__mlx4_mpt_free_icm(dev, mpt->key);
			res_end_move(dev, slave, RES_MPT, id);
			return err;
		break;
	default:
		err = -EINVAL;
		break;
	}
	return err;
}

static int cq_free_res(struct mlx4_dev *dev, int slave, int op, int cmd,
		       u64 in_param, u64 *out_param)
{
	int cqn;
	int err;

	switch (op) {
	case RES_OP_RESERVE_AND_MAP:
		cqn = get_param_l(&in_param);
		err = rem_res_range(dev, slave, cqn, 1, RES_CQ, 0);
		if (err)
			break;

		mlx4_release_resource(dev, slave, RES_CQ, 1, 0);
		__mlx4_cq_free_icm(dev, cqn);
		break;

	default:
		err = -EINVAL;
		break;
	}

	return err;
}

static int srq_free_res(struct mlx4_dev *dev, int slave, int op, int cmd,
			u64 in_param, u64 *out_param)
{
	int srqn;
	int err;

	switch (op) {
	case RES_OP_RESERVE_AND_MAP:
		srqn = get_param_l(&in_param);
		err = rem_res_range(dev, slave, srqn, 1, RES_SRQ, 0);
		if (err)
			break;

		mlx4_release_resource(dev, slave, RES_SRQ, 1, 0);
		__mlx4_srq_free_icm(dev, srqn);
		break;

	default:
		err = -EINVAL;
		break;
	}

	return err;
}

static int mac_free_res(struct mlx4_dev *dev, int slave, int op, int cmd,
			    u64 in_param, u64 *out_param, int in_port)
{
	int port;
	int err = 0;

	switch (op) {
	case RES_OP_RESERVE_AND_MAP:
		port = !in_port ? get_param_l(out_param) : in_port;
		port = mlx4_slave_convert_port(
				dev, slave, port);

		if (port < 0)
			return -EINVAL;
		mac_del_from_slave(dev, slave, in_param, port);
		__mlx4_unregister_mac(dev, port, in_param);
		break;
	default:
		err = -EINVAL;
		break;
	}

	return err;

}

static int vlan_free_res(struct mlx4_dev *dev, int slave, int op, int cmd,
			    u64 in_param, u64 *out_param, int port)
{
	struct mlx4_priv *priv = mlx4_priv(dev);
	struct mlx4_slave_state *slave_state = priv->mfunc.master.slave_state;
	int err = 0;

	port = mlx4_slave_convert_port(
			dev, slave, port);

	if (port < 0)
		return -EINVAL;
	switch (op) {
	case RES_OP_RESERVE_AND_MAP:
		if (slave_state[slave].old_vlan_api)
			return 0;
		if (!port)
			return -EINVAL;
		vlan_del_from_slave(dev, slave, in_param, port);
		__mlx4_unregister_vlan(dev, port, in_param);
		break;
	default:
		err = -EINVAL;
		break;
	}

	return err;
}

static int counter_free_res(struct mlx4_dev *dev, int slave, int op, int cmd,
			    u64 in_param, u64 *out_param)
{
	int index;
	int err;

	if (op != RES_OP_RESERVE)
		return -EINVAL;

	index = get_param_l(&in_param);
	err = rem_res_range(dev, slave, index, 1, RES_COUNTER, 0);
	if (err)
		return err;

	__mlx4_counter_free(dev, index);
	mlx4_release_resource(dev, slave, RES_COUNTER, 1, 0);

	return err;
}

static int xrcdn_free_res(struct mlx4_dev *dev, int slave, int op, int cmd,
			  u64 in_param, u64 *out_param)
{
	int xrcdn;
	int err;

	if (op != RES_OP_RESERVE)
		return -EINVAL;

	xrcdn = get_param_l(&in_param);
	err = rem_res_range(dev, slave, xrcdn, 1, RES_XRCD, 0);
	if (err)
		return err;

	__mlx4_xrcd_free(dev, xrcdn);

	return err;
}

int mlx4_FREE_RES_wrapper(struct mlx4_dev *dev, int slave,
			  struct mlx4_vhcr *vhcr,
			  struct mlx4_cmd_mailbox *inbox,
			  struct mlx4_cmd_mailbox *outbox,
			  struct mlx4_cmd_info *cmd)
{
	int err = -EINVAL;
	int alop = vhcr->op_modifier;

	switch (vhcr->in_modifier & 0xFF) {
	case RES_QP:
		err = qp_free_res(dev, slave, vhcr->op_modifier, alop,
				  vhcr->in_param);
		break;

	case RES_MTT:
		err = mtt_free_res(dev, slave, vhcr->op_modifier, alop,
				   vhcr->in_param, &vhcr->out_param);
		break;

	case RES_MPT:
		err = mpt_free_res(dev, slave, vhcr->op_modifier, alop,
				   vhcr->in_param);
		break;

	case RES_CQ:
		err = cq_free_res(dev, slave, vhcr->op_modifier, alop,
				  vhcr->in_param, &vhcr->out_param);
		break;

	case RES_SRQ:
		err = srq_free_res(dev, slave, vhcr->op_modifier, alop,
				   vhcr->in_param, &vhcr->out_param);
		break;

	case RES_MAC:
		err = mac_free_res(dev, slave, vhcr->op_modifier, alop,
				   vhcr->in_param, &vhcr->out_param,
				   (vhcr->in_modifier >> 8) & 0xFF);
		break;

	case RES_VLAN:
		err = vlan_free_res(dev, slave, vhcr->op_modifier, alop,
				    vhcr->in_param, &vhcr->out_param,
				    (vhcr->in_modifier >> 8) & 0xFF);
		break;

	case RES_COUNTER:
		err = counter_free_res(dev, slave, vhcr->op_modifier, alop,
				       vhcr->in_param, &vhcr->out_param);
		break;

	case RES_XRCD:
		err = xrcdn_free_res(dev, slave, vhcr->op_modifier, alop,
				     vhcr->in_param, &vhcr->out_param);

	default:
		break;
	}
	return err;
}

/* ugly but other choices are uglier */
static int mr_phys_mpt(struct mlx4_mpt_entry *mpt)
{
	return (be32_to_cpu(mpt->flags) >> 9) & 1;
}

static int mr_get_mtt_addr(struct mlx4_mpt_entry *mpt)
{
	return (int)be64_to_cpu(mpt->mtt_addr) & 0xfffffff8;
}

static int mr_get_mtt_size(struct mlx4_mpt_entry *mpt)
{
	return be32_to_cpu(mpt->mtt_sz);
}

static u32 mr_get_pd(struct mlx4_mpt_entry *mpt)
{
	return be32_to_cpu(mpt->pd_flags) & 0x00ffffff;
}

static int mr_is_fmr(struct mlx4_mpt_entry *mpt)
{
	return be32_to_cpu(mpt->pd_flags) & MLX4_MPT_PD_FLAG_FAST_REG;
}

static int mr_is_bind_enabled(struct mlx4_mpt_entry *mpt)
{
	return be32_to_cpu(mpt->flags) & MLX4_MPT_FLAG_BIND_ENABLE;
}

static int mr_is_region(struct mlx4_mpt_entry *mpt)
{
	return be32_to_cpu(mpt->flags) & MLX4_MPT_FLAG_REGION;
}

static int qp_get_mtt_addr(struct mlx4_qp_context *qpc)
{
	return be32_to_cpu(qpc->mtt_base_addr_l) & 0xfffffff8;
}

static int srq_get_mtt_addr(struct mlx4_srq_context *srqc)
{
	return be32_to_cpu(srqc->mtt_base_addr_l) & 0xfffffff8;
}

static int qp_get_mtt_size(struct mlx4_qp_context *qpc)
{
	int page_shift = (qpc->log_page_size & 0x3f) + 12;
	int log_sq_size = (qpc->sq_size_stride >> 3) & 0xf;
	int log_sq_sride = qpc->sq_size_stride & 7;
	int log_rq_size = (qpc->rq_size_stride >> 3) & 0xf;
	int log_rq_stride = qpc->rq_size_stride & 7;
	int srq = (be32_to_cpu(qpc->srqn) >> 24) & 1;
	int rss = (be32_to_cpu(qpc->flags) >> 13) & 1;
	u32 ts = (be32_to_cpu(qpc->flags) >> 16) & 0xff;
	int xrc = (ts == MLX4_QP_ST_XRC) ? 1 : 0;
	int sq_size;
	int rq_size;
	int total_pages;
	int total_mem;
	int page_offset = (be32_to_cpu(qpc->params2) >> 6) & 0x3f;

	sq_size = 1 << (log_sq_size + log_sq_sride + 4);
	rq_size = (srq|rss|xrc) ? 0 : (1 << (log_rq_size + log_rq_stride + 4));
	total_mem = sq_size + rq_size;
	total_pages =
		roundup_pow_of_two((total_mem + (page_offset << 6)) >>
				   page_shift);

	return total_pages;
}

static int check_mtt_range(struct mlx4_dev *dev, int slave, int start,
			   int size, struct res_mtt *mtt)
{
	int res_start = mtt->com.res_id;
	int res_size = (1 << mtt->order);

	if (start < res_start || start + size > res_start + res_size)
		return -EPERM;
	return 0;
}

int mlx4_SW2HW_MPT_wrapper(struct mlx4_dev *dev, int slave,
			   struct mlx4_vhcr *vhcr,
			   struct mlx4_cmd_mailbox *inbox,
			   struct mlx4_cmd_mailbox *outbox,
			   struct mlx4_cmd_info *cmd)
{
	int err;
	int index = vhcr->in_modifier;
	struct res_mtt *mtt;
	struct res_mpt *mpt;
	int mtt_base = mr_get_mtt_addr(inbox->buf) / dev->caps.mtt_entry_sz;
	int phys;
	int id;
	u32 pd;
	int pd_slave;

	id = index & mpt_mask(dev);
	err = mr_res_start_move_to(dev, slave, id, RES_MPT_HW, &mpt);
	if (err)
		return err;

	/* Disable memory windows for VFs. */
	if (!mr_is_region(inbox->buf)) {
		err = -EPERM;
		goto ex_abort;
	}

	/* Make sure that the PD bits related to the slave id are zeros. */
	pd = mr_get_pd(inbox->buf);
	pd_slave = (pd >> 17) & 0x7f;
	if (pd_slave != 0 && pd_slave != slave) {
		err = -EPERM;
		goto ex_abort;
	}

	if (mr_is_fmr(inbox->buf)) {
		/* FMR and Bind Enable are forbidden in slave devices. */
		if (mr_is_bind_enabled(inbox->buf)) {
			err = -EPERM;
			goto ex_abort;
		}
		/* FMR and Memory Windows are also forbidden. */
		if (!mr_is_region(inbox->buf)) {
			err = -EPERM;
			goto ex_abort;
		}
	}

	phys = mr_phys_mpt(inbox->buf);
	if (!phys) {
		err = get_res(dev, slave, mtt_base, RES_MTT, &mtt);
		if (err)
			goto ex_abort;

		err = check_mtt_range(dev, slave, mtt_base,
				      mr_get_mtt_size(inbox->buf), mtt);
		if (err)
			goto ex_put;

		mpt->mtt = mtt;
	}

	err = mlx4_DMA_wrapper(dev, slave, vhcr, inbox, outbox, cmd);
	if (err)
		goto ex_put;

	if (!phys) {
		atomic_inc(&mtt->ref_count);
		put_res(dev, slave, mtt->com.res_id, RES_MTT);
	}

	res_end_move(dev, slave, RES_MPT, id);
	return 0;

ex_put:
	if (!phys)
		put_res(dev, slave, mtt->com.res_id, RES_MTT);
ex_abort:
	res_abort_move(dev, slave, RES_MPT, id);

	return err;
}

int mlx4_HW2SW_MPT_wrapper(struct mlx4_dev *dev, int slave,
			   struct mlx4_vhcr *vhcr,
			   struct mlx4_cmd_mailbox *inbox,
			   struct mlx4_cmd_mailbox *outbox,
			   struct mlx4_cmd_info *cmd)
{
	int err;
	int index = vhcr->in_modifier;
	struct res_mpt *mpt;
	int id;

	id = index & mpt_mask(dev);
	err = mr_res_start_move_to(dev, slave, id, RES_MPT_MAPPED, &mpt);
	if (err)
		return err;

	err = mlx4_DMA_wrapper(dev, slave, vhcr, inbox, outbox, cmd);
	if (err)
		goto ex_abort;

	if (mpt->mtt)
		atomic_dec(&mpt->mtt->ref_count);

	res_end_move(dev, slave, RES_MPT, id);
	return 0;

ex_abort:
	res_abort_move(dev, slave, RES_MPT, id);

	return err;
}

int mlx4_QUERY_MPT_wrapper(struct mlx4_dev *dev, int slave,
			   struct mlx4_vhcr *vhcr,
			   struct mlx4_cmd_mailbox *inbox,
			   struct mlx4_cmd_mailbox *outbox,
			   struct mlx4_cmd_info *cmd)
{
	int err;
	int index = vhcr->in_modifier;
	struct res_mpt *mpt;
	int id;

	id = index & mpt_mask(dev);
	err = get_res(dev, slave, id, RES_MPT, &mpt);
	if (err)
		return err;

	if (mpt->com.from_state != RES_MPT_HW) {
		err = -EBUSY;
		goto out;
	}

	err = mlx4_DMA_wrapper(dev, slave, vhcr, inbox, outbox, cmd);

out:
	put_res(dev, slave, id, RES_MPT);
	return err;
}

static int qp_get_rcqn(struct mlx4_qp_context *qpc)
{
	return be32_to_cpu(qpc->cqn_recv) & 0xffffff;
}

static int qp_get_scqn(struct mlx4_qp_context *qpc)
{
	return be32_to_cpu(qpc->cqn_send) & 0xffffff;
}

static u32 qp_get_srqn(struct mlx4_qp_context *qpc)
{
	return be32_to_cpu(qpc->srqn) & 0x1ffffff;
}

static void adjust_proxy_tun_qkey(struct mlx4_dev *dev, struct mlx4_vhcr *vhcr,
				  struct mlx4_qp_context *context)
{
	u32 qpn = vhcr->in_modifier & 0xffffff;
	u32 qkey = 0;

	if (mlx4_get_parav_qkey(dev, qpn, &qkey))
		return;

	/* adjust qkey in qp context */
	context->qkey = cpu_to_be32(qkey);
}

int mlx4_RST2INIT_QP_wrapper(struct mlx4_dev *dev, int slave,
			     struct mlx4_vhcr *vhcr,
			     struct mlx4_cmd_mailbox *inbox,
			     struct mlx4_cmd_mailbox *outbox,
			     struct mlx4_cmd_info *cmd)
{
	int err;
	int qpn = vhcr->in_modifier & 0x7fffff;
	struct res_mtt *mtt;
	struct res_qp *qp;
	struct mlx4_qp_context *qpc = inbox->buf + 8;
	int mtt_base = qp_get_mtt_addr(qpc) / dev->caps.mtt_entry_sz;
	int mtt_size = qp_get_mtt_size(qpc);
	struct res_cq *rcq;
	struct res_cq *scq;
	int rcqn = qp_get_rcqn(qpc);
	int scqn = qp_get_scqn(qpc);
	u32 srqn = qp_get_srqn(qpc) & 0xffffff;
	int use_srq = (qp_get_srqn(qpc) >> 24) & 1;
	struct res_srq *srq;
	int local_qpn = be32_to_cpu(qpc->local_qpn) & 0xffffff;

	err = qp_res_start_move_to(dev, slave, qpn, RES_QP_HW, &qp, 0);
	if (err)
		return err;
	qp->local_qpn = local_qpn;
	qp->sched_queue = 0;
	qp->param3 = 0;
	qp->vlan_control = 0;
	qp->fvl_rx = 0;
	qp->pri_path_fl = 0;
	qp->vlan_index = 0;
	qp->feup = 0;
	qp->qpc_flags = be32_to_cpu(qpc->flags);

	err = get_res(dev, slave, mtt_base, RES_MTT, &mtt);
	if (err)
		goto ex_abort;

	err = check_mtt_range(dev, slave, mtt_base, mtt_size, mtt);
	if (err)
		goto ex_put_mtt;

	err = get_res(dev, slave, rcqn, RES_CQ, &rcq);
	if (err)
		goto ex_put_mtt;

	if (scqn != rcqn) {
		err = get_res(dev, slave, scqn, RES_CQ, &scq);
		if (err)
			goto ex_put_rcq;
	} else
		scq = rcq;

	if (use_srq) {
		err = get_res(dev, slave, srqn, RES_SRQ, &srq);
		if (err)
			goto ex_put_scq;
	}

	adjust_proxy_tun_qkey(dev, vhcr, qpc);
	update_pkey_index(dev, slave, inbox);
	err = mlx4_DMA_wrapper(dev, slave, vhcr, inbox, outbox, cmd);
	if (err)
		goto ex_put_srq;
	atomic_inc(&mtt->ref_count);
	qp->mtt = mtt;
	atomic_inc(&rcq->ref_count);
	qp->rcq = rcq;
	atomic_inc(&scq->ref_count);
	qp->scq = scq;

	if (scqn != rcqn)
		put_res(dev, slave, scqn, RES_CQ);

	if (use_srq) {
		atomic_inc(&srq->ref_count);
		put_res(dev, slave, srqn, RES_SRQ);
		qp->srq = srq;
	}
	put_res(dev, slave, rcqn, RES_CQ);
	put_res(dev, slave, mtt_base, RES_MTT);
	res_end_move(dev, slave, RES_QP, qpn);

	return 0;

ex_put_srq:
	if (use_srq)
		put_res(dev, slave, srqn, RES_SRQ);
ex_put_scq:
	if (scqn != rcqn)
		put_res(dev, slave, scqn, RES_CQ);
ex_put_rcq:
	put_res(dev, slave, rcqn, RES_CQ);
ex_put_mtt:
	put_res(dev, slave, mtt_base, RES_MTT);
ex_abort:
	res_abort_move(dev, slave, RES_QP, qpn);

	return err;
}

static int eq_get_mtt_addr(struct mlx4_eq_context *eqc)
{
	return be32_to_cpu(eqc->mtt_base_addr_l) & 0xfffffff8;
}

static int eq_get_mtt_size(struct mlx4_eq_context *eqc)
{
	int log_eq_size = eqc->log_eq_size & 0x1f;
	int page_shift = (eqc->log_page_size & 0x3f) + 12;

	if (log_eq_size + 5 < page_shift)
		return 1;

	return 1 << (log_eq_size + 5 - page_shift);
}

static int cq_get_mtt_addr(struct mlx4_cq_context *cqc)
{
	return be32_to_cpu(cqc->mtt_base_addr_l) & 0xfffffff8;
}

static int cq_get_mtt_size(struct mlx4_cq_context *cqc)
{
	int log_cq_size = (be32_to_cpu(cqc->logsize_usrpage) >> 24) & 0x1f;
	int page_shift = (cqc->log_page_size & 0x3f) + 12;

	if (log_cq_size + 5 < page_shift)
		return 1;

	return 1 << (log_cq_size + 5 - page_shift);
}

int mlx4_SW2HW_EQ_wrapper(struct mlx4_dev *dev, int slave,
			  struct mlx4_vhcr *vhcr,
			  struct mlx4_cmd_mailbox *inbox,
			  struct mlx4_cmd_mailbox *outbox,
			  struct mlx4_cmd_info *cmd)
{
	int err;
	int eqn = vhcr->in_modifier;
	int res_id = (slave << 8) | eqn;
	struct mlx4_eq_context *eqc = inbox->buf;
	int mtt_base = eq_get_mtt_addr(eqc) / dev->caps.mtt_entry_sz;
	int mtt_size = eq_get_mtt_size(eqc);
	struct res_eq *eq;
	struct res_mtt *mtt;

	err = add_res_range(dev, slave, res_id, 1, RES_EQ, 0);
	if (err)
		return err;
	err = eq_res_start_move_to(dev, slave, res_id, RES_EQ_HW, &eq);
	if (err)
		goto out_add;

	err = get_res(dev, slave, mtt_base, RES_MTT, &mtt);
	if (err)
		goto out_move;

	err = check_mtt_range(dev, slave, mtt_base, mtt_size, mtt);
	if (err)
		goto out_put;

	err = mlx4_DMA_wrapper(dev, slave, vhcr, inbox, outbox, cmd);
	if (err)
		goto out_put;

	atomic_inc(&mtt->ref_count);
	eq->mtt = mtt;
	put_res(dev, slave, mtt->com.res_id, RES_MTT);
	res_end_move(dev, slave, RES_EQ, res_id);
	return 0;

out_put:
	put_res(dev, slave, mtt->com.res_id, RES_MTT);
out_move:
	res_abort_move(dev, slave, RES_EQ, res_id);
out_add:
	rem_res_range(dev, slave, res_id, 1, RES_EQ, 0);
	return err;
}

static int get_containing_mtt(struct mlx4_dev *dev, int slave, int start,
			      int len, struct res_mtt **res)
{
	struct mlx4_priv *priv = mlx4_priv(dev);
	struct mlx4_resource_tracker *tracker = &priv->mfunc.master.res_tracker;
	struct res_mtt *mtt;
	int err = -EINVAL;

	spin_lock_irq(mlx4_tlock(dev));
	list_for_each_entry(mtt, &tracker->slave_list[slave].res_list[RES_MTT],
			    com.list) {
		if (!check_mtt_range(dev, slave, start, len, mtt)) {
			*res = mtt;
			mtt->com.from_state = mtt->com.state;
			mtt->com.state = RES_MTT_BUSY;
			err = 0;
			break;
		}
	}
	spin_unlock_irq(mlx4_tlock(dev));

	return err;
}

static int verify_qp_parameters(struct mlx4_dev *dev,
				struct mlx4_cmd_mailbox *inbox,
				enum qp_transition transition, u8 slave)
{
	u32			qp_type;
	struct mlx4_qp_context	*qp_ctx;
	enum mlx4_qp_optpar	optpar;
	int port;
	int num_gids;

	qp_ctx  = inbox->buf + 8;
	qp_type	= (be32_to_cpu(qp_ctx->flags) >> 16) & 0xff;
	optpar	= be32_to_cpu(*(__be32 *) inbox->buf);

	switch (qp_type) {
	case MLX4_QP_ST_RC:
	case MLX4_QP_ST_XRC:
	case MLX4_QP_ST_UC:
		switch (transition) {
		case QP_TRANS_INIT2RTR:
		case QP_TRANS_RTR2RTS:
		case QP_TRANS_RTS2RTS:
		case QP_TRANS_SQD2SQD:
		case QP_TRANS_SQD2RTS:
			if (slave != mlx4_master_func_num(dev))
				if (optpar & MLX4_QP_OPTPAR_PRIMARY_ADDR_PATH) {
					port = (qp_ctx->pri_path.sched_queue >> 6 & 1) + 1;
					if (dev->caps.port_mask[port] != MLX4_PORT_TYPE_IB)
						num_gids = mlx4_get_slave_num_gids(dev, slave, port);
					else
						num_gids = 1;
					if (qp_ctx->pri_path.mgid_index >= num_gids)
						return -EINVAL;
				}
				if (optpar & MLX4_QP_OPTPAR_ALT_ADDR_PATH) {
					port = (qp_ctx->alt_path.sched_queue >> 6 & 1) + 1;
					if (dev->caps.port_mask[port] != MLX4_PORT_TYPE_IB)
						num_gids = mlx4_get_slave_num_gids(dev, slave, port);
					else
						num_gids = 1;
					if (qp_ctx->alt_path.mgid_index >= num_gids)
						return -EINVAL;
				}
			break;
		default:
			break;
		}

		break;
	default:
		break;
	}

	return 0;
}

int mlx4_WRITE_MTT_wrapper(struct mlx4_dev *dev, int slave,
			   struct mlx4_vhcr *vhcr,
			   struct mlx4_cmd_mailbox *inbox,
			   struct mlx4_cmd_mailbox *outbox,
			   struct mlx4_cmd_info *cmd)
{
	struct mlx4_mtt mtt;
	__be64 *page_list = inbox->buf;
	u64 *pg_list = (u64 *)page_list;
	int i;
	struct res_mtt *rmtt = NULL;
	int start = be64_to_cpu(page_list[0]);
	int npages = vhcr->in_modifier;
	int err;

	err = get_containing_mtt(dev, slave, start, npages, &rmtt);
	if (err)
		return err;

	/* Call the SW implementation of write_mtt:
	 * - Prepare a dummy mtt struct
	 * - Translate inbox contents to simple addresses in host endianess */
	mtt.offset = 0;  /* TBD this is broken but I don't handle it since
			    we don't really use it */
	mtt.order = 0;
	mtt.page_shift = 0;
	for (i = 0; i < npages; ++i)
		pg_list[i + 2] = (be64_to_cpu(page_list[i + 2]) & ~1ULL);

	err = __mlx4_write_mtt(dev, &mtt, be64_to_cpu(page_list[0]), npages,
			       ((u64 *)page_list + 2));

	if (rmtt)
		put_res(dev, slave, rmtt->com.res_id, RES_MTT);

	return err;
}

int mlx4_HW2SW_EQ_wrapper(struct mlx4_dev *dev, int slave,
			  struct mlx4_vhcr *vhcr,
			  struct mlx4_cmd_mailbox *inbox,
			  struct mlx4_cmd_mailbox *outbox,
			  struct mlx4_cmd_info *cmd)
{
	int eqn = vhcr->in_modifier;
	int res_id = eqn | (slave << 8);
	struct res_eq *eq;
	int err;

	err = eq_res_start_move_to(dev, slave, res_id, RES_EQ_RESERVED, &eq);
	if (err)
		return err;

	err = get_res(dev, slave, eq->mtt->com.res_id, RES_MTT, NULL);
	if (err)
		goto ex_abort;

	err = mlx4_DMA_wrapper(dev, slave, vhcr, inbox, outbox, cmd);
	if (err)
		goto ex_put;

	atomic_dec(&eq->mtt->ref_count);
	put_res(dev, slave, eq->mtt->com.res_id, RES_MTT);
	res_end_move(dev, slave, RES_EQ, res_id);
	rem_res_range(dev, slave, res_id, 1, RES_EQ, 0);

	return 0;

ex_put:
	put_res(dev, slave, eq->mtt->com.res_id, RES_MTT);
ex_abort:
	res_abort_move(dev, slave, RES_EQ, res_id);

	return err;
}

int mlx4_GEN_EQE(struct mlx4_dev *dev, int slave, struct mlx4_eqe *eqe)
{
	struct mlx4_priv *priv = mlx4_priv(dev);
	struct mlx4_slave_event_eq_info *event_eq;
	struct mlx4_cmd_mailbox *mailbox;
	u32 in_modifier = 0;
	int err;
	int res_id;
	struct res_eq *req;

	if (!priv->mfunc.master.slave_state)
		return -EINVAL;

	event_eq = &priv->mfunc.master.slave_state[slave].event_eq[eqe->type];

	/* Create the event only if the slave is registered */
	if (event_eq->eqn < 0)
		return 0;

	mutex_lock(&priv->mfunc.master.gen_eqe_mutex[slave]);
	res_id = (slave << 8) | event_eq->eqn;
	err = get_res(dev, slave, res_id, RES_EQ, &req);
	if (err)
		goto unlock;

	if (req->com.from_state != RES_EQ_HW) {
		err = -EINVAL;
		goto put;
	}

	mailbox = mlx4_alloc_cmd_mailbox(dev);
	if (IS_ERR(mailbox)) {
		err = PTR_ERR(mailbox);
		goto put;
	}

	if (eqe->type == MLX4_EVENT_TYPE_CMD) {
		++event_eq->token;
		eqe->event.cmd.token = cpu_to_be16(event_eq->token);
	}

	memcpy(mailbox->buf, (u8 *) eqe, 28);

	in_modifier = (slave & 0xff) | ((event_eq->eqn & 0xff) << 16);

	err = mlx4_cmd(dev, mailbox->dma, in_modifier, 0,
		       MLX4_CMD_GEN_EQE, MLX4_CMD_TIME_CLASS_B,
		       MLX4_CMD_NATIVE);

	put_res(dev, slave, res_id, RES_EQ);
	mutex_unlock(&priv->mfunc.master.gen_eqe_mutex[slave]);
	mlx4_free_cmd_mailbox(dev, mailbox);
	return err;

put:
	put_res(dev, slave, res_id, RES_EQ);

unlock:
	mutex_unlock(&priv->mfunc.master.gen_eqe_mutex[slave]);
	return err;
}

int mlx4_QUERY_EQ_wrapper(struct mlx4_dev *dev, int slave,
			  struct mlx4_vhcr *vhcr,
			  struct mlx4_cmd_mailbox *inbox,
			  struct mlx4_cmd_mailbox *outbox,
			  struct mlx4_cmd_info *cmd)
{
	int eqn = vhcr->in_modifier;
	int res_id = eqn | (slave << 8);
	struct res_eq *eq;
	int err;

	err = get_res(dev, slave, res_id, RES_EQ, &eq);
	if (err)
		return err;

	if (eq->com.from_state != RES_EQ_HW) {
		err = -EINVAL;
		goto ex_put;
	}

	err = mlx4_DMA_wrapper(dev, slave, vhcr, inbox, outbox, cmd);

ex_put:
	put_res(dev, slave, res_id, RES_EQ);
	return err;
}

int mlx4_SW2HW_CQ_wrapper(struct mlx4_dev *dev, int slave,
			  struct mlx4_vhcr *vhcr,
			  struct mlx4_cmd_mailbox *inbox,
			  struct mlx4_cmd_mailbox *outbox,
			  struct mlx4_cmd_info *cmd)
{
	int err;
	int cqn = vhcr->in_modifier;
	struct mlx4_cq_context *cqc = inbox->buf;
	int mtt_base = cq_get_mtt_addr(cqc) / dev->caps.mtt_entry_sz;
	struct res_cq *cq;
	struct res_mtt *mtt;

	err = cq_res_start_move_to(dev, slave, cqn, RES_CQ_HW, &cq);
	if (err)
		return err;
	err = get_res(dev, slave, mtt_base, RES_MTT, &mtt);
	if (err)
		goto out_move;
	err = check_mtt_range(dev, slave, mtt_base, cq_get_mtt_size(cqc), mtt);
	if (err)
		goto out_put;
	err = mlx4_DMA_wrapper(dev, slave, vhcr, inbox, outbox, cmd);
	if (err)
		goto out_put;
	atomic_inc(&mtt->ref_count);
	cq->mtt = mtt;
	put_res(dev, slave, mtt->com.res_id, RES_MTT);
	res_end_move(dev, slave, RES_CQ, cqn);
	return 0;

out_put:
	put_res(dev, slave, mtt->com.res_id, RES_MTT);
out_move:
	res_abort_move(dev, slave, RES_CQ, cqn);
	return err;
}

int mlx4_HW2SW_CQ_wrapper(struct mlx4_dev *dev, int slave,
			  struct mlx4_vhcr *vhcr,
			  struct mlx4_cmd_mailbox *inbox,
			  struct mlx4_cmd_mailbox *outbox,
			  struct mlx4_cmd_info *cmd)
{
	int err;
	int cqn = vhcr->in_modifier;
	struct res_cq *cq;

	err = cq_res_start_move_to(dev, slave, cqn, RES_CQ_ALLOCATED, &cq);
	if (err)
		return err;
	err = mlx4_DMA_wrapper(dev, slave, vhcr, inbox, outbox, cmd);
	if (err)
		goto out_move;
	atomic_dec(&cq->mtt->ref_count);
	res_end_move(dev, slave, RES_CQ, cqn);
	return 0;

out_move:
	res_abort_move(dev, slave, RES_CQ, cqn);
	return err;
}

int mlx4_QUERY_CQ_wrapper(struct mlx4_dev *dev, int slave,
			  struct mlx4_vhcr *vhcr,
			  struct mlx4_cmd_mailbox *inbox,
			  struct mlx4_cmd_mailbox *outbox,
			  struct mlx4_cmd_info *cmd)
{
	int cqn = vhcr->in_modifier;
	struct res_cq *cq;
	int err;

	err = get_res(dev, slave, cqn, RES_CQ, &cq);
	if (err)
		return err;

	if (cq->com.from_state != RES_CQ_HW)
		goto ex_put;

	err = mlx4_DMA_wrapper(dev, slave, vhcr, inbox, outbox, cmd);
ex_put:
	put_res(dev, slave, cqn, RES_CQ);

	return err;
}

static int handle_resize(struct mlx4_dev *dev, int slave,
			 struct mlx4_vhcr *vhcr,
			 struct mlx4_cmd_mailbox *inbox,
			 struct mlx4_cmd_mailbox *outbox,
			 struct mlx4_cmd_info *cmd,
			 struct res_cq *cq)
{
	int err;
	struct res_mtt *orig_mtt;
	struct res_mtt *mtt;
	struct mlx4_cq_context *cqc = inbox->buf;
	int mtt_base = cq_get_mtt_addr(cqc) / dev->caps.mtt_entry_sz;

	err = get_res(dev, slave, cq->mtt->com.res_id, RES_MTT, &orig_mtt);
	if (err)
		return err;

	if (orig_mtt != cq->mtt) {
		err = -EINVAL;
		goto ex_put;
	}

	err = get_res(dev, slave, mtt_base, RES_MTT, &mtt);
	if (err)
		goto ex_put;

	err = check_mtt_range(dev, slave, mtt_base, cq_get_mtt_size(cqc), mtt);
	if (err)
		goto ex_put1;
	err = mlx4_DMA_wrapper(dev, slave, vhcr, inbox, outbox, cmd);
	if (err)
		goto ex_put1;
	atomic_dec(&orig_mtt->ref_count);
	put_res(dev, slave, orig_mtt->com.res_id, RES_MTT);
	atomic_inc(&mtt->ref_count);
	cq->mtt = mtt;
	put_res(dev, slave, mtt->com.res_id, RES_MTT);
	return 0;

ex_put1:
	put_res(dev, slave, mtt->com.res_id, RES_MTT);
ex_put:
	put_res(dev, slave, orig_mtt->com.res_id, RES_MTT);

	return err;

}

int mlx4_MODIFY_CQ_wrapper(struct mlx4_dev *dev, int slave,
			   struct mlx4_vhcr *vhcr,
			   struct mlx4_cmd_mailbox *inbox,
			   struct mlx4_cmd_mailbox *outbox,
			   struct mlx4_cmd_info *cmd)
{
	int cqn = vhcr->in_modifier;
	struct res_cq *cq;
	int err;

	err = get_res(dev, slave, cqn, RES_CQ, &cq);
	if (err)
		return err;

	if (cq->com.from_state != RES_CQ_HW)
		goto ex_put;

	if (vhcr->op_modifier == 0) {
		err = handle_resize(dev, slave, vhcr, inbox, outbox, cmd, cq);
		goto ex_put;
	}

	err = mlx4_DMA_wrapper(dev, slave, vhcr, inbox, outbox, cmd);
ex_put:
	put_res(dev, slave, cqn, RES_CQ);

	return err;
}

static int srq_get_mtt_size(struct mlx4_srq_context *srqc)
{
	int log_srq_size = (be32_to_cpu(srqc->state_logsize_srqn) >> 24) & 0xf;
	int log_rq_stride = srqc->logstride & 7;
	int page_shift = (srqc->log_page_size & 0x3f) + 12;

	if (log_srq_size + log_rq_stride + 4 < page_shift)
		return 1;

	return 1 << (log_srq_size + log_rq_stride + 4 - page_shift);
}

int mlx4_SW2HW_SRQ_wrapper(struct mlx4_dev *dev, int slave,
			   struct mlx4_vhcr *vhcr,
			   struct mlx4_cmd_mailbox *inbox,
			   struct mlx4_cmd_mailbox *outbox,
			   struct mlx4_cmd_info *cmd)
{
	int err;
	int srqn = vhcr->in_modifier;
	struct res_mtt *mtt;
	struct res_srq *srq;
	struct mlx4_srq_context *srqc = inbox->buf;
	int mtt_base = srq_get_mtt_addr(srqc) / dev->caps.mtt_entry_sz;

	if (srqn != (be32_to_cpu(srqc->state_logsize_srqn) & 0xffffff))
		return -EINVAL;

	err = srq_res_start_move_to(dev, slave, srqn, RES_SRQ_HW, &srq);
	if (err)
		return err;
	err = get_res(dev, slave, mtt_base, RES_MTT, &mtt);
	if (err)
		goto ex_abort;
	err = check_mtt_range(dev, slave, mtt_base, srq_get_mtt_size(srqc),
			      mtt);
	if (err)
		goto ex_put_mtt;

	err = mlx4_DMA_wrapper(dev, slave, vhcr, inbox, outbox, cmd);
	if (err)
		goto ex_put_mtt;

	atomic_inc(&mtt->ref_count);
	srq->mtt = mtt;
	put_res(dev, slave, mtt->com.res_id, RES_MTT);
	res_end_move(dev, slave, RES_SRQ, srqn);
	return 0;

ex_put_mtt:
	put_res(dev, slave, mtt->com.res_id, RES_MTT);
ex_abort:
	res_abort_move(dev, slave, RES_SRQ, srqn);

	return err;
}

int mlx4_HW2SW_SRQ_wrapper(struct mlx4_dev *dev, int slave,
			   struct mlx4_vhcr *vhcr,
			   struct mlx4_cmd_mailbox *inbox,
			   struct mlx4_cmd_mailbox *outbox,
			   struct mlx4_cmd_info *cmd)
{
	int err;
	int srqn = vhcr->in_modifier;
	struct res_srq *srq;

	err = srq_res_start_move_to(dev, slave, srqn, RES_SRQ_ALLOCATED, &srq);
	if (err)
		return err;
	err = mlx4_DMA_wrapper(dev, slave, vhcr, inbox, outbox, cmd);
	if (err)
		goto ex_abort;
	atomic_dec(&srq->mtt->ref_count);
	if (srq->cq)
		atomic_dec(&srq->cq->ref_count);
	res_end_move(dev, slave, RES_SRQ, srqn);

	return 0;

ex_abort:
	res_abort_move(dev, slave, RES_SRQ, srqn);

	return err;
}

int mlx4_QUERY_SRQ_wrapper(struct mlx4_dev *dev, int slave,
			   struct mlx4_vhcr *vhcr,
			   struct mlx4_cmd_mailbox *inbox,
			   struct mlx4_cmd_mailbox *outbox,
			   struct mlx4_cmd_info *cmd)
{
	int err;
	int srqn = vhcr->in_modifier;
	struct res_srq *srq;

	err = get_res(dev, slave, srqn, RES_SRQ, &srq);
	if (err)
		return err;
	if (srq->com.from_state != RES_SRQ_HW) {
		err = -EBUSY;
		goto out;
	}
	err = mlx4_DMA_wrapper(dev, slave, vhcr, inbox, outbox, cmd);
out:
	put_res(dev, slave, srqn, RES_SRQ);
	return err;
}

int mlx4_ARM_SRQ_wrapper(struct mlx4_dev *dev, int slave,
			 struct mlx4_vhcr *vhcr,
			 struct mlx4_cmd_mailbox *inbox,
			 struct mlx4_cmd_mailbox *outbox,
			 struct mlx4_cmd_info *cmd)
{
	int err;
	int srqn = vhcr->in_modifier;
	struct res_srq *srq;

	err = get_res(dev, slave, srqn, RES_SRQ, &srq);
	if (err)
		return err;

	if (srq->com.from_state != RES_SRQ_HW) {
		err = -EBUSY;
		goto out;
	}

	err = mlx4_DMA_wrapper(dev, slave, vhcr, inbox, outbox, cmd);
out:
	put_res(dev, slave, srqn, RES_SRQ);
	return err;
}

int mlx4_GEN_QP_wrapper(struct mlx4_dev *dev, int slave,
			struct mlx4_vhcr *vhcr,
			struct mlx4_cmd_mailbox *inbox,
			struct mlx4_cmd_mailbox *outbox,
			struct mlx4_cmd_info *cmd)
{
	int err;
	int qpn = vhcr->in_modifier & 0x7fffff;
	struct res_qp *qp;

	err = get_res(dev, slave, qpn, RES_QP, &qp);
	if (err)
		return err;
	if (qp->com.from_state != RES_QP_HW) {
		err = -EBUSY;
		goto out;
	}

	err = mlx4_DMA_wrapper(dev, slave, vhcr, inbox, outbox, cmd);
out:
	put_res(dev, slave, qpn, RES_QP);
	return err;
}

int mlx4_INIT2INIT_QP_wrapper(struct mlx4_dev *dev, int slave,
			      struct mlx4_vhcr *vhcr,
			      struct mlx4_cmd_mailbox *inbox,
			      struct mlx4_cmd_mailbox *outbox,
			      struct mlx4_cmd_info *cmd)
{
	struct mlx4_qp_context *context = inbox->buf + 8;
	adjust_proxy_tun_qkey(dev, vhcr, context);
	update_pkey_index(dev, slave, inbox);
	return mlx4_GEN_QP_wrapper(dev, slave, vhcr, inbox, outbox, cmd);
}

static int adjust_qp_sched_queue(struct mlx4_dev *dev, int slave,
				  struct mlx4_qp_context *qpc,
				  struct mlx4_cmd_mailbox *inbox)
{
	enum mlx4_qp_optpar optpar = be32_to_cpu(*(__be32 *)inbox->buf);
	u8 pri_sched_queue;
	int port = mlx4_slave_convert_port(
		   dev, slave, (qpc->pri_path.sched_queue >> 6 & 1) + 1) - 1;

	if (port < 0)
		return -EINVAL;

	pri_sched_queue = (qpc->pri_path.sched_queue & ~(1 << 6)) |
			  ((port & 1) << 6);

	if (optpar & MLX4_QP_OPTPAR_PRIMARY_ADDR_PATH ||
	    mlx4_is_eth(dev, port + 1)) {
		qpc->pri_path.sched_queue = pri_sched_queue;
	}

	if (optpar & MLX4_QP_OPTPAR_ALT_ADDR_PATH) {
		port = mlx4_slave_convert_port(
				dev, slave, (qpc->alt_path.sched_queue >> 6 & 1)
				+ 1) - 1;
		if (port < 0)
			return -EINVAL;
		qpc->alt_path.sched_queue =
			(qpc->alt_path.sched_queue & ~(1 << 6)) |
			(port & 1) << 6;
	}
	return 0;
}

static int roce_verify_mac(struct mlx4_dev *dev, int slave,
				struct mlx4_qp_context *qpc,
				struct mlx4_cmd_mailbox *inbox)
{
	u64 mac;
	int port;
	u32 ts = (be32_to_cpu(qpc->flags) >> 16) & 0xff;
	u8 sched = *(u8 *)(inbox->buf + 64);
	u8 smac_ix;

	port = (sched >> 6 & 1) + 1;
	if (mlx4_is_eth(dev, port) && (ts != MLX4_QP_ST_MLX)) {
		smac_ix = qpc->pri_path.grh_mylmc & 0x7f;
		if (mac_find_smac_ix_in_slave(dev, slave, port, smac_ix, &mac))
			return -ENOENT;
	}
	return 0;
}

int mlx4_INIT2RTR_QP_wrapper(struct mlx4_dev *dev, int slave,
			     struct mlx4_vhcr *vhcr,
			     struct mlx4_cmd_mailbox *inbox,
			     struct mlx4_cmd_mailbox *outbox,
			     struct mlx4_cmd_info *cmd)
{
	int err;
	struct mlx4_qp_context *qpc = inbox->buf + 8;
	int qpn = vhcr->in_modifier & 0x7fffff;
	struct res_qp *qp;
	u8 orig_sched_queue;
	__be32	orig_param3 = qpc->param3;
	u8 orig_vlan_control = qpc->pri_path.vlan_control;
	u8 orig_fvl_rx = qpc->pri_path.fvl_rx;
	u8 orig_pri_path_fl = qpc->pri_path.fl;
	u8 orig_vlan_index = qpc->pri_path.vlan_index;
	u8 orig_feup = qpc->pri_path.feup;

	err = adjust_qp_sched_queue(dev, slave, qpc, inbox);
	if (err)
		return err;
	err = verify_qp_parameters(dev, inbox, QP_TRANS_INIT2RTR, slave);
	if (err)
		return err;

	if (roce_verify_mac(dev, slave, qpc, inbox))
		return -EINVAL;

	update_pkey_index(dev, slave, inbox);
	update_gid(dev, inbox, (u8)slave);
	adjust_proxy_tun_qkey(dev, vhcr, qpc);
	orig_sched_queue = qpc->pri_path.sched_queue;
	err = update_vport_qp_param(dev, inbox, slave, qpn);
	if (err)
		return err;

	err = get_res(dev, slave, qpn, RES_QP, &qp);
	if (err)
		return err;
	if (qp->com.from_state != RES_QP_HW) {
		err = -EBUSY;
		goto out;
	}

	err = mlx4_DMA_wrapper(dev, slave, vhcr, inbox, outbox, cmd);
out:
	/* if no error, save sched queue value passed in by VF. This is
	 * essentially the QOS value provided by the VF. This will be useful
	 * if we allow dynamic changes from VST back to VGT
	 */
	if (!err) {
		qp->sched_queue = orig_sched_queue;
		qp->param3	= orig_param3;
		qp->vlan_control = orig_vlan_control;
		qp->fvl_rx	=  orig_fvl_rx;
		qp->pri_path_fl = orig_pri_path_fl;
		qp->vlan_index  = orig_vlan_index;
		qp->feup	= orig_feup;
	}
	put_res(dev, slave, qpn, RES_QP);
	return err;
}

int mlx4_RTR2RTS_QP_wrapper(struct mlx4_dev *dev, int slave,
			    struct mlx4_vhcr *vhcr,
			    struct mlx4_cmd_mailbox *inbox,
			    struct mlx4_cmd_mailbox *outbox,
			    struct mlx4_cmd_info *cmd)
{
	int err;
	struct mlx4_qp_context *context = inbox->buf + 8;

	err = adjust_qp_sched_queue(dev, slave, context, inbox);
	if (err)
		return err;
	err = verify_qp_parameters(dev, inbox, QP_TRANS_RTR2RTS, slave);
	if (err)
		return err;

	update_pkey_index(dev, slave, inbox);
	update_gid(dev, inbox, (u8)slave);
	adjust_proxy_tun_qkey(dev, vhcr, context);
	return mlx4_GEN_QP_wrapper(dev, slave, vhcr, inbox, outbox, cmd);
}

int mlx4_RTS2RTS_QP_wrapper(struct mlx4_dev *dev, int slave,
			    struct mlx4_vhcr *vhcr,
			    struct mlx4_cmd_mailbox *inbox,
			    struct mlx4_cmd_mailbox *outbox,
			    struct mlx4_cmd_info *cmd)
{
	int err;
	struct mlx4_qp_context *context = inbox->buf + 8;

	err = adjust_qp_sched_queue(dev, slave, context, inbox);
	if (err)
		return err;
	err = verify_qp_parameters(dev, inbox, QP_TRANS_RTS2RTS, slave);
	if (err)
		return err;

	update_pkey_index(dev, slave, inbox);
	update_gid(dev, inbox, (u8)slave);
	adjust_proxy_tun_qkey(dev, vhcr, context);
	return mlx4_GEN_QP_wrapper(dev, slave, vhcr, inbox, outbox, cmd);
}


int mlx4_SQERR2RTS_QP_wrapper(struct mlx4_dev *dev, int slave,
			      struct mlx4_vhcr *vhcr,
			      struct mlx4_cmd_mailbox *inbox,
			      struct mlx4_cmd_mailbox *outbox,
			      struct mlx4_cmd_info *cmd)
{
	struct mlx4_qp_context *context = inbox->buf + 8;
	int err = adjust_qp_sched_queue(dev, slave, context, inbox);
	if (err)
		return err;
	adjust_proxy_tun_qkey(dev, vhcr, context);
	return mlx4_GEN_QP_wrapper(dev, slave, vhcr, inbox, outbox, cmd);
}

int mlx4_SQD2SQD_QP_wrapper(struct mlx4_dev *dev, int slave,
			    struct mlx4_vhcr *vhcr,
			    struct mlx4_cmd_mailbox *inbox,
			    struct mlx4_cmd_mailbox *outbox,
			    struct mlx4_cmd_info *cmd)
{
	int err;
	struct mlx4_qp_context *context = inbox->buf + 8;

	err = adjust_qp_sched_queue(dev, slave, context, inbox);
	if (err)
		return err;
	err = verify_qp_parameters(dev, inbox, QP_TRANS_SQD2SQD, slave);
	if (err)
		return err;

	adjust_proxy_tun_qkey(dev, vhcr, context);
	update_gid(dev, inbox, (u8)slave);
	update_pkey_index(dev, slave, inbox);
	return mlx4_GEN_QP_wrapper(dev, slave, vhcr, inbox, outbox, cmd);
}

int mlx4_SQD2RTS_QP_wrapper(struct mlx4_dev *dev, int slave,
			    struct mlx4_vhcr *vhcr,
			    struct mlx4_cmd_mailbox *inbox,
			    struct mlx4_cmd_mailbox *outbox,
			    struct mlx4_cmd_info *cmd)
{
	int err;
	struct mlx4_qp_context *context = inbox->buf + 8;

	err = adjust_qp_sched_queue(dev, slave, context, inbox);
	if (err)
		return err;
	err = verify_qp_parameters(dev, inbox, QP_TRANS_SQD2RTS, slave);
	if (err)
		return err;

	adjust_proxy_tun_qkey(dev, vhcr, context);
	update_gid(dev, inbox, (u8)slave);
	update_pkey_index(dev, slave, inbox);
	return mlx4_GEN_QP_wrapper(dev, slave, vhcr, inbox, outbox, cmd);
}

int mlx4_2RST_QP_wrapper(struct mlx4_dev *dev, int slave,
			 struct mlx4_vhcr *vhcr,
			 struct mlx4_cmd_mailbox *inbox,
			 struct mlx4_cmd_mailbox *outbox,
			 struct mlx4_cmd_info *cmd)
{
	int err;
	int qpn = vhcr->in_modifier & 0x7fffff;
	struct res_qp *qp;

	err = qp_res_start_move_to(dev, slave, qpn, RES_QP_MAPPED, &qp, 0);
	if (err)
		return err;
	err = mlx4_DMA_wrapper(dev, slave, vhcr, inbox, outbox, cmd);
	if (err)
		goto ex_abort;

	atomic_dec(&qp->mtt->ref_count);
	atomic_dec(&qp->rcq->ref_count);
	atomic_dec(&qp->scq->ref_count);
	if (qp->srq)
		atomic_dec(&qp->srq->ref_count);
	res_end_move(dev, slave, RES_QP, qpn);
	return 0;

ex_abort:
	res_abort_move(dev, slave, RES_QP, qpn);

	return err;
}

static struct res_gid *find_gid(struct mlx4_dev *dev, int slave,
				struct res_qp *rqp, u8 *gid)
{
	struct res_gid *res;

	list_for_each_entry(res, &rqp->mcg_list, list) {
		if (!memcmp(res->gid, gid, 16))
			return res;
	}
	return NULL;
}

static int add_mcg_res(struct mlx4_dev *dev, int slave, struct res_qp *rqp,
		       u8 *gid, enum mlx4_protocol prot,
		       enum mlx4_steer_type steer, u64 reg_id)
{
	struct res_gid *res;
	int err;

	res = kzalloc(sizeof *res, GFP_KERNEL);
	if (!res)
		return -ENOMEM;

	spin_lock_irq(&rqp->mcg_spl);
	if (find_gid(dev, slave, rqp, gid)) {
		kfree(res);
		err = -EEXIST;
	} else {
		memcpy(res->gid, gid, 16);
		res->prot = prot;
		res->steer = steer;
		res->reg_id = reg_id;
		list_add_tail(&res->list, &rqp->mcg_list);
		err = 0;
	}
	spin_unlock_irq(&rqp->mcg_spl);

	return err;
}

static int rem_mcg_res(struct mlx4_dev *dev, int slave, struct res_qp *rqp,
		       u8 *gid, enum mlx4_protocol prot,
		       enum mlx4_steer_type steer, u64 *reg_id)
{
	struct res_gid *res;
	int err;

	spin_lock_irq(&rqp->mcg_spl);
	res = find_gid(dev, slave, rqp, gid);
	if (!res || res->prot != prot || res->steer != steer)
		err = -EINVAL;
	else {
		*reg_id = res->reg_id;
		list_del(&res->list);
		kfree(res);
		err = 0;
	}
	spin_unlock_irq(&rqp->mcg_spl);

	return err;
}

static int qp_attach(struct mlx4_dev *dev, int slave, struct mlx4_qp *qp,
		     u8 gid[16], int block_loopback, enum mlx4_protocol prot,
		     enum mlx4_steer_type type, u64 *reg_id)
{
	switch (dev->caps.steering_mode) {
	case MLX4_STEERING_MODE_DEVICE_MANAGED: {
		int port = mlx4_slave_convert_port(dev, slave, gid[5]);
		if (port < 0)
			return port;
		return mlx4_trans_to_dmfs_attach(dev, qp, gid, port,
						block_loopback, prot,
						reg_id);
	}
	case MLX4_STEERING_MODE_B0:
		if (prot == MLX4_PROT_ETH) {
			int port = mlx4_slave_convert_port(dev, slave, gid[5]);
			if (port < 0)
				return port;
			gid[5] = port;
		}
		return mlx4_qp_attach_common(dev, qp, gid,
					    block_loopback, prot, type);
	default:
		return -EINVAL;
	}
}

static int qp_detach(struct mlx4_dev *dev, struct mlx4_qp *qp,
		     u8 gid[16], enum mlx4_protocol prot,
		     enum mlx4_steer_type type, u64 reg_id)
{
	switch (dev->caps.steering_mode) {
	case MLX4_STEERING_MODE_DEVICE_MANAGED:
		return mlx4_flow_detach(dev, reg_id);
	case MLX4_STEERING_MODE_B0:
		return mlx4_qp_detach_common(dev, qp, gid, prot, type);
	default:
		return -EINVAL;
	}
}

static int mlx4_adjust_port(struct mlx4_dev *dev, int slave,
			    u8 *gid, enum mlx4_protocol prot)
{
	int real_port;

	if (prot != MLX4_PROT_ETH)
		return 0;

	if (dev->caps.steering_mode == MLX4_STEERING_MODE_B0 ||
	    dev->caps.steering_mode == MLX4_STEERING_MODE_DEVICE_MANAGED) {
		real_port = mlx4_slave_convert_port(dev, slave, gid[5]);
		if (real_port < 0)
			return -EINVAL;
		gid[5] = real_port;
	}

	return 0;
}

int mlx4_QP_ATTACH_wrapper(struct mlx4_dev *dev, int slave,
			       struct mlx4_vhcr *vhcr,
			       struct mlx4_cmd_mailbox *inbox,
			       struct mlx4_cmd_mailbox *outbox,
			       struct mlx4_cmd_info *cmd)
{
	struct mlx4_qp qp; /* dummy for calling attach/detach */
	u8 *gid = inbox->buf;
	enum mlx4_protocol prot = (vhcr->in_modifier >> 28) & 0x7;
	int err;
	int qpn;
	struct res_qp *rqp;
	u64 reg_id = 0;
	int attach = vhcr->op_modifier;
	int block_loopback = vhcr->in_modifier >> 31;
	u8 steer_type_mask = 2;
	enum mlx4_steer_type type = (gid[7] & steer_type_mask) >> 1;

	qpn = vhcr->in_modifier & 0xffffff;
	err = get_res(dev, slave, qpn, RES_QP, &rqp);
	if (err)
		return err;

	qp.qpn = qpn;
	if (attach) {
		err = qp_attach(dev, slave, &qp, gid, block_loopback, prot,
				type, &reg_id);
		if (err) {
			pr_err("Fail to attach rule to qp 0x%x\n", qpn);
			goto ex_put;
		}
		err = add_mcg_res(dev, slave, rqp, gid, prot, type, reg_id);
		if (err)
			goto ex_detach;
	} else {
		err = mlx4_adjust_port(dev, slave, gid, prot);
		if (err)
			goto ex_put;

		err = rem_mcg_res(dev, slave, rqp, gid, prot, type, &reg_id);
		if (err)
			goto ex_put;

		err = qp_detach(dev, &qp, gid, prot, type, reg_id);
		if (err)
			pr_err("Fail to detach rule from qp 0x%x reg_id = 0x%llx\n",
			       qpn, reg_id);
	}
	put_res(dev, slave, qpn, RES_QP);
	return err;

ex_detach:
	qp_detach(dev, &qp, gid, prot, type, reg_id);
ex_put:
	put_res(dev, slave, qpn, RES_QP);
	return err;
}

/*
 * MAC validation for Flow Steering rules.
 * VF can attach rules only with a mac address which is assigned to it.
 */
static int validate_eth_header_mac(int slave, struct _rule_hw *eth_header,
				   struct list_head *rlist)
{
	struct mac_res *res, *tmp;
	__be64 be_mac;

	/* make sure it isn't multicast or broadcast mac*/
	if (!is_multicast_ether_addr(eth_header->eth.dst_mac) &&
	    !is_broadcast_ether_addr(eth_header->eth.dst_mac)) {
		list_for_each_entry_safe(res, tmp, rlist, list) {
			be_mac = cpu_to_be64(res->mac << 16);
			if (ether_addr_equal((u8 *)&be_mac, eth_header->eth.dst_mac))
				return 0;
		}
		pr_err("MAC %pM doesn't belong to VF %d, Steering rule rejected\n",
		       eth_header->eth.dst_mac, slave);
		return -EINVAL;
	}
	return 0;
}

/*
 * In case of missing eth header, append eth header with a MAC address
 * assigned to the VF.
 */
static int add_eth_header(struct mlx4_dev *dev, int slave,
			  struct mlx4_cmd_mailbox *inbox,
			  struct list_head *rlist, int header_id)
{
	struct mac_res *res, *tmp;
	u8 port;
	struct mlx4_net_trans_rule_hw_ctrl *ctrl;
	struct mlx4_net_trans_rule_hw_eth *eth_header;
	struct mlx4_net_trans_rule_hw_ipv4 *ip_header;
	struct mlx4_net_trans_rule_hw_tcp_udp *l4_header;
	__be64 be_mac = 0;
	__be64 mac_msk = cpu_to_be64(MLX4_MAC_MASK << 16);

	ctrl = (struct mlx4_net_trans_rule_hw_ctrl *)inbox->buf;
	port = ctrl->port;
	eth_header = (struct mlx4_net_trans_rule_hw_eth *)(ctrl + 1);

	/* Clear a space in the inbox for eth header */
	switch (header_id) {
	case MLX4_NET_TRANS_RULE_ID_IPV4:
		ip_header =
			(struct mlx4_net_trans_rule_hw_ipv4 *)(eth_header + 1);
		memmove(ip_header, eth_header,
			sizeof(*ip_header) + sizeof(*l4_header));
		break;
	case MLX4_NET_TRANS_RULE_ID_TCP:
	case MLX4_NET_TRANS_RULE_ID_UDP:
		l4_header = (struct mlx4_net_trans_rule_hw_tcp_udp *)
			    (eth_header + 1);
		memmove(l4_header, eth_header, sizeof(*l4_header));
		break;
	default:
		return -EINVAL;
	}
	list_for_each_entry_safe(res, tmp, rlist, list) {
		if (port == res->port) {
			be_mac = cpu_to_be64(res->mac << 16);
			break;
		}
	}
	if (!be_mac) {
		pr_err("Failed adding eth header to FS rule, Can't find matching MAC for port %d .\n",
		       port);
		return -EINVAL;
	}

	memset(eth_header, 0, sizeof(*eth_header));
	eth_header->size = sizeof(*eth_header) >> 2;
	eth_header->id = cpu_to_be16(__sw_id_hw[MLX4_NET_TRANS_RULE_ID_ETH]);
	memcpy(eth_header->dst_mac, &be_mac, ETH_ALEN);
	memcpy(eth_header->dst_mac_msk, &mac_msk, ETH_ALEN);

	return 0;

}

int mlx4_QP_FLOW_STEERING_ATTACH_wrapper(struct mlx4_dev *dev, int slave,
					 struct mlx4_vhcr *vhcr,
					 struct mlx4_cmd_mailbox *inbox,
					 struct mlx4_cmd_mailbox *outbox,
					 struct mlx4_cmd_info *cmd)
{

	struct mlx4_priv *priv = mlx4_priv(dev);
	struct mlx4_resource_tracker *tracker = &priv->mfunc.master.res_tracker;
	struct list_head *rlist = &tracker->slave_list[slave].res_list[RES_MAC];
	int err;
	int qpn;
	struct res_qp *rqp;
	struct mlx4_net_trans_rule_hw_ctrl *ctrl;
	struct _rule_hw  *rule_header;
	int header_id;

	if (dev->caps.steering_mode !=
	    MLX4_STEERING_MODE_DEVICE_MANAGED)
		return -EOPNOTSUPP;

	ctrl = (struct mlx4_net_trans_rule_hw_ctrl *)inbox->buf;
	ctrl->port = mlx4_slave_convert_port(dev, slave, ctrl->port);
	if (ctrl->port <= 0)
		return -EINVAL;
	qpn = be32_to_cpu(ctrl->qpn) & 0xffffff;
	err = get_res(dev, slave, qpn, RES_QP, &rqp);
	if (err) {
		pr_err("Steering rule with qpn 0x%x rejected.\n", qpn);
		return err;
	}
	rule_header = (struct _rule_hw *)(ctrl + 1);
	header_id = map_hw_to_sw_id(be16_to_cpu(rule_header->id));

	switch (header_id) {
	case MLX4_NET_TRANS_RULE_ID_ETH:
		if (validate_eth_header_mac(slave, rule_header, rlist)) {
			err = -EINVAL;
			goto err_put;
		}
		break;
	case MLX4_NET_TRANS_RULE_ID_IB:
		break;
	case MLX4_NET_TRANS_RULE_ID_IPV4:
	case MLX4_NET_TRANS_RULE_ID_TCP:
	case MLX4_NET_TRANS_RULE_ID_UDP:
		pr_warn("Can't attach FS rule without L2 headers, adding L2 header.\n");
		if (add_eth_header(dev, slave, inbox, rlist, header_id)) {
			err = -EINVAL;
			goto err_put;
		}
		vhcr->in_modifier +=
			sizeof(struct mlx4_net_trans_rule_hw_eth) >> 2;
		break;
	default:
		pr_err("Corrupted mailbox.\n");
		err = -EINVAL;
		goto err_put;
	}

	err = mlx4_cmd_imm(dev, inbox->dma, &vhcr->out_param,
			   vhcr->in_modifier, 0,
			   MLX4_QP_FLOW_STEERING_ATTACH, MLX4_CMD_TIME_CLASS_A,
			   MLX4_CMD_NATIVE);
	if (err)
		goto err_put;

	err = add_res_range(dev, slave, vhcr->out_param, 1, RES_FS_RULE, qpn);
	if (err) {
		mlx4_err(dev, "Fail to add flow steering resources.\n ");
		/* detach rule*/
		mlx4_cmd(dev, vhcr->out_param, 0, 0,
			 MLX4_QP_FLOW_STEERING_DETACH, MLX4_CMD_TIME_CLASS_A,
			 MLX4_CMD_NATIVE);
		goto err_put;
	}
	atomic_inc(&rqp->ref_count);
err_put:
	put_res(dev, slave, qpn, RES_QP);
	return err;
}

int mlx4_QP_FLOW_STEERING_DETACH_wrapper(struct mlx4_dev *dev, int slave,
					 struct mlx4_vhcr *vhcr,
					 struct mlx4_cmd_mailbox *inbox,
					 struct mlx4_cmd_mailbox *outbox,
					 struct mlx4_cmd_info *cmd)
{
	int err;
	struct res_qp *rqp;
	struct res_fs_rule *rrule;

	if (dev->caps.steering_mode !=
	    MLX4_STEERING_MODE_DEVICE_MANAGED)
		return -EOPNOTSUPP;

	err = get_res(dev, slave, vhcr->in_param, RES_FS_RULE, &rrule);
	if (err)
		return err;
	/* Release the rule form busy state before removal */
	put_res(dev, slave, vhcr->in_param, RES_FS_RULE);
	err = get_res(dev, slave, rrule->qpn, RES_QP, &rqp);
	if (err)
		return err;

	err = rem_res_range(dev, slave, vhcr->in_param, 1, RES_FS_RULE, 0);
	if (err) {
		mlx4_err(dev, "Fail to remove flow steering resources.\n ");
		goto out;
	}

	err = mlx4_cmd(dev, vhcr->in_param, 0, 0,
		       MLX4_QP_FLOW_STEERING_DETACH, MLX4_CMD_TIME_CLASS_A,
		       MLX4_CMD_NATIVE);
	if (!err)
		atomic_dec(&rqp->ref_count);
out:
	put_res(dev, slave, rrule->qpn, RES_QP);
	return err;
}

enum {
	BUSY_MAX_RETRIES = 10
};

int mlx4_QUERY_IF_STAT_wrapper(struct mlx4_dev *dev, int slave,
			       struct mlx4_vhcr *vhcr,
			       struct mlx4_cmd_mailbox *inbox,
			       struct mlx4_cmd_mailbox *outbox,
			       struct mlx4_cmd_info *cmd)
{
	int err;
	int index = vhcr->in_modifier & 0xffff;

	err = get_res(dev, slave, index, RES_COUNTER, NULL);
	if (err)
		return err;

	err = mlx4_DMA_wrapper(dev, slave, vhcr, inbox, outbox, cmd);
	put_res(dev, slave, index, RES_COUNTER);
	return err;
}

static void detach_qp(struct mlx4_dev *dev, int slave, struct res_qp *rqp)
{
	struct res_gid *rgid;
	struct res_gid *tmp;
	struct mlx4_qp qp; /* dummy for calling attach/detach */

	list_for_each_entry_safe(rgid, tmp, &rqp->mcg_list, list) {
		switch (dev->caps.steering_mode) {
		case MLX4_STEERING_MODE_DEVICE_MANAGED:
			mlx4_flow_detach(dev, rgid->reg_id);
			break;
		case MLX4_STEERING_MODE_B0:
			qp.qpn = rqp->local_qpn;
			(void) mlx4_qp_detach_common(dev, &qp, rgid->gid,
						     rgid->prot, rgid->steer);
			break;
		}
		list_del(&rgid->list);
		kfree(rgid);
	}
}

static int _move_all_busy(struct mlx4_dev *dev, int slave,
			  enum mlx4_resource type, int print)
{
	struct mlx4_priv *priv = mlx4_priv(dev);
	struct mlx4_resource_tracker *tracker =
		&priv->mfunc.master.res_tracker;
	struct list_head *rlist = &tracker->slave_list[slave].res_list[type];
	struct res_common *r;
	struct res_common *tmp;
	int busy;

	busy = 0;
	spin_lock_irq(mlx4_tlock(dev));
	list_for_each_entry_safe(r, tmp, rlist, list) {
		if (r->owner == slave) {
			if (!r->removing) {
				if (r->state == RES_ANY_BUSY) {
					if (print)
						mlx4_dbg(dev,
							 "%s id 0x%llx is busy\n",
							  ResourceType(type),
							  r->res_id);
					++busy;
				} else {
					r->from_state = r->state;
					r->state = RES_ANY_BUSY;
					r->removing = 1;
				}
			}
		}
	}
	spin_unlock_irq(mlx4_tlock(dev));

	return busy;
}

static int move_all_busy(struct mlx4_dev *dev, int slave,
			 enum mlx4_resource type)
{
	unsigned long begin;
	int busy;

	begin = jiffies;
	do {
		busy = _move_all_busy(dev, slave, type, 0);
		if (time_after(jiffies, begin + 5 * HZ))
			break;
		if (busy)
			cond_resched();
	} while (busy);

	if (busy)
		busy = _move_all_busy(dev, slave, type, 1);

	return busy;
}
static void rem_slave_qps(struct mlx4_dev *dev, int slave)
{
	struct mlx4_priv *priv = mlx4_priv(dev);
	struct mlx4_resource_tracker *tracker = &priv->mfunc.master.res_tracker;
	struct list_head *qp_list =
		&tracker->slave_list[slave].res_list[RES_QP];
	struct res_qp *qp;
	struct res_qp *tmp;
	int state;
	u64 in_param;
	int qpn;
	int err;

	err = move_all_busy(dev, slave, RES_QP);
	if (err)
		mlx4_warn(dev, "rem_slave_qps: Could not move all qps to busy"
			  "for slave %d\n", slave);

	spin_lock_irq(mlx4_tlock(dev));
	list_for_each_entry_safe(qp, tmp, qp_list, com.list) {
		spin_unlock_irq(mlx4_tlock(dev));
		if (qp->com.owner == slave) {
			qpn = qp->com.res_id;
			detach_qp(dev, slave, qp);
			state = qp->com.from_state;
			while (state != 0) {
				switch (state) {
				case RES_QP_RESERVED:
					spin_lock_irq(mlx4_tlock(dev));
					rb_erase(&qp->com.node,
						 &tracker->res_tree[RES_QP]);
					list_del(&qp->com.list);
					spin_unlock_irq(mlx4_tlock(dev));
					if (!valid_reserved(dev, slave, qpn)) {
						__mlx4_qp_release_range(dev, qpn, 1);
						mlx4_release_resource(dev, slave,
								      RES_QP, 1, 0);
					}
					kfree(qp);
					state = 0;
					break;
				case RES_QP_MAPPED:
					if (!valid_reserved(dev, slave, qpn))
						__mlx4_qp_free_icm(dev, qpn);
					state = RES_QP_RESERVED;
					break;
				case RES_QP_HW:
					in_param = slave;
					err = mlx4_cmd(dev, in_param,
						       qp->local_qpn, 2,
						       MLX4_CMD_2RST_QP,
						       MLX4_CMD_TIME_CLASS_A,
						       MLX4_CMD_NATIVE);
					if (err)
						mlx4_dbg(dev, "rem_slave_qps: failed"
							 " to move slave %d qpn %d to"
							 " reset\n", slave,
							 qp->local_qpn);
					atomic_dec(&qp->rcq->ref_count);
					atomic_dec(&qp->scq->ref_count);
					atomic_dec(&qp->mtt->ref_count);
					if (qp->srq)
						atomic_dec(&qp->srq->ref_count);
					state = RES_QP_MAPPED;
					break;
				default:
					state = 0;
				}
			}
		}
		spin_lock_irq(mlx4_tlock(dev));
	}
	spin_unlock_irq(mlx4_tlock(dev));
}

static void rem_slave_srqs(struct mlx4_dev *dev, int slave)
{
	struct mlx4_priv *priv = mlx4_priv(dev);
	struct mlx4_resource_tracker *tracker = &priv->mfunc.master.res_tracker;
	struct list_head *srq_list =
		&tracker->slave_list[slave].res_list[RES_SRQ];
	struct res_srq *srq;
	struct res_srq *tmp;
	int state;
	u64 in_param;
	LIST_HEAD(tlist);
	int srqn;
	int err;

	err = move_all_busy(dev, slave, RES_SRQ);
	if (err)
		mlx4_warn(dev, "rem_slave_srqs: Could not move all srqs to "
			  "busy for slave %d\n", slave);

	spin_lock_irq(mlx4_tlock(dev));
	list_for_each_entry_safe(srq, tmp, srq_list, com.list) {
		spin_unlock_irq(mlx4_tlock(dev));
		if (srq->com.owner == slave) {
			srqn = srq->com.res_id;
			state = srq->com.from_state;
			while (state != 0) {
				switch (state) {
				case RES_SRQ_ALLOCATED:
					__mlx4_srq_free_icm(dev, srqn);
					spin_lock_irq(mlx4_tlock(dev));
					rb_erase(&srq->com.node,
						 &tracker->res_tree[RES_SRQ]);
					list_del(&srq->com.list);
					spin_unlock_irq(mlx4_tlock(dev));
					mlx4_release_resource(dev, slave,
							      RES_SRQ, 1, 0);
					kfree(srq);
					state = 0;
					break;

				case RES_SRQ_HW:
					in_param = slave;
					err = mlx4_cmd(dev, in_param, srqn, 1,
						       MLX4_CMD_HW2SW_SRQ,
						       MLX4_CMD_TIME_CLASS_A,
						       MLX4_CMD_NATIVE);
					if (err)
						mlx4_dbg(dev, "rem_slave_srqs: failed"
							 " to move slave %d srq %d to"
							 " SW ownership\n",
							 slave, srqn);

					atomic_dec(&srq->mtt->ref_count);
					if (srq->cq)
						atomic_dec(&srq->cq->ref_count);
					state = RES_SRQ_ALLOCATED;
					break;

				default:
					state = 0;
				}
			}
		}
		spin_lock_irq(mlx4_tlock(dev));
	}
	spin_unlock_irq(mlx4_tlock(dev));
}

static void rem_slave_cqs(struct mlx4_dev *dev, int slave)
{
	struct mlx4_priv *priv = mlx4_priv(dev);
	struct mlx4_resource_tracker *tracker = &priv->mfunc.master.res_tracker;
	struct list_head *cq_list =
		&tracker->slave_list[slave].res_list[RES_CQ];
	struct res_cq *cq;
	struct res_cq *tmp;
	int state;
	u64 in_param;
	LIST_HEAD(tlist);
	int cqn;
	int err;

	err = move_all_busy(dev, slave, RES_CQ);
	if (err)
		mlx4_warn(dev, "rem_slave_cqs: Could not move all cqs to "
			  "busy for slave %d\n", slave);

	spin_lock_irq(mlx4_tlock(dev));
	list_for_each_entry_safe(cq, tmp, cq_list, com.list) {
		spin_unlock_irq(mlx4_tlock(dev));
		if (cq->com.owner == slave && !atomic_read(&cq->ref_count)) {
			cqn = cq->com.res_id;
			state = cq->com.from_state;
			while (state != 0) {
				switch (state) {
				case RES_CQ_ALLOCATED:
					__mlx4_cq_free_icm(dev, cqn);
					spin_lock_irq(mlx4_tlock(dev));
					rb_erase(&cq->com.node,
						 &tracker->res_tree[RES_CQ]);
					list_del(&cq->com.list);
					spin_unlock_irq(mlx4_tlock(dev));
					mlx4_release_resource(dev, slave,
							      RES_CQ, 1, 0);
					kfree(cq);
					state = 0;
					break;

				case RES_CQ_HW:
					in_param = slave;
					err = mlx4_cmd(dev, in_param, cqn, 1,
						       MLX4_CMD_HW2SW_CQ,
						       MLX4_CMD_TIME_CLASS_A,
						       MLX4_CMD_NATIVE);
					if (err)
						mlx4_dbg(dev, "rem_slave_cqs: failed"
							 " to move slave %d cq %d to"
							 " SW ownership\n",
							 slave, cqn);
					atomic_dec(&cq->mtt->ref_count);
					state = RES_CQ_ALLOCATED;
					break;

				default:
					state = 0;
				}
			}
		}
		spin_lock_irq(mlx4_tlock(dev));
	}
	spin_unlock_irq(mlx4_tlock(dev));
}

static void rem_slave_mrs(struct mlx4_dev *dev, int slave)
{
	struct mlx4_priv *priv = mlx4_priv(dev);
	struct mlx4_resource_tracker *tracker = &priv->mfunc.master.res_tracker;
	struct list_head *mpt_list =
		&tracker->slave_list[slave].res_list[RES_MPT];
	struct res_mpt *mpt;
	struct res_mpt *tmp;
	int state;
	u64 in_param;
	LIST_HEAD(tlist);
	int mptn;
	int err;

	err = move_all_busy(dev, slave, RES_MPT);
	if (err)
		mlx4_warn(dev, "rem_slave_mrs: Could not move all mpts to "
			  "busy for slave %d\n", slave);

	spin_lock_irq(mlx4_tlock(dev));
	list_for_each_entry_safe(mpt, tmp, mpt_list, com.list) {
		spin_unlock_irq(mlx4_tlock(dev));
		if (mpt->com.owner == slave) {
			mptn = mpt->com.res_id;
			state = mpt->com.from_state;
			while (state != 0) {
				switch (state) {
				case RES_MPT_RESERVED:
					__mlx4_mpt_release(dev, mpt->key);
					spin_lock_irq(mlx4_tlock(dev));
					rb_erase(&mpt->com.node,
						 &tracker->res_tree[RES_MPT]);
					list_del(&mpt->com.list);
					spin_unlock_irq(mlx4_tlock(dev));
					mlx4_release_resource(dev, slave,
							      RES_MPT, 1, 0);
					kfree(mpt);
					state = 0;
					break;

				case RES_MPT_MAPPED:
					__mlx4_mpt_free_icm(dev, mpt->key);
					state = RES_MPT_RESERVED;
					break;

				case RES_MPT_HW:
					in_param = slave;
					err = mlx4_cmd(dev, in_param, mptn, 0,
						     MLX4_CMD_HW2SW_MPT,
						     MLX4_CMD_TIME_CLASS_A,
						     MLX4_CMD_NATIVE);
					if (err)
						mlx4_dbg(dev, "rem_slave_mrs: failed"
							 " to move slave %d mpt %d to"
							 " SW ownership\n",
							 slave, mptn);
					if (mpt->mtt)
						atomic_dec(&mpt->mtt->ref_count);
					state = RES_MPT_MAPPED;
					break;
				default:
					state = 0;
				}
			}
		}
		spin_lock_irq(mlx4_tlock(dev));
	}
	spin_unlock_irq(mlx4_tlock(dev));
}

static void rem_slave_mtts(struct mlx4_dev *dev, int slave)
{
	struct mlx4_priv *priv = mlx4_priv(dev);
	struct mlx4_resource_tracker *tracker =
		&priv->mfunc.master.res_tracker;
	struct list_head *mtt_list =
		&tracker->slave_list[slave].res_list[RES_MTT];
	struct res_mtt *mtt;
	struct res_mtt *tmp;
	int state;
	LIST_HEAD(tlist);
	int base;
	int err;

	err = move_all_busy(dev, slave, RES_MTT);
	if (err)
		mlx4_warn(dev, "rem_slave_mtts: Could not move all mtts to "
			  "busy for slave %d\n", slave);

	spin_lock_irq(mlx4_tlock(dev));
	list_for_each_entry_safe(mtt, tmp, mtt_list, com.list) {
		spin_unlock_irq(mlx4_tlock(dev));
		if (mtt->com.owner == slave) {
			base = mtt->com.res_id;
			state = mtt->com.from_state;
			while (state != 0) {
				switch (state) {
				case RES_MTT_ALLOCATED:
					__mlx4_free_mtt_range(dev, base,
							      mtt->order);
					spin_lock_irq(mlx4_tlock(dev));
					rb_erase(&mtt->com.node,
						 &tracker->res_tree[RES_MTT]);
					list_del(&mtt->com.list);
					spin_unlock_irq(mlx4_tlock(dev));
					mlx4_release_resource(dev, slave, RES_MTT,
							      1 << mtt->order, 0);
					kfree(mtt);
					state = 0;
					break;

				default:
					state = 0;
				}
			}
		}
		spin_lock_irq(mlx4_tlock(dev));
	}
	spin_unlock_irq(mlx4_tlock(dev));
}

static void rem_slave_fs_rule(struct mlx4_dev *dev, int slave)
{
	struct mlx4_priv *priv = mlx4_priv(dev);
	struct mlx4_resource_tracker *tracker =
		&priv->mfunc.master.res_tracker;
	struct list_head *fs_rule_list =
		&tracker->slave_list[slave].res_list[RES_FS_RULE];
	struct res_fs_rule *fs_rule;
	struct res_fs_rule *tmp;
	int state;
	u64 base;
	int err;

	err = move_all_busy(dev, slave, RES_FS_RULE);
	if (err)
		mlx4_warn(dev, "rem_slave_fs_rule: Could not move all mtts to busy for slave %d\n",
			  slave);

	spin_lock_irq(mlx4_tlock(dev));
	list_for_each_entry_safe(fs_rule, tmp, fs_rule_list, com.list) {
		spin_unlock_irq(mlx4_tlock(dev));
		if (fs_rule->com.owner == slave) {
			base = fs_rule->com.res_id;
			state = fs_rule->com.from_state;
			while (state != 0) {
				switch (state) {
				case RES_FS_RULE_ALLOCATED:
					/* detach rule */
					err = mlx4_cmd(dev, base, 0, 0,
						       MLX4_QP_FLOW_STEERING_DETACH,
						       MLX4_CMD_TIME_CLASS_A,
						       MLX4_CMD_NATIVE);

					spin_lock_irq(mlx4_tlock(dev));
					rb_erase(&fs_rule->com.node,
						 &tracker->res_tree[RES_FS_RULE]);
					list_del(&fs_rule->com.list);
					spin_unlock_irq(mlx4_tlock(dev));
					kfree(fs_rule);
					state = 0;
					break;

				default:
					state = 0;
				}
			}
		}
		spin_lock_irq(mlx4_tlock(dev));
	}
	spin_unlock_irq(mlx4_tlock(dev));
}

static void rem_slave_eqs(struct mlx4_dev *dev, int slave)
{
	struct mlx4_priv *priv = mlx4_priv(dev);
	struct mlx4_resource_tracker *tracker = &priv->mfunc.master.res_tracker;
	struct list_head *eq_list =
		&tracker->slave_list[slave].res_list[RES_EQ];
	struct res_eq *eq;
	struct res_eq *tmp;
	int err;
	int state;
	LIST_HEAD(tlist);
	int eqn;
	struct mlx4_cmd_mailbox *mailbox;

	err = move_all_busy(dev, slave, RES_EQ);
	if (err)
		mlx4_warn(dev, "rem_slave_eqs: Could not move all eqs to "
			  "busy for slave %d\n", slave);

	spin_lock_irq(mlx4_tlock(dev));
	list_for_each_entry_safe(eq, tmp, eq_list, com.list) {
		spin_unlock_irq(mlx4_tlock(dev));
		if (eq->com.owner == slave) {
			eqn = eq->com.res_id;
			state = eq->com.from_state;
			while (state != 0) {
				switch (state) {
				case RES_EQ_RESERVED:
					spin_lock_irq(mlx4_tlock(dev));
					rb_erase(&eq->com.node,
						 &tracker->res_tree[RES_EQ]);
					list_del(&eq->com.list);
					spin_unlock_irq(mlx4_tlock(dev));
					kfree(eq);
					state = 0;
					break;

				case RES_EQ_HW:
					mailbox = mlx4_alloc_cmd_mailbox(dev);
					if (IS_ERR(mailbox)) {
						cond_resched();
						continue;
					}
					err = mlx4_cmd_box(dev, slave, 0,
							   eqn & 0xff, 0,
							   MLX4_CMD_HW2SW_EQ,
							   MLX4_CMD_TIME_CLASS_A,
							   MLX4_CMD_NATIVE);
					if (err)
						mlx4_dbg(dev, "rem_slave_eqs: failed"
							 " to move slave %d eqs %d to"
							 " SW ownership\n", slave, eqn);
					mlx4_free_cmd_mailbox(dev, mailbox);
					atomic_dec(&eq->mtt->ref_count);
					state = RES_EQ_RESERVED;
					break;

				default:
					state = 0;
				}
			}
		}
		spin_lock_irq(mlx4_tlock(dev));
	}
	spin_unlock_irq(mlx4_tlock(dev));
}

static void rem_slave_counters(struct mlx4_dev *dev, int slave)
{
	struct mlx4_priv *priv = mlx4_priv(dev);
	struct mlx4_resource_tracker *tracker = &priv->mfunc.master.res_tracker;
	struct list_head *counter_list =
		&tracker->slave_list[slave].res_list[RES_COUNTER];
	struct res_counter *counter;
	struct res_counter *tmp;
	int err;
	int index;

	err = move_all_busy(dev, slave, RES_COUNTER);
	if (err)
		mlx4_warn(dev, "rem_slave_counters: Could not move all counters to "
			  "busy for slave %d\n", slave);

	spin_lock_irq(mlx4_tlock(dev));
	list_for_each_entry_safe(counter, tmp, counter_list, com.list) {
		if (counter->com.owner == slave) {
			index = counter->com.res_id;
			rb_erase(&counter->com.node,
				 &tracker->res_tree[RES_COUNTER]);
			list_del(&counter->com.list);
			kfree(counter);
			__mlx4_counter_free(dev, index);
			mlx4_release_resource(dev, slave, RES_COUNTER, 1, 0);
		}
	}
	spin_unlock_irq(mlx4_tlock(dev));
}

static void rem_slave_xrcdns(struct mlx4_dev *dev, int slave)
{
	struct mlx4_priv *priv = mlx4_priv(dev);
	struct mlx4_resource_tracker *tracker = &priv->mfunc.master.res_tracker;
	struct list_head *xrcdn_list =
		&tracker->slave_list[slave].res_list[RES_XRCD];
	struct res_xrcdn *xrcd;
	struct res_xrcdn *tmp;
	int err;
	int xrcdn;

	err = move_all_busy(dev, slave, RES_XRCD);
	if (err)
		mlx4_warn(dev, "rem_slave_xrcdns: Could not move all xrcdns to "
			  "busy for slave %d\n", slave);

	spin_lock_irq(mlx4_tlock(dev));
	list_for_each_entry_safe(xrcd, tmp, xrcdn_list, com.list) {
		if (xrcd->com.owner == slave) {
			xrcdn = xrcd->com.res_id;
			rb_erase(&xrcd->com.node, &tracker->res_tree[RES_XRCD]);
			list_del(&xrcd->com.list);
			kfree(xrcd);
			__mlx4_xrcd_free(dev, xrcdn);
		}
	}
	spin_unlock_irq(mlx4_tlock(dev));
}

void mlx4_delete_all_resources_for_slave(struct mlx4_dev *dev, int slave)
{
	struct mlx4_priv *priv = mlx4_priv(dev);

	mutex_lock(&priv->mfunc.master.res_tracker.slave_list[slave].mutex);
	rem_slave_vlans(dev, slave);
	rem_slave_macs(dev, slave);
	rem_slave_fs_rule(dev, slave);
	rem_slave_qps(dev, slave);
	rem_slave_srqs(dev, slave);
	rem_slave_cqs(dev, slave);
	rem_slave_mrs(dev, slave);
	rem_slave_eqs(dev, slave);
	rem_slave_mtts(dev, slave);
	rem_slave_counters(dev, slave);
	rem_slave_xrcdns(dev, slave);
	mutex_unlock(&priv->mfunc.master.res_tracker.slave_list[slave].mutex);
}

void mlx4_vf_immed_vlan_work_handler(struct work_struct *_work)
{
	struct mlx4_vf_immed_vlan_work *work =
		container_of(_work, struct mlx4_vf_immed_vlan_work, work);
	struct mlx4_cmd_mailbox *mailbox;
	struct mlx4_update_qp_context *upd_context;
	struct mlx4_dev *dev = &work->priv->dev;
	struct mlx4_resource_tracker *tracker =
		&work->priv->mfunc.master.res_tracker;
	struct list_head *qp_list =
		&tracker->slave_list[work->slave].res_list[RES_QP];
	struct res_qp *qp;
	struct res_qp *tmp;
	u64 qp_path_mask_vlan_ctrl =
		       ((1ULL << MLX4_UPD_QP_PATH_MASK_ETH_TX_BLOCK_UNTAGGED) |
		       (1ULL << MLX4_UPD_QP_PATH_MASK_ETH_TX_BLOCK_1P) |
		       (1ULL << MLX4_UPD_QP_PATH_MASK_ETH_TX_BLOCK_TAGGED) |
		       (1ULL << MLX4_UPD_QP_PATH_MASK_ETH_RX_BLOCK_UNTAGGED) |
		       (1ULL << MLX4_UPD_QP_PATH_MASK_ETH_RX_BLOCK_1P) |
		       (1ULL << MLX4_UPD_QP_PATH_MASK_ETH_RX_BLOCK_TAGGED));

	u64 qp_path_mask = ((1ULL << MLX4_UPD_QP_PATH_MASK_VLAN_INDEX) |
		       (1ULL << MLX4_UPD_QP_PATH_MASK_FVL) |
		       (1ULL << MLX4_UPD_QP_PATH_MASK_CV) |
		       (1ULL << MLX4_UPD_QP_PATH_MASK_ETH_HIDE_CQE_VLAN) |
		       (1ULL << MLX4_UPD_QP_PATH_MASK_FEUP) |
		       (1ULL << MLX4_UPD_QP_PATH_MASK_FVL_RX) |
		       (1ULL << MLX4_UPD_QP_PATH_MASK_SCHED_QUEUE));

	int err;
	int port, errors = 0;
	u8 vlan_control;

	if (mlx4_is_slave(dev)) {
		mlx4_warn(dev, "Trying to update-qp in slave %d\n",
			  work->slave);
		goto out;
	}

	mailbox = mlx4_alloc_cmd_mailbox(dev);
	if (IS_ERR(mailbox))
		goto out;
	if (work->flags & MLX4_VF_IMMED_VLAN_FLAG_LINK_DISABLE) /* block all */
		vlan_control = MLX4_VLAN_CTRL_ETH_TX_BLOCK_TAGGED |
			MLX4_VLAN_CTRL_ETH_TX_BLOCK_PRIO_TAGGED |
			MLX4_VLAN_CTRL_ETH_TX_BLOCK_UNTAGGED |
			MLX4_VLAN_CTRL_ETH_RX_BLOCK_PRIO_TAGGED |
			MLX4_VLAN_CTRL_ETH_RX_BLOCK_UNTAGGED |
			MLX4_VLAN_CTRL_ETH_RX_BLOCK_TAGGED;
	else if (!work->vlan_id)
		vlan_control = MLX4_VLAN_CTRL_ETH_TX_BLOCK_TAGGED |
			MLX4_VLAN_CTRL_ETH_RX_BLOCK_TAGGED;
	else
		vlan_control = MLX4_VLAN_CTRL_ETH_TX_BLOCK_TAGGED |
			MLX4_VLAN_CTRL_ETH_RX_BLOCK_PRIO_TAGGED |
			MLX4_VLAN_CTRL_ETH_RX_BLOCK_UNTAGGED;

	upd_context = mailbox->buf;
	upd_context->qp_mask = cpu_to_be64(MLX4_UPD_QP_MASK_VSD);

	spin_lock_irq(mlx4_tlock(dev));
	list_for_each_entry_safe(qp, tmp, qp_list, com.list) {
		spin_unlock_irq(mlx4_tlock(dev));
		if (qp->com.owner == work->slave) {
			if (qp->com.from_state != RES_QP_HW ||
			    !qp->sched_queue ||  /* no INIT2RTR trans yet */
			    mlx4_is_qp_reserved(dev, qp->local_qpn) ||
			    qp->qpc_flags & (1 << MLX4_RSS_QPC_FLAG_OFFSET)) {
				spin_lock_irq(mlx4_tlock(dev));
				continue;
			}
			port = (qp->sched_queue >> 6 & 1) + 1;
			if (port != work->port) {
				spin_lock_irq(mlx4_tlock(dev));
				continue;
			}
			if (MLX4_QP_ST_RC == ((qp->qpc_flags >> 16) & 0xff))
				upd_context->primary_addr_path_mask = cpu_to_be64(qp_path_mask);
			else
				upd_context->primary_addr_path_mask =
					cpu_to_be64(qp_path_mask | qp_path_mask_vlan_ctrl);
			if (work->vlan_id == MLX4_VGT) {
				upd_context->qp_context.param3 = qp->param3;
				upd_context->qp_context.pri_path.vlan_control = qp->vlan_control;
				upd_context->qp_context.pri_path.fvl_rx = qp->fvl_rx;
				upd_context->qp_context.pri_path.vlan_index = qp->vlan_index;
				upd_context->qp_context.pri_path.fl = qp->pri_path_fl;
				upd_context->qp_context.pri_path.feup = qp->feup;
				upd_context->qp_context.pri_path.sched_queue =
					qp->sched_queue;
			} else {
				upd_context->qp_context.param3 = qp->param3 & ~cpu_to_be32(MLX4_STRIP_VLAN);
				upd_context->qp_context.pri_path.vlan_control = vlan_control;
				upd_context->qp_context.pri_path.vlan_index = work->vlan_ix;
				upd_context->qp_context.pri_path.fvl_rx =
					qp->fvl_rx | MLX4_FVL_RX_FORCE_ETH_VLAN;
				upd_context->qp_context.pri_path.fl =
					qp->pri_path_fl | MLX4_FL_CV | MLX4_FL_ETH_HIDE_CQE_VLAN;
				upd_context->qp_context.pri_path.feup =
					qp->feup | MLX4_FEUP_FORCE_ETH_UP | MLX4_FVL_FORCE_ETH_VLAN;
				upd_context->qp_context.pri_path.sched_queue =
					qp->sched_queue & 0xC7;
				upd_context->qp_context.pri_path.sched_queue |=
					((work->qos & 0x7) << 3);
			}

			err = mlx4_cmd(dev, mailbox->dma,
				       qp->local_qpn & 0xffffff,
				       0, MLX4_CMD_UPDATE_QP,
				       MLX4_CMD_TIME_CLASS_C, MLX4_CMD_NATIVE);
			if (err) {
				mlx4_info(dev, "UPDATE_QP failed for slave %d, "
					  "port %d, qpn %d (%d)\n",
					  work->slave, port, qp->local_qpn,
					  err);
				errors++;
			}
		}
		spin_lock_irq(mlx4_tlock(dev));
	}
	spin_unlock_irq(mlx4_tlock(dev));
	mlx4_free_cmd_mailbox(dev, mailbox);

	if (errors)
		mlx4_err(dev, "%d UPDATE_QP failures for slave %d, port %d\n",
			 errors, work->slave, work->port);

	/* unregister previous vlan_id if needed and we had no errors
	 * while updating the QPs
	 */
	if (work->flags & MLX4_VF_IMMED_VLAN_FLAG_VLAN && !errors &&
	    NO_INDX != work->orig_vlan_ix)
		__mlx4_unregister_vlan(&work->priv->dev, work->port,
				       work->orig_vlan_id);
out:
	kfree(work);
	return;
}<|MERGE_RESOLUTION|>--- conflicted
+++ resolved
@@ -1703,7 +1703,6 @@
 
 static int mac_find_smac_ix_in_slave(struct mlx4_dev *dev, int slave, int port,
 				     u8 smac_index, u64 *mac)
-<<<<<<< HEAD
 {
 	struct mlx4_priv *priv = mlx4_priv(dev);
 	struct mlx4_resource_tracker *tracker = &priv->mfunc.master.res_tracker;
@@ -1721,8 +1720,6 @@
 }
 
 static int mac_add_to_slave(struct mlx4_dev *dev, int slave, u64 mac, int port, u8 smac_index)
-=======
->>>>>>> f58b8487
 {
 	struct mlx4_priv *priv = mlx4_priv(dev);
 	struct mlx4_resource_tracker *tracker = &priv->mfunc.master.res_tracker;
@@ -1731,26 +1728,6 @@
 	struct mac_res *res, *tmp;
 
 	list_for_each_entry_safe(res, tmp, mac_list, list) {
-<<<<<<< HEAD
-=======
-		if (res->smac_index == smac_index && res->port == (u8) port) {
-			*mac = res->mac;
-			return 0;
-		}
-	}
-	return -ENOENT;
-}
-
-static int mac_add_to_slave(struct mlx4_dev *dev, int slave, u64 mac, int port, u8 smac_index)
-{
-	struct mlx4_priv *priv = mlx4_priv(dev);
-	struct mlx4_resource_tracker *tracker = &priv->mfunc.master.res_tracker;
-	struct list_head *mac_list =
-		&tracker->slave_list[slave].res_list[RES_MAC];
-	struct mac_res *res, *tmp;
-
-	list_for_each_entry_safe(res, tmp, mac_list, list) {
->>>>>>> f58b8487
 		if (res->mac == mac && res->port == (u8) port) {
 			/* mac found. update ref count */
 			++res->ref_count;

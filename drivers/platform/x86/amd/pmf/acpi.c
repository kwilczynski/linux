// SPDX-License-Identifier: GPL-2.0
/*
 * AMD Platform Management Framework Driver
 *
 * Copyright (c) 2022, Advanced Micro Devices, Inc.
 * All Rights Reserved.
 *
 * Author: Shyam Sundar S K <Shyam-sundar.S-k@amd.com>
 */

#include <linux/acpi.h>
#include "pmf.h"

#define APMF_CQL_NOTIFICATION  2
#define APMF_AMT_NOTIFICATION  3

static union acpi_object *apmf_if_call(struct amd_pmf_dev *pdev, int fn, struct acpi_buffer *param)
{
	struct acpi_buffer buffer = { ACPI_ALLOCATE_BUFFER, NULL };
	acpi_handle ahandle = ACPI_HANDLE(pdev->dev);
	struct acpi_object_list apmf_if_arg_list;
	union acpi_object apmf_if_args[2];
	acpi_status status;

	apmf_if_arg_list.count = 2;
	apmf_if_arg_list.pointer = &apmf_if_args[0];

	apmf_if_args[0].type = ACPI_TYPE_INTEGER;
	apmf_if_args[0].integer.value = fn;

	if (param) {
		apmf_if_args[1].type = ACPI_TYPE_BUFFER;
		apmf_if_args[1].buffer.length = param->length;
		apmf_if_args[1].buffer.pointer = param->pointer;
	} else {
		apmf_if_args[1].type = ACPI_TYPE_INTEGER;
		apmf_if_args[1].integer.value = 0;
	}

	status = acpi_evaluate_object(ahandle, "APMF", &apmf_if_arg_list, &buffer);
	if (ACPI_FAILURE(status)) {
		dev_err(pdev->dev, "APMF method:%d call failed\n", fn);
		kfree(buffer.pointer);
		return NULL;
	}

	return buffer.pointer;
}

static int apmf_if_call_store_buffer(struct amd_pmf_dev *pdev, int fn, void *dest, size_t out_sz)
{
	union acpi_object *info;
	size_t size;
	int err = 0;

	info = apmf_if_call(pdev, fn, NULL);
	if (!info)
		return -EIO;

	if (info->type != ACPI_TYPE_BUFFER) {
		dev_err(pdev->dev, "object is not a buffer\n");
		err = -EINVAL;
		goto out;
	}

	if (info->buffer.length < 2) {
		dev_err(pdev->dev, "buffer too small\n");
		err = -EINVAL;
		goto out;
	}

	size = *(u16 *)info->buffer.pointer;
	if (info->buffer.length < size) {
		dev_err(pdev->dev, "buffer smaller then headersize %u < %zu\n",
			info->buffer.length, size);
		err = -EINVAL;
		goto out;
	}

	if (size < out_sz) {
		dev_err(pdev->dev, "buffer too small %zu\n", size);
		err = -EINVAL;
		goto out;
	}

	memcpy(dest, info->buffer.pointer, out_sz);

out:
	kfree(info);
	return err;
}

int is_apmf_func_supported(struct amd_pmf_dev *pdev, unsigned long index)
{
	/* If bit-n is set, that indicates function n+1 is supported */
	return !!(pdev->supported_func & BIT(index - 1));
}

int apmf_get_static_slider_granular(struct amd_pmf_dev *pdev,
				    struct apmf_static_slider_granular_output *data)
{
	if (!is_apmf_func_supported(pdev, APMF_FUNC_STATIC_SLIDER_GRANULAR))
		return -EINVAL;

	return apmf_if_call_store_buffer(pdev, APMF_FUNC_STATIC_SLIDER_GRANULAR,
									 data, sizeof(*data));
}

static void apmf_sbios_heartbeat_notify(struct work_struct *work)
{
	struct amd_pmf_dev *dev = container_of(work, struct amd_pmf_dev, heart_beat.work);
	union acpi_object *info;

	dev_dbg(dev->dev, "Sending heartbeat to SBIOS\n");
	info = apmf_if_call(dev, APMF_FUNC_SBIOS_HEARTBEAT, NULL);
	if (!info)
		goto out;

	schedule_delayed_work(&dev->heart_beat, msecs_to_jiffies(dev->hb_interval * 1000));

out:
	kfree(info);
}

int apmf_update_fan_idx(struct amd_pmf_dev *pdev, bool manual, u32 idx)
{
	union acpi_object *info;
	struct apmf_fan_idx args;
	struct acpi_buffer params;
	int err = 0;

	args.size = sizeof(args);
	args.fan_ctl_mode = manual;
	args.fan_ctl_idx = idx;

	params.length = sizeof(args);
	params.pointer = (void *)&args;

	info = apmf_if_call(pdev, APMF_FUNC_SET_FAN_IDX, &params);
	if (!info) {
		err = -EIO;
		goto out;
	}

out:
	kfree(info);
	return err;
}

int apmf_get_auto_mode_def(struct amd_pmf_dev *pdev, struct apmf_auto_mode *data)
{
	return apmf_if_call_store_buffer(pdev, APMF_FUNC_AUTO_MODE, data, sizeof(*data));
}

int apmf_get_sbios_requests(struct amd_pmf_dev *pdev, struct apmf_sbios_req *req)
{
	return apmf_if_call_store_buffer(pdev, APMF_FUNC_SBIOS_REQUESTS,
									 req, sizeof(*req));
}

static void apmf_event_handler(acpi_handle handle, u32 event, void *data)
{
	struct amd_pmf_dev *pmf_dev = data;
	struct apmf_sbios_req req;
	int ret;

	mutex_lock(&pmf_dev->update_mutex);
	ret = apmf_get_sbios_requests(pmf_dev, &req);
	if (ret) {
		dev_err(pmf_dev->dev, "Failed to get SBIOS requests:%d\n", ret);
		goto out;
	}

	if (req.pending_req & BIT(APMF_AMT_NOTIFICATION)) {
		dev_dbg(pmf_dev->dev, "AMT is supported and notifications %s\n",
			req.amt_event ? "Enabled" : "Disabled");
		pmf_dev->amt_enabled = !!req.amt_event;

		if (pmf_dev->amt_enabled)
			amd_pmf_handle_amt(pmf_dev);
		else
			amd_pmf_reset_amt(pmf_dev);
	}

	if (req.pending_req & BIT(APMF_CQL_NOTIFICATION)) {
		dev_dbg(pmf_dev->dev, "CQL is supported and notifications %s\n",
			req.cql_event ? "Enabled" : "Disabled");

		/* update the target mode information */
		if (pmf_dev->amt_enabled)
			amd_pmf_update_2_cql(pmf_dev, req.cql_event);
	}
out:
	mutex_unlock(&pmf_dev->update_mutex);
}

static int apmf_if_verify_interface(struct amd_pmf_dev *pdev)
{
	struct apmf_verify_interface output;
	int err;

	err = apmf_if_call_store_buffer(pdev, APMF_FUNC_VERIFY_INTERFACE, &output, sizeof(output));
	if (err)
		return err;

	pdev->supported_func = output.supported_functions;
	dev_dbg(pdev->dev, "supported functions:0x%x notifications:0x%x\n",
		output.supported_functions, output.notification_mask);

	return 0;
}

static int apmf_get_system_params(struct amd_pmf_dev *dev)
{
	struct apmf_system_params params;
	int err;

	if (!is_apmf_func_supported(dev, APMF_FUNC_GET_SYS_PARAMS))
		return -EINVAL;

	err = apmf_if_call_store_buffer(dev, APMF_FUNC_GET_SYS_PARAMS, &params, sizeof(params));
	if (err)
		return err;

	dev_dbg(dev->dev, "system params mask:0x%x flags:0x%x cmd_code:0x%x heartbeat:%d\n",
		params.valid_mask,
		params.flags,
		params.command_code,
		params.heartbeat_int);
	params.flags = params.flags & params.valid_mask;
	dev->hb_interval = params.heartbeat_int;

	return 0;
}

<<<<<<< HEAD
int apmf_get_dyn_slider_def_ac(struct amd_pmf_dev *pdev, struct apmf_dyn_slider_output *data)
{
	return apmf_if_call_store_buffer(pdev, APMF_FUNC_DYN_SLIDER_AC, data, sizeof(*data));
}

int apmf_get_dyn_slider_def_dc(struct amd_pmf_dev *pdev, struct apmf_dyn_slider_output *data)
{
	return apmf_if_call_store_buffer(pdev, APMF_FUNC_DYN_SLIDER_DC, data, sizeof(*data));
=======
int apmf_install_handler(struct amd_pmf_dev *pmf_dev)
{
	acpi_handle ahandle = ACPI_HANDLE(pmf_dev->dev);
	acpi_status status;

	/* Install the APMF Notify handler */
	if (is_apmf_func_supported(pmf_dev, APMF_FUNC_AUTO_MODE) &&
	    is_apmf_func_supported(pmf_dev, APMF_FUNC_SBIOS_REQUESTS)) {
		status = acpi_install_notify_handler(ahandle, ACPI_ALL_NOTIFY,
						     apmf_event_handler, pmf_dev);
		if (ACPI_FAILURE(status)) {
			dev_err(pmf_dev->dev, "failed to install notify handler\n");
			return -ENODEV;
		}

		/* Call the handler once manually to catch up with possibly missed notifies. */
		apmf_event_handler(ahandle, 0, pmf_dev);
	}

	return 0;
>>>>>>> 22ee98cb
}

void apmf_acpi_deinit(struct amd_pmf_dev *pmf_dev)
{
	acpi_handle ahandle = ACPI_HANDLE(pmf_dev->dev);

	if (pmf_dev->hb_interval)
		cancel_delayed_work_sync(&pmf_dev->heart_beat);

	if (is_apmf_func_supported(pmf_dev, APMF_FUNC_AUTO_MODE) &&
	    is_apmf_func_supported(pmf_dev, APMF_FUNC_SBIOS_REQUESTS))
		acpi_remove_notify_handler(ahandle, ACPI_ALL_NOTIFY, apmf_event_handler);
}

int apmf_acpi_init(struct amd_pmf_dev *pmf_dev)
{
	int ret;

	ret = apmf_if_verify_interface(pmf_dev);
	if (ret) {
		dev_err(pmf_dev->dev, "APMF verify interface failed :%d\n", ret);
		goto out;
	}

	ret = apmf_get_system_params(pmf_dev);
	if (ret) {
		dev_err(pmf_dev->dev, "APMF apmf_get_system_params failed :%d\n", ret);
		goto out;
	}

	if (pmf_dev->hb_interval) {
		/* send heartbeats only if the interval is not zero */
		INIT_DELAYED_WORK(&pmf_dev->heart_beat, apmf_sbios_heartbeat_notify);
		schedule_delayed_work(&pmf_dev->heart_beat, 0);
	}

out:
	return ret;
}<|MERGE_RESOLUTION|>--- conflicted
+++ resolved
@@ -233,7 +233,6 @@
 	return 0;
 }
 
-<<<<<<< HEAD
 int apmf_get_dyn_slider_def_ac(struct amd_pmf_dev *pdev, struct apmf_dyn_slider_output *data)
 {
 	return apmf_if_call_store_buffer(pdev, APMF_FUNC_DYN_SLIDER_AC, data, sizeof(*data));
@@ -242,7 +241,8 @@
 int apmf_get_dyn_slider_def_dc(struct amd_pmf_dev *pdev, struct apmf_dyn_slider_output *data)
 {
 	return apmf_if_call_store_buffer(pdev, APMF_FUNC_DYN_SLIDER_DC, data, sizeof(*data));
-=======
+}
+
 int apmf_install_handler(struct amd_pmf_dev *pmf_dev)
 {
 	acpi_handle ahandle = ACPI_HANDLE(pmf_dev->dev);
@@ -263,7 +263,6 @@
 	}
 
 	return 0;
->>>>>>> 22ee98cb
 }
 
 void apmf_acpi_deinit(struct amd_pmf_dev *pmf_dev)

--- conflicted
+++ resolved
@@ -45,21 +45,6 @@
 	.offset = 16, .clk_name = NULL
 };
 
-<<<<<<< HEAD
-static const struct qcom_apcs_ipc_data msm8998_apcs_data = {
-	.offset = 8, .clk_name = NULL
-};
-
-static const struct qcom_apcs_ipc_data sdm660_apcs_data = {
-	.offset = 8, .clk_name = NULL
-};
-
-static const struct qcom_apcs_ipc_data sm6125_apcs_data = {
-	.offset = 8, .clk_name = NULL
-};
-
-=======
->>>>>>> df0cc57e
 static const struct qcom_apcs_ipc_data apps_shared_apcs_data = {
 	.offset = 12, .clk_name = NULL
 };
@@ -170,15 +155,9 @@
 	{ .compatible = "qcom,sc8180x-apss-shared", .data = &apps_shared_apcs_data },
 	{ .compatible = "qcom,sdm660-apcs-hmss-global", .data = &msm8994_apcs_data },
 	{ .compatible = "qcom,sdm845-apss-shared", .data = &apps_shared_apcs_data },
-<<<<<<< HEAD
-	{ .compatible = "qcom,sm6125-apcs-hmss-global", .data = &sm6125_apcs_data },
-	{ .compatible = "qcom,sm8150-apss-shared", .data = &apps_shared_apcs_data },
-	{ .compatible = "qcom,sm6115-apcs-hmss-global", .data = &sdm660_apcs_data },
-=======
 	{ .compatible = "qcom,sm6125-apcs-hmss-global", .data = &msm8994_apcs_data },
 	{ .compatible = "qcom,sm8150-apss-shared", .data = &apps_shared_apcs_data },
 	{ .compatible = "qcom,sm6115-apcs-hmss-global", .data = &msm8994_apcs_data },
->>>>>>> df0cc57e
 	{ .compatible = "qcom,sdx55-apcs-gcc", .data = &sdx55_apcs_data },
 	{}
 };

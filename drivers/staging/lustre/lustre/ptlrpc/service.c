/*
 * GPL HEADER START
 *
 * DO NOT ALTER OR REMOVE COPYRIGHT NOTICES OR THIS FILE HEADER.
 *
 * This program is free software; you can redistribute it and/or modify
 * it under the terms of the GNU General Public License version 2 only,
 * as published by the Free Software Foundation.
 *
 * This program is distributed in the hope that it will be useful, but
 * WITHOUT ANY WARRANTY; without even the implied warranty of
 * MERCHANTABILITY or FITNESS FOR A PARTICULAR PURPOSE.  See the GNU
 * General Public License version 2 for more details (a copy is included
 * in the LICENSE file that accompanied this code).
 *
 * You should have received a copy of the GNU General Public License
 * version 2 along with this program; If not, see
 * http://www.sun.com/software/products/lustre/docs/GPLv2.pdf
 *
 * Please contact Sun Microsystems, Inc., 4150 Network Circle, Santa Clara,
 * CA 95054 USA or visit www.sun.com if you need additional information or
 * have any questions.
 *
 * GPL HEADER END
 */
/*
 * Copyright (c) 2002, 2010, Oracle and/or its affiliates. All rights reserved.
 * Use is subject to license terms.
 *
 * Copyright (c) 2010, 2012, Intel Corporation.
 */
/*
 * This file is part of Lustre, http://www.lustre.org/
 * Lustre is a trademark of Sun Microsystems, Inc.
 */

#define DEBUG_SUBSYSTEM S_RPC
#include <obd_support.h>
#include <obd_class.h>
#include <lustre_net.h>
#include <lu_object.h>
#include <linux/lnet/types.h>
#include "ptlrpc_internal.h"

/* The following are visible and mutable through /sys/module/ptlrpc */
int test_req_buffer_pressure = 0;
CFS_MODULE_PARM(test_req_buffer_pressure, "i", int, 0444,
		"set non-zero to put pressure on request buffer pools");
CFS_MODULE_PARM(at_min, "i", int, 0644,
		"Adaptive timeout minimum (sec)");
CFS_MODULE_PARM(at_max, "i", int, 0644,
		"Adaptive timeout maximum (sec)");
CFS_MODULE_PARM(at_history, "i", int, 0644,
		"Adaptive timeouts remember the slowest event that took place "
		"within this period (sec)");
CFS_MODULE_PARM(at_early_margin, "i", int, 0644,
		"How soon before an RPC deadline to send an early reply");
CFS_MODULE_PARM(at_extra, "i", int, 0644,
		"How much extra time to give with each early reply");


/* forward ref */
static int ptlrpc_server_post_idle_rqbds(struct ptlrpc_service_part *svcpt);
static void ptlrpc_server_hpreq_fini(struct ptlrpc_request *req);
static void ptlrpc_at_remove_timed(struct ptlrpc_request *req);

/** Holds a list of all PTLRPC services */
LIST_HEAD(ptlrpc_all_services);
/** Used to protect the \e ptlrpc_all_services list */
struct mutex ptlrpc_all_services_mutex;

struct ptlrpc_request_buffer_desc *
ptlrpc_alloc_rqbd(struct ptlrpc_service_part *svcpt)
{
	struct ptlrpc_service		  *svc = svcpt->scp_service;
	struct ptlrpc_request_buffer_desc *rqbd;

	OBD_CPT_ALLOC_PTR(rqbd, svc->srv_cptable, svcpt->scp_cpt);
	if (rqbd == NULL)
		return NULL;

	rqbd->rqbd_svcpt = svcpt;
	rqbd->rqbd_refcount = 0;
	rqbd->rqbd_cbid.cbid_fn = request_in_callback;
	rqbd->rqbd_cbid.cbid_arg = rqbd;
	INIT_LIST_HEAD(&rqbd->rqbd_reqs);
	OBD_CPT_ALLOC_LARGE(rqbd->rqbd_buffer, svc->srv_cptable,
			    svcpt->scp_cpt, svc->srv_buf_size);
	if (rqbd->rqbd_buffer == NULL) {
		OBD_FREE_PTR(rqbd);
		return NULL;
	}

	spin_lock(&svcpt->scp_lock);
	list_add(&rqbd->rqbd_list, &svcpt->scp_rqbd_idle);
	svcpt->scp_nrqbds_total++;
	spin_unlock(&svcpt->scp_lock);

	return rqbd;
}

void
ptlrpc_free_rqbd(struct ptlrpc_request_buffer_desc *rqbd)
{
	struct ptlrpc_service_part *svcpt = rqbd->rqbd_svcpt;

	LASSERT(rqbd->rqbd_refcount == 0);
	LASSERT(list_empty(&rqbd->rqbd_reqs));

	spin_lock(&svcpt->scp_lock);
	list_del(&rqbd->rqbd_list);
	svcpt->scp_nrqbds_total--;
	spin_unlock(&svcpt->scp_lock);

	OBD_FREE_LARGE(rqbd->rqbd_buffer, svcpt->scp_service->srv_buf_size);
	OBD_FREE_PTR(rqbd);
}

int
ptlrpc_grow_req_bufs(struct ptlrpc_service_part *svcpt, int post)
{
	struct ptlrpc_service		  *svc = svcpt->scp_service;
	struct ptlrpc_request_buffer_desc *rqbd;
	int				rc = 0;
	int				i;

	if (svcpt->scp_rqbd_allocating)
		goto try_post;

	spin_lock(&svcpt->scp_lock);
	/* check again with lock */
	if (svcpt->scp_rqbd_allocating) {
		/* NB: we might allow more than one thread in the future */
		LASSERT(svcpt->scp_rqbd_allocating == 1);
		spin_unlock(&svcpt->scp_lock);
		goto try_post;
	}

	svcpt->scp_rqbd_allocating++;
	spin_unlock(&svcpt->scp_lock);


	for (i = 0; i < svc->srv_nbuf_per_group; i++) {
		/* NB: another thread might have recycled enough rqbds, we
		 * need to make sure it wouldn't over-allocate, see LU-1212. */
		if (svcpt->scp_nrqbds_posted >= svc->srv_nbuf_per_group)
			break;

		rqbd = ptlrpc_alloc_rqbd(svcpt);

		if (rqbd == NULL) {
			CERROR("%s: Can't allocate request buffer\n",
			       svc->srv_name);
			rc = -ENOMEM;
			break;
		}
	}

	spin_lock(&svcpt->scp_lock);

	LASSERT(svcpt->scp_rqbd_allocating == 1);
	svcpt->scp_rqbd_allocating--;

	spin_unlock(&svcpt->scp_lock);

	CDEBUG(D_RPCTRACE,
	       "%s: allocate %d new %d-byte reqbufs (%d/%d left), rc = %d\n",
	       svc->srv_name, i, svc->srv_buf_size, svcpt->scp_nrqbds_posted,
	       svcpt->scp_nrqbds_total, rc);

 try_post:
	if (post && rc == 0)
		rc = ptlrpc_server_post_idle_rqbds(svcpt);

	return rc;
}

/**
 * Part of Rep-Ack logic.
 * Puts a lock and its mode into reply state assotiated to request reply.
 */
void
ptlrpc_save_lock(struct ptlrpc_request *req,
		 struct lustre_handle *lock, int mode, int no_ack)
{
	struct ptlrpc_reply_state *rs = req->rq_reply_state;
	int			idx;

	LASSERT(rs != NULL);
	LASSERT(rs->rs_nlocks < RS_MAX_LOCKS);

	if (req->rq_export->exp_disconnected) {
		ldlm_lock_decref(lock, mode);
	} else {
		idx = rs->rs_nlocks++;
		rs->rs_locks[idx] = *lock;
		rs->rs_modes[idx] = mode;
		rs->rs_difficult = 1;
		rs->rs_no_ack = !!no_ack;
	}
}
EXPORT_SYMBOL(ptlrpc_save_lock);


struct ptlrpc_hr_partition;

struct ptlrpc_hr_thread {
	int				hrt_id;		/* thread ID */
	spinlock_t			hrt_lock;
	wait_queue_head_t			hrt_waitq;
	struct list_head			hrt_queue;	/* RS queue */
	struct ptlrpc_hr_partition	*hrt_partition;
};

struct ptlrpc_hr_partition {
	/* # of started threads */
	atomic_t			hrp_nstarted;
	/* # of stopped threads */
	atomic_t			hrp_nstopped;
	/* cpu partition id */
	int				hrp_cpt;
	/* round-robin rotor for choosing thread */
	int				hrp_rotor;
	/* total number of threads on this partition */
	int				hrp_nthrs;
	/* threads table */
	struct ptlrpc_hr_thread		*hrp_thrs;
};

#define HRT_RUNNING 0
#define HRT_STOPPING 1

struct ptlrpc_hr_service {
	/* CPU partition table, it's just cfs_cpt_table for now */
	struct cfs_cpt_table		*hr_cpt_table;
	/** controller sleep waitq */
	wait_queue_head_t			hr_waitq;
	unsigned int			hr_stopping;
	/** roundrobin rotor for non-affinity service */
	unsigned int			hr_rotor;
	/* partition data */
	struct ptlrpc_hr_partition	**hr_partitions;
};

struct rs_batch {
	struct list_head			rsb_replies;
	unsigned int			rsb_n_replies;
	struct ptlrpc_service_part	*rsb_svcpt;
};

/** reply handling service. */
static struct ptlrpc_hr_service		ptlrpc_hr;

/**
 * maximum mumber of replies scheduled in one batch
 */
#define MAX_SCHEDULED 256

/**
 * Initialize a reply batch.
 *
 * \param b batch
 */
static void rs_batch_init(struct rs_batch *b)
{
	memset(b, 0, sizeof(*b));
	INIT_LIST_HEAD(&b->rsb_replies);
}

/**
 * Choose an hr thread to dispatch requests to.
 */
static struct ptlrpc_hr_thread *
ptlrpc_hr_select(struct ptlrpc_service_part *svcpt)
{
	struct ptlrpc_hr_partition	*hrp;
	unsigned int			rotor;

	if (svcpt->scp_cpt >= 0 &&
	    svcpt->scp_service->srv_cptable == ptlrpc_hr.hr_cpt_table) {
		/* directly match partition */
		hrp = ptlrpc_hr.hr_partitions[svcpt->scp_cpt];

	} else {
		rotor = ptlrpc_hr.hr_rotor++;
		rotor %= cfs_cpt_number(ptlrpc_hr.hr_cpt_table);

		hrp = ptlrpc_hr.hr_partitions[rotor];
	}

	rotor = hrp->hrp_rotor++;
	return &hrp->hrp_thrs[rotor % hrp->hrp_nthrs];
}

/**
 * Dispatch all replies accumulated in the batch to one from
 * dedicated reply handling threads.
 *
 * \param b batch
 */
static void rs_batch_dispatch(struct rs_batch *b)
{
	if (b->rsb_n_replies != 0) {
		struct ptlrpc_hr_thread	*hrt;

		hrt = ptlrpc_hr_select(b->rsb_svcpt);

		spin_lock(&hrt->hrt_lock);
		list_splice_init(&b->rsb_replies, &hrt->hrt_queue);
		spin_unlock(&hrt->hrt_lock);

		wake_up(&hrt->hrt_waitq);
		b->rsb_n_replies = 0;
	}
}

/**
 * Add a reply to a batch.
 * Add one reply object to a batch, schedule batched replies if overload.
 *
 * \param b batch
 * \param rs reply
 */
static void rs_batch_add(struct rs_batch *b, struct ptlrpc_reply_state *rs)
{
	struct ptlrpc_service_part *svcpt = rs->rs_svcpt;

	if (svcpt != b->rsb_svcpt || b->rsb_n_replies >= MAX_SCHEDULED) {
		if (b->rsb_svcpt != NULL) {
			rs_batch_dispatch(b);
			spin_unlock(&b->rsb_svcpt->scp_rep_lock);
		}
		spin_lock(&svcpt->scp_rep_lock);
		b->rsb_svcpt = svcpt;
	}
	spin_lock(&rs->rs_lock);
	rs->rs_scheduled_ever = 1;
	if (rs->rs_scheduled == 0) {
		list_move(&rs->rs_list, &b->rsb_replies);
		rs->rs_scheduled = 1;
		b->rsb_n_replies++;
	}
	rs->rs_committed = 1;
	spin_unlock(&rs->rs_lock);
}

/**
 * Reply batch finalization.
 * Dispatch remaining replies from the batch
 * and release remaining spinlock.
 *
 * \param b batch
 */
static void rs_batch_fini(struct rs_batch *b)
{
	if (b->rsb_svcpt != NULL) {
		rs_batch_dispatch(b);
		spin_unlock(&b->rsb_svcpt->scp_rep_lock);
	}
}

#define DECLARE_RS_BATCH(b)     struct rs_batch b


/**
 * Put reply state into a queue for processing because we received
 * ACK from the client
 */
void ptlrpc_dispatch_difficult_reply(struct ptlrpc_reply_state *rs)
{
	struct ptlrpc_hr_thread *hrt;

	LASSERT(list_empty(&rs->rs_list));

	hrt = ptlrpc_hr_select(rs->rs_svcpt);

	spin_lock(&hrt->hrt_lock);
	list_add_tail(&rs->rs_list, &hrt->hrt_queue);
	spin_unlock(&hrt->hrt_lock);

	wake_up(&hrt->hrt_waitq);
}

void
ptlrpc_schedule_difficult_reply(struct ptlrpc_reply_state *rs)
{
	LASSERT(spin_is_locked(&rs->rs_svcpt->scp_rep_lock));
	LASSERT(spin_is_locked(&rs->rs_lock));
	LASSERT (rs->rs_difficult);
	rs->rs_scheduled_ever = 1;  /* flag any notification attempt */

	if (rs->rs_scheduled) {     /* being set up or already notified */
		return;
	}

	rs->rs_scheduled = 1;
	list_del_init(&rs->rs_list);
	ptlrpc_dispatch_difficult_reply(rs);
}
EXPORT_SYMBOL(ptlrpc_schedule_difficult_reply);

void ptlrpc_commit_replies(struct obd_export *exp)
{
	struct ptlrpc_reply_state *rs, *nxt;
	DECLARE_RS_BATCH(batch);

	rs_batch_init(&batch);
	/* Find any replies that have been committed and get their service
	 * to attend to complete them. */

	/* CAVEAT EMPTOR: spinlock ordering!!! */
	spin_lock(&exp->exp_uncommitted_replies_lock);
	list_for_each_entry_safe(rs, nxt, &exp->exp_uncommitted_replies,
				     rs_obd_list) {
		LASSERT (rs->rs_difficult);
		/* VBR: per-export last_committed */
		LASSERT(rs->rs_export);
		if (rs->rs_transno <= exp->exp_last_committed) {
			list_del_init(&rs->rs_obd_list);
			rs_batch_add(&batch, rs);
		}
	}
	spin_unlock(&exp->exp_uncommitted_replies_lock);
	rs_batch_fini(&batch);
}
EXPORT_SYMBOL(ptlrpc_commit_replies);

static int
ptlrpc_server_post_idle_rqbds(struct ptlrpc_service_part *svcpt)
{
	struct ptlrpc_request_buffer_desc *rqbd;
	int				  rc;
	int				  posted = 0;

	for (;;) {
		spin_lock(&svcpt->scp_lock);

		if (list_empty(&svcpt->scp_rqbd_idle)) {
			spin_unlock(&svcpt->scp_lock);
			return posted;
		}

		rqbd = list_entry(svcpt->scp_rqbd_idle.next,
				      struct ptlrpc_request_buffer_desc,
				      rqbd_list);
		list_del(&rqbd->rqbd_list);

		/* assume we will post successfully */
		svcpt->scp_nrqbds_posted++;
		list_add(&rqbd->rqbd_list, &svcpt->scp_rqbd_posted);

		spin_unlock(&svcpt->scp_lock);

		rc = ptlrpc_register_rqbd(rqbd);
		if (rc != 0)
			break;

		posted = 1;
	}

	spin_lock(&svcpt->scp_lock);

	svcpt->scp_nrqbds_posted--;
	list_del(&rqbd->rqbd_list);
	list_add_tail(&rqbd->rqbd_list, &svcpt->scp_rqbd_idle);

	/* Don't complain if no request buffers are posted right now; LNET
	 * won't drop requests because we set the portal lazy! */

	spin_unlock(&svcpt->scp_lock);

	return -1;
}

static void ptlrpc_at_timer(unsigned long castmeharder)
{
	struct ptlrpc_service_part *svcpt;

	svcpt = (struct ptlrpc_service_part *)castmeharder;

	svcpt->scp_at_check = 1;
	svcpt->scp_at_checktime = cfs_time_current();
	wake_up(&svcpt->scp_waitq);
}

static void
ptlrpc_server_nthreads_check(struct ptlrpc_service *svc,
			     struct ptlrpc_service_conf *conf)
{
	struct ptlrpc_service_thr_conf	*tc = &conf->psc_thr;
	unsigned			init;
	unsigned			total;
	unsigned			nthrs;
	int				weight;

	/*
	 * Common code for estimating & validating threads number.
	 * CPT affinity service could have percpt thread-pool instead
	 * of a global thread-pool, which means user might not always
	 * get the threads number they give it in conf::tc_nthrs_user
	 * even they did set. It's because we need to validate threads
	 * number for each CPT to guarantee each pool will have enough
	 * threads to keep the service healthy.
	 */
	init = PTLRPC_NTHRS_INIT + (svc->srv_ops.so_hpreq_handler != NULL);
	init = max_t(int, init, tc->tc_nthrs_init);

	/* NB: please see comments in lustre_lnet.h for definition
	 * details of these members */
	LASSERT(tc->tc_nthrs_max != 0);

	if (tc->tc_nthrs_user != 0) {
		/* In case there is a reason to test a service with many
		 * threads, we give a less strict check here, it can
		 * be up to 8 * nthrs_max */
		total = min(tc->tc_nthrs_max * 8, tc->tc_nthrs_user);
		nthrs = total / svc->srv_ncpts;
		init  = max(init, nthrs);
		goto out;
	}

	total = tc->tc_nthrs_max;
	if (tc->tc_nthrs_base == 0) {
		/* don't care about base threads number per partition,
		 * this is most for non-affinity service */
		nthrs = total / svc->srv_ncpts;
		goto out;
	}

	nthrs = tc->tc_nthrs_base;
	if (svc->srv_ncpts == 1) {
		int	i;

		/* NB: Increase the base number if it's single partition
		 * and total number of cores/HTs is larger or equal to 4.
		 * result will always < 2 * nthrs_base */
		weight = cfs_cpt_weight(svc->srv_cptable, CFS_CPT_ANY);
		for (i = 1; (weight >> (i + 1)) != 0 && /* >= 4 cores/HTs */
			    (tc->tc_nthrs_base >> i) != 0; i++)
			nthrs += tc->tc_nthrs_base >> i;
	}

	if (tc->tc_thr_factor != 0) {
		int	  factor = tc->tc_thr_factor;
		const int fade = 4;
		cpumask_t mask;

		/*
		 * User wants to increase number of threads with for
		 * each CPU core/HT, most likely the factor is larger then
		 * one thread/core because service threads are supposed to
		 * be blocked by lock or wait for IO.
		 */
		/*
		 * Amdahl's law says that adding processors wouldn't give
		 * a linear increasing of parallelism, so it's nonsense to
		 * have too many threads no matter how many cores/HTs
		 * there are.
		 */
		cpumask_copy(&mask, topology_thread_cpumask(0));
		if (cpus_weight(mask) > 1) { /* weight is # of HTs */
			/* depress thread factor for hyper-thread */
			factor = factor - (factor >> 1) + (factor >> 3);
		}

		weight = cfs_cpt_weight(svc->srv_cptable, 0);
		LASSERT(weight > 0);

		for (; factor > 0 && weight > 0; factor--, weight -= fade)
			nthrs += min(weight, fade) * factor;
	}

	if (nthrs * svc->srv_ncpts > tc->tc_nthrs_max) {
		nthrs = max(tc->tc_nthrs_base,
			    tc->tc_nthrs_max / svc->srv_ncpts);
	}
 out:
	nthrs = max(nthrs, tc->tc_nthrs_init);
	svc->srv_nthrs_cpt_limit = nthrs;
	svc->srv_nthrs_cpt_init = init;

	if (nthrs * svc->srv_ncpts > tc->tc_nthrs_max) {
		CDEBUG(D_OTHER, "%s: This service may have more threads (%d) "
		       "than the given soft limit (%d)\n",
		       svc->srv_name, nthrs * svc->srv_ncpts,
		       tc->tc_nthrs_max);
	}
}

/**
 * Initialize percpt data for a service
 */
static int
ptlrpc_service_part_init(struct ptlrpc_service *svc,
			 struct ptlrpc_service_part *svcpt, int cpt)
{
	struct ptlrpc_at_array	*array;
	int			size;
	int			index;
	int			rc;

	svcpt->scp_cpt = cpt;
	INIT_LIST_HEAD(&svcpt->scp_threads);

	/* rqbd and incoming request queue */
	spin_lock_init(&svcpt->scp_lock);
	INIT_LIST_HEAD(&svcpt->scp_rqbd_idle);
	INIT_LIST_HEAD(&svcpt->scp_rqbd_posted);
	INIT_LIST_HEAD(&svcpt->scp_req_incoming);
	init_waitqueue_head(&svcpt->scp_waitq);
	/* history request & rqbd list */
	INIT_LIST_HEAD(&svcpt->scp_hist_reqs);
	INIT_LIST_HEAD(&svcpt->scp_hist_rqbds);

	/* acitve requests and hp requests */
	spin_lock_init(&svcpt->scp_req_lock);

	/* reply states */
	spin_lock_init(&svcpt->scp_rep_lock);
	INIT_LIST_HEAD(&svcpt->scp_rep_active);
	INIT_LIST_HEAD(&svcpt->scp_rep_idle);
	init_waitqueue_head(&svcpt->scp_rep_waitq);
	atomic_set(&svcpt->scp_nreps_difficult, 0);

	/* adaptive timeout */
	spin_lock_init(&svcpt->scp_at_lock);
	array = &svcpt->scp_at_array;

	size = at_est2timeout(at_max);
	array->paa_size     = size;
	array->paa_count    = 0;
	array->paa_deadline = -1;

	/* allocate memory for scp_at_array (ptlrpc_at_array) */
	OBD_CPT_ALLOC(array->paa_reqs_array,
		      svc->srv_cptable, cpt, sizeof(struct list_head) * size);
	if (array->paa_reqs_array == NULL)
		return -ENOMEM;

	for (index = 0; index < size; index++)
		INIT_LIST_HEAD(&array->paa_reqs_array[index]);

	OBD_CPT_ALLOC(array->paa_reqs_count,
		      svc->srv_cptable, cpt, sizeof(__u32) * size);
	if (array->paa_reqs_count == NULL)
		goto failed;

	cfs_timer_init(&svcpt->scp_at_timer, ptlrpc_at_timer, svcpt);
	/* At SOW, service time should be quick; 10s seems generous. If client
	 * timeout is less than this, we'll be sending an early reply. */
	at_init(&svcpt->scp_at_estimate, 10, 0);

	/* assign this before call ptlrpc_grow_req_bufs */
	svcpt->scp_service = svc;
	/* Now allocate the request buffers, but don't post them now */
	rc = ptlrpc_grow_req_bufs(svcpt, 0);
	/* We shouldn't be under memory pressure at startup, so
	 * fail if we can't allocate all our buffers at this time. */
	if (rc != 0)
		goto failed;

	return 0;

 failed:
	if (array->paa_reqs_count != NULL) {
		OBD_FREE(array->paa_reqs_count, sizeof(__u32) * size);
		array->paa_reqs_count = NULL;
	}

	if (array->paa_reqs_array != NULL) {
		OBD_FREE(array->paa_reqs_array,
			 sizeof(struct list_head) * array->paa_size);
		array->paa_reqs_array = NULL;
	}

	return -ENOMEM;
}

/**
 * Initialize service on a given portal.
 * This includes starting serving threads , allocating and posting rqbds and
 * so on.
 */
struct ptlrpc_service *
ptlrpc_register_service(struct ptlrpc_service_conf *conf,
			struct proc_dir_entry *proc_entry)
{
	struct ptlrpc_service_cpt_conf	*cconf = &conf->psc_cpt;
	struct ptlrpc_service		*service;
	struct ptlrpc_service_part	*svcpt;
	struct cfs_cpt_table		*cptable;
	__u32				*cpts = NULL;
	int				ncpts;
	int				cpt;
	int				rc;
	int				i;

	LASSERT(conf->psc_buf.bc_nbufs > 0);
	LASSERT(conf->psc_buf.bc_buf_size >=
		conf->psc_buf.bc_req_max_size + SPTLRPC_MAX_PAYLOAD);
	LASSERT(conf->psc_thr.tc_ctx_tags != 0);

	cptable = cconf->cc_cptable;
	if (cptable == NULL)
		cptable = cfs_cpt_table;

	if (!conf->psc_thr.tc_cpu_affinity) {
		ncpts = 1;
	} else {
		ncpts = cfs_cpt_number(cptable);
		if (cconf->cc_pattern != NULL) {
			struct cfs_expr_list	*el;

			rc = cfs_expr_list_parse(cconf->cc_pattern,
						 strlen(cconf->cc_pattern),
						 0, ncpts - 1, &el);
			if (rc != 0) {
				CERROR("%s: invalid CPT pattern string: %s",
				       conf->psc_name, cconf->cc_pattern);
				return ERR_PTR(-EINVAL);
			}

			rc = cfs_expr_list_values(el, ncpts, &cpts);
			cfs_expr_list_free(el);
			if (rc <= 0) {
				CERROR("%s: failed to parse CPT array %s: %d\n",
				       conf->psc_name, cconf->cc_pattern, rc);
				if (cpts != NULL)
					OBD_FREE(cpts, sizeof(*cpts) * ncpts);
				return ERR_PTR(rc < 0 ? rc : -EINVAL);
			}
			ncpts = rc;
		}
	}

	OBD_ALLOC(service, offsetof(struct ptlrpc_service, srv_parts[ncpts]));
	if (service == NULL) {
		if (cpts != NULL)
			OBD_FREE(cpts, sizeof(*cpts) * ncpts);
		return ERR_PTR(-ENOMEM);
	}

	service->srv_cptable		= cptable;
	service->srv_cpts		= cpts;
	service->srv_ncpts		= ncpts;

	service->srv_cpt_bits = 0; /* it's zero already, easy to read... */
	while ((1 << service->srv_cpt_bits) < cfs_cpt_number(cptable))
		service->srv_cpt_bits++;

	/* public members */
	spin_lock_init(&service->srv_lock);
	service->srv_name		= conf->psc_name;
	service->srv_watchdog_factor	= conf->psc_watchdog_factor;
	INIT_LIST_HEAD(&service->srv_list); /* for safty of cleanup */

	/* buffer configuration */
	service->srv_nbuf_per_group	= test_req_buffer_pressure ?
					  1 : conf->psc_buf.bc_nbufs;
	service->srv_max_req_size	= conf->psc_buf.bc_req_max_size +
					  SPTLRPC_MAX_PAYLOAD;
	service->srv_buf_size		= conf->psc_buf.bc_buf_size;
	service->srv_rep_portal		= conf->psc_buf.bc_rep_portal;
	service->srv_req_portal		= conf->psc_buf.bc_req_portal;

	/* Increase max reply size to next power of two */
	service->srv_max_reply_size = 1;
	while (service->srv_max_reply_size <
	       conf->psc_buf.bc_rep_max_size + SPTLRPC_MAX_PAYLOAD)
		service->srv_max_reply_size <<= 1;

	service->srv_thread_name	= conf->psc_thr.tc_thr_name;
	service->srv_ctx_tags		= conf->psc_thr.tc_ctx_tags;
	service->srv_hpreq_ratio	= PTLRPC_SVC_HP_RATIO;
	service->srv_ops		= conf->psc_ops;

	for (i = 0; i < ncpts; i++) {
		if (!conf->psc_thr.tc_cpu_affinity)
			cpt = CFS_CPT_ANY;
		else
			cpt = cpts != NULL ? cpts[i] : i;

		OBD_CPT_ALLOC(svcpt, cptable, cpt, sizeof(*svcpt));
		if (svcpt == NULL)
			GOTO(failed, rc = -ENOMEM);

		service->srv_parts[i] = svcpt;
		rc = ptlrpc_service_part_init(service, svcpt, cpt);
		if (rc != 0)
			GOTO(failed, rc);
	}

	ptlrpc_server_nthreads_check(service, conf);

	rc = LNetSetLazyPortal(service->srv_req_portal);
	LASSERT(rc == 0);

	mutex_lock(&ptlrpc_all_services_mutex);
	list_add (&service->srv_list, &ptlrpc_all_services);
	mutex_unlock(&ptlrpc_all_services_mutex);

	if (proc_entry != NULL)
		ptlrpc_lprocfs_register_service(proc_entry, service);

	rc = ptlrpc_service_nrs_setup(service);
	if (rc != 0)
		GOTO(failed, rc);

	CDEBUG(D_NET, "%s: Started, listening on portal %d\n",
	       service->srv_name, service->srv_req_portal);

	rc = ptlrpc_start_threads(service);
	if (rc != 0) {
		CERROR("Failed to start threads for service %s: %d\n",
		       service->srv_name, rc);
		GOTO(failed, rc);
	}

	return service;
failed:
	ptlrpc_unregister_service(service);
	return ERR_PTR(rc);
}
EXPORT_SYMBOL(ptlrpc_register_service);

/**
 * to actually free the request, must be called without holding svc_lock.
 * note it's caller's responsibility to unlink req->rq_list.
 */
static void ptlrpc_server_free_request(struct ptlrpc_request *req)
{
	LASSERT(atomic_read(&req->rq_refcount) == 0);
	LASSERT(list_empty(&req->rq_timed_list));

	 /* DEBUG_REQ() assumes the reply state of a request with a valid
	  * ref will not be destroyed until that reference is dropped. */
	ptlrpc_req_drop_rs(req);

	sptlrpc_svc_ctx_decref(req);

	if (req != &req->rq_rqbd->rqbd_req) {
		/* NB request buffers use an embedded
		 * req if the incoming req unlinked the
		 * MD; this isn't one of them! */
		OBD_FREE(req, sizeof(*req));
	}
}

/**
 * drop a reference count of the request. if it reaches 0, we either
 * put it into history list, or free it immediately.
 */
void ptlrpc_server_drop_request(struct ptlrpc_request *req)
{
	struct ptlrpc_request_buffer_desc *rqbd = req->rq_rqbd;
	struct ptlrpc_service_part	  *svcpt = rqbd->rqbd_svcpt;
	struct ptlrpc_service		  *svc = svcpt->scp_service;
	int				refcount;
	struct list_head			*tmp;
	struct list_head			*nxt;

	if (!atomic_dec_and_test(&req->rq_refcount))
		return;

	if (req->rq_at_linked) {
		spin_lock(&svcpt->scp_at_lock);
		/* recheck with lock, in case it's unlinked by
		 * ptlrpc_at_check_timed() */
		if (likely(req->rq_at_linked))
			ptlrpc_at_remove_timed(req);
		spin_unlock(&svcpt->scp_at_lock);
	}

	LASSERT(list_empty(&req->rq_timed_list));

	/* finalize request */
	if (req->rq_export) {
		class_export_put(req->rq_export);
		req->rq_export = NULL;
	}

	spin_lock(&svcpt->scp_lock);

	list_add(&req->rq_list, &rqbd->rqbd_reqs);

	refcount = --(rqbd->rqbd_refcount);
	if (refcount == 0) {
		/* request buffer is now idle: add to history */
		list_del(&rqbd->rqbd_list);

		list_add_tail(&rqbd->rqbd_list, &svcpt->scp_hist_rqbds);
		svcpt->scp_hist_nrqbds++;

		/* cull some history?
		 * I expect only about 1 or 2 rqbds need to be recycled here */
		while (svcpt->scp_hist_nrqbds > svc->srv_hist_nrqbds_cpt_max) {
			rqbd = list_entry(svcpt->scp_hist_rqbds.next,
					      struct ptlrpc_request_buffer_desc,
					      rqbd_list);

			list_del(&rqbd->rqbd_list);
			svcpt->scp_hist_nrqbds--;

			/* remove rqbd's reqs from svc's req history while
			 * I've got the service lock */
			list_for_each(tmp, &rqbd->rqbd_reqs) {
				req = list_entry(tmp, struct ptlrpc_request,
						     rq_list);
				/* Track the highest culled req seq */
				if (req->rq_history_seq >
				    svcpt->scp_hist_seq_culled) {
					svcpt->scp_hist_seq_culled =
						req->rq_history_seq;
				}
				list_del(&req->rq_history_list);
			}

			spin_unlock(&svcpt->scp_lock);

			list_for_each_safe(tmp, nxt, &rqbd->rqbd_reqs) {
				req = list_entry(rqbd->rqbd_reqs.next,
						     struct ptlrpc_request,
						     rq_list);
				list_del(&req->rq_list);
				ptlrpc_server_free_request(req);
			}

			spin_lock(&svcpt->scp_lock);
			/*
			 * now all reqs including the embedded req has been
			 * disposed, schedule request buffer for re-use.
			 */
			LASSERT(atomic_read(&rqbd->rqbd_req.rq_refcount) ==
				0);
			list_add_tail(&rqbd->rqbd_list,
					  &svcpt->scp_rqbd_idle);
		}

		spin_unlock(&svcpt->scp_lock);
	} else if (req->rq_reply_state && req->rq_reply_state->rs_prealloc) {
		/* If we are low on memory, we are not interested in history */
		list_del(&req->rq_list);
		list_del_init(&req->rq_history_list);

		/* Track the highest culled req seq */
		if (req->rq_history_seq > svcpt->scp_hist_seq_culled)
			svcpt->scp_hist_seq_culled = req->rq_history_seq;

		spin_unlock(&svcpt->scp_lock);

		ptlrpc_server_free_request(req);
	} else {
		spin_unlock(&svcpt->scp_lock);
	}
}

/** Change request export and move hp request from old export to new */
void ptlrpc_request_change_export(struct ptlrpc_request *req,
				  struct obd_export *export)
{
	if (req->rq_export != NULL) {
		if (!list_empty(&req->rq_exp_list)) {
			/* remove rq_exp_list from last export */
			spin_lock_bh(&req->rq_export->exp_rpc_lock);
			list_del_init(&req->rq_exp_list);
			spin_unlock_bh(&req->rq_export->exp_rpc_lock);

			/* export has one reference already, so it`s safe to
			 * add req to export queue here and get another
			 * reference for request later */
			spin_lock_bh(&export->exp_rpc_lock);
			list_add(&req->rq_exp_list, &export->exp_hp_rpcs);
			spin_unlock_bh(&export->exp_rpc_lock);
		}
		class_export_rpc_dec(req->rq_export);
		class_export_put(req->rq_export);
	}

	/* request takes one export refcount */
	req->rq_export = class_export_get(export);
	class_export_rpc_inc(export);

	return;
}

/**
 * to finish a request: stop sending more early replies, and release
 * the request.
 */
static void ptlrpc_server_finish_request(struct ptlrpc_service_part *svcpt,
					 struct ptlrpc_request *req)
{
	ptlrpc_server_hpreq_fini(req);

	ptlrpc_server_drop_request(req);
}

/**
 * to finish a active request: stop sending more early replies, and release
 * the request. should be called after we finished handling the request.
 */
static void ptlrpc_server_finish_active_request(
					struct ptlrpc_service_part *svcpt,
					struct ptlrpc_request *req)
{
	spin_lock(&svcpt->scp_req_lock);
	ptlrpc_nrs_req_stop_nolock(req);
	svcpt->scp_nreqs_active--;
	if (req->rq_hp)
		svcpt->scp_nhreqs_active--;
	spin_unlock(&svcpt->scp_req_lock);

	ptlrpc_nrs_req_finalize(req);

	if (req->rq_export != NULL)
		class_export_rpc_dec(req->rq_export);

	ptlrpc_server_finish_request(svcpt, req);
}

/**
 * This function makes sure dead exports are evicted in a timely manner.
 * This function is only called when some export receives a message (i.e.,
 * the network is up.)
 */
static void ptlrpc_update_export_timer(struct obd_export *exp, long extra_delay)
{
	struct obd_export *oldest_exp;
	time_t oldest_time, new_time;

	LASSERT(exp);

	/* Compensate for slow machines, etc, by faking our request time
	   into the future.  Although this can break the strict time-ordering
	   of the list, we can be really lazy here - we don't have to evict
	   at the exact right moment.  Eventually, all silent exports
	   will make it to the top of the list. */

	/* Do not pay attention on 1sec or smaller renewals. */
	new_time = cfs_time_current_sec() + extra_delay;
	if (exp->exp_last_request_time + 1 /*second */ >= new_time)
		return;

	exp->exp_last_request_time = new_time;
	CDEBUG(D_HA, "updating export %s at "CFS_TIME_T" exp %p\n",
	       exp->exp_client_uuid.uuid,
	       exp->exp_last_request_time, exp);

	/* exports may get disconnected from the chain even though the
	   export has references, so we must keep the spin lock while
	   manipulating the lists */
	spin_lock(&exp->exp_obd->obd_dev_lock);

	if (list_empty(&exp->exp_obd_chain_timed)) {
		/* this one is not timed */
		spin_unlock(&exp->exp_obd->obd_dev_lock);
		return;
	}

	list_move_tail(&exp->exp_obd_chain_timed,
			   &exp->exp_obd->obd_exports_timed);

	oldest_exp = list_entry(exp->exp_obd->obd_exports_timed.next,
				    struct obd_export, exp_obd_chain_timed);
	oldest_time = oldest_exp->exp_last_request_time;
	spin_unlock(&exp->exp_obd->obd_dev_lock);

	if (exp->exp_obd->obd_recovering) {
		/* be nice to everyone during recovery */
		return;
	}

	/* Note - racing to start/reset the obd_eviction timer is safe */
	if (exp->exp_obd->obd_eviction_timer == 0) {
		/* Check if the oldest entry is expired. */
		if (cfs_time_current_sec() > (oldest_time + PING_EVICT_TIMEOUT +
					      extra_delay)) {
			/* We need a second timer, in case the net was down and
			 * it just came back. Since the pinger may skip every
			 * other PING_INTERVAL (see note in ptlrpc_pinger_main),
			 * we better wait for 3. */
			exp->exp_obd->obd_eviction_timer =
				cfs_time_current_sec() + 3 * PING_INTERVAL;
			CDEBUG(D_HA, "%s: Think about evicting %s from "CFS_TIME_T"\n",
			       exp->exp_obd->obd_name,
			       obd_export_nid2str(oldest_exp), oldest_time);
		}
	} else {
		if (cfs_time_current_sec() >
		    (exp->exp_obd->obd_eviction_timer + extra_delay)) {
			/* The evictor won't evict anyone who we've heard from
			 * recently, so we don't have to check before we start
			 * it. */
			if (!ping_evictor_wake(exp))
				exp->exp_obd->obd_eviction_timer = 0;
		}
	}
}

/**
 * Sanity check request \a req.
 * Return 0 if all is ok, error code otherwise.
 */
static int ptlrpc_check_req(struct ptlrpc_request *req)
{
	int rc = 0;

	if (unlikely(lustre_msg_get_conn_cnt(req->rq_reqmsg) <
		     req->rq_export->exp_conn_cnt)) {
		DEBUG_REQ(D_RPCTRACE, req,
			  "DROPPING req from old connection %d < %d",
			  lustre_msg_get_conn_cnt(req->rq_reqmsg),
			  req->rq_export->exp_conn_cnt);
		return -EEXIST;
	}
	if (unlikely(req->rq_export->exp_obd &&
		     req->rq_export->exp_obd->obd_fail)) {
	     /* Failing over, don't handle any more reqs, send
		error response instead. */
		CDEBUG(D_RPCTRACE, "Dropping req %p for failed obd %s\n",
		       req, req->rq_export->exp_obd->obd_name);
		rc = -ENODEV;
	} else if (lustre_msg_get_flags(req->rq_reqmsg) &
		   (MSG_REPLAY | MSG_REQ_REPLAY_DONE) &&
		   !(req->rq_export->exp_obd->obd_recovering)) {
			DEBUG_REQ(D_ERROR, req,
				  "Invalid replay without recovery");
			class_fail_export(req->rq_export);
			rc = -ENODEV;
	} else if (lustre_msg_get_transno(req->rq_reqmsg) != 0 &&
		   !(req->rq_export->exp_obd->obd_recovering)) {
			DEBUG_REQ(D_ERROR, req, "Invalid req with transno "
				  LPU64" without recovery",
				  lustre_msg_get_transno(req->rq_reqmsg));
			class_fail_export(req->rq_export);
			rc = -ENODEV;
	}

	if (unlikely(rc < 0)) {
		req->rq_status = rc;
		ptlrpc_error(req);
	}
	return rc;
}

static void ptlrpc_at_set_timer(struct ptlrpc_service_part *svcpt)
{
	struct ptlrpc_at_array *array = &svcpt->scp_at_array;
	__s32 next;

	if (array->paa_count == 0) {
		cfs_timer_disarm(&svcpt->scp_at_timer);
		return;
	}

	/* Set timer for closest deadline */
	next = (__s32)(array->paa_deadline - cfs_time_current_sec() -
		       at_early_margin);
	if (next <= 0) {
		ptlrpc_at_timer((unsigned long)svcpt);
	} else {
		cfs_timer_arm(&svcpt->scp_at_timer, cfs_time_shift(next));
		CDEBUG(D_INFO, "armed %s at %+ds\n",
		       svcpt->scp_service->srv_name, next);
	}
}

/* Add rpc to early reply check list */
static int ptlrpc_at_add_timed(struct ptlrpc_request *req)
{
	struct ptlrpc_service_part *svcpt = req->rq_rqbd->rqbd_svcpt;
	struct ptlrpc_at_array *array = &svcpt->scp_at_array;
	struct ptlrpc_request *rq = NULL;
	__u32 index;

	if (AT_OFF)
		return(0);

	if (req->rq_no_reply)
		return 0;

	if ((lustre_msghdr_get_flags(req->rq_reqmsg) & MSGHDR_AT_SUPPORT) == 0)
		return(-ENOSYS);

	spin_lock(&svcpt->scp_at_lock);
	LASSERT(list_empty(&req->rq_timed_list));

	index = (unsigned long)req->rq_deadline % array->paa_size;
	if (array->paa_reqs_count[index] > 0) {
		/* latest rpcs will have the latest deadlines in the list,
		 * so search backward. */
		list_for_each_entry_reverse(rq,
						&array->paa_reqs_array[index],
						rq_timed_list) {
			if (req->rq_deadline >= rq->rq_deadline) {
				list_add(&req->rq_timed_list,
					     &rq->rq_timed_list);
				break;
			}
		}
	}

	/* Add the request at the head of the list */
	if (list_empty(&req->rq_timed_list))
		list_add(&req->rq_timed_list,
			     &array->paa_reqs_array[index]);

	spin_lock(&req->rq_lock);
	req->rq_at_linked = 1;
	spin_unlock(&req->rq_lock);
	req->rq_at_index = index;
	array->paa_reqs_count[index]++;
	array->paa_count++;
	if (array->paa_count == 1 || array->paa_deadline > req->rq_deadline) {
		array->paa_deadline = req->rq_deadline;
		ptlrpc_at_set_timer(svcpt);
	}
	spin_unlock(&svcpt->scp_at_lock);

	return 0;
}

static void
ptlrpc_at_remove_timed(struct ptlrpc_request *req)
{
	struct ptlrpc_at_array *array;

	array = &req->rq_rqbd->rqbd_svcpt->scp_at_array;

	/* NB: must call with hold svcpt::scp_at_lock */
	LASSERT(!list_empty(&req->rq_timed_list));
	list_del_init(&req->rq_timed_list);

	spin_lock(&req->rq_lock);
	req->rq_at_linked = 0;
	spin_unlock(&req->rq_lock);

	array->paa_reqs_count[req->rq_at_index]--;
	array->paa_count--;
}

static int ptlrpc_at_send_early_reply(struct ptlrpc_request *req)
{
	struct ptlrpc_service_part *svcpt = req->rq_rqbd->rqbd_svcpt;
	struct ptlrpc_request *reqcopy;
	struct lustre_msg *reqmsg;
	cfs_duration_t olddl = req->rq_deadline - cfs_time_current_sec();
	time_t newdl;
	int rc;

	/* deadline is when the client expects us to reply, margin is the
	   difference between clients' and servers' expectations */
	DEBUG_REQ(D_ADAPTTO, req,
		  "%ssending early reply (deadline %+lds, margin %+lds) for "
		  "%d+%d", AT_OFF ? "AT off - not " : "",
		  olddl, olddl - at_get(&svcpt->scp_at_estimate),
		  at_get(&svcpt->scp_at_estimate), at_extra);

	if (AT_OFF)
		return 0;

	if (olddl < 0) {
		DEBUG_REQ(D_WARNING, req, "Already past deadline (%+lds), "
			  "not sending early reply. Consider increasing "
			  "at_early_margin (%d)?", olddl, at_early_margin);

		/* Return an error so we're not re-added to the timed list. */
		return -ETIMEDOUT;
	}

	if ((lustre_msghdr_get_flags(req->rq_reqmsg) & MSGHDR_AT_SUPPORT) == 0){
		DEBUG_REQ(D_INFO, req, "Wanted to ask client for more time, "
			  "but no AT support");
		return -ENOSYS;
	}

	if (req->rq_export &&
	    lustre_msg_get_flags(req->rq_reqmsg) &
	    (MSG_REPLAY | MSG_REQ_REPLAY_DONE | MSG_LOCK_REPLAY_DONE)) {
		/* During recovery, we don't want to send too many early
		 * replies, but on the other hand we want to make sure the
		 * client has enough time to resend if the rpc is lost. So
		 * during the recovery period send at least 4 early replies,
		 * spacing them every at_extra if we can. at_estimate should
		 * always equal this fixed value during recovery. */
		at_measured(&svcpt->scp_at_estimate, min(at_extra,
			    req->rq_export->exp_obd->obd_recovery_timeout / 4));
	} else {
		/* Fake our processing time into the future to ask the clients
		 * for some extra amount of time */
		at_measured(&svcpt->scp_at_estimate, at_extra +
			    cfs_time_current_sec() -
			    req->rq_arrival_time.tv_sec);

		/* Check to see if we've actually increased the deadline -
		 * we may be past adaptive_max */
		if (req->rq_deadline >= req->rq_arrival_time.tv_sec +
		    at_get(&svcpt->scp_at_estimate)) {
			DEBUG_REQ(D_WARNING, req, "Couldn't add any time "
				  "(%ld/%ld), not sending early reply\n",
				  olddl, req->rq_arrival_time.tv_sec +
				  at_get(&svcpt->scp_at_estimate) -
				  cfs_time_current_sec());
			return -ETIMEDOUT;
		}
	}
	newdl = cfs_time_current_sec() + at_get(&svcpt->scp_at_estimate);

	OBD_ALLOC(reqcopy, sizeof(*reqcopy));
	if (reqcopy == NULL)
		return -ENOMEM;
	OBD_ALLOC_LARGE(reqmsg, req->rq_reqlen);
	if (!reqmsg) {
<<<<<<< HEAD
		OBD_FREE(reqcopy, sizeof *reqcopy);
=======
		OBD_FREE(reqcopy, sizeof(*reqcopy));
>>>>>>> d8ec26d7
		return -ENOMEM;
	}

	*reqcopy = *req;
	reqcopy->rq_reply_state = NULL;
	reqcopy->rq_rep_swab_mask = 0;
	reqcopy->rq_pack_bulk = 0;
	reqcopy->rq_pack_udesc = 0;
	reqcopy->rq_packed_final = 0;
	sptlrpc_svc_ctx_addref(reqcopy);
	/* We only need the reqmsg for the magic */
	reqcopy->rq_reqmsg = reqmsg;
	memcpy(reqmsg, req->rq_reqmsg, req->rq_reqlen);

	LASSERT(atomic_read(&req->rq_refcount));
	/** if it is last refcount then early reply isn't needed */
	if (atomic_read(&req->rq_refcount) == 1) {
		DEBUG_REQ(D_ADAPTTO, reqcopy, "Normal reply already sent out, "
			  "abort sending early reply\n");
		GOTO(out, rc = -EINVAL);
	}

	/* Connection ref */
	reqcopy->rq_export = class_conn2export(
				     lustre_msg_get_handle(reqcopy->rq_reqmsg));
	if (reqcopy->rq_export == NULL)
		GOTO(out, rc = -ENODEV);

	/* RPC ref */
	class_export_rpc_inc(reqcopy->rq_export);
	if (reqcopy->rq_export->exp_obd &&
	    reqcopy->rq_export->exp_obd->obd_fail)
		GOTO(out_put, rc = -ENODEV);

	rc = lustre_pack_reply_flags(reqcopy, 1, NULL, NULL, LPRFL_EARLY_REPLY);
	if (rc)
		GOTO(out_put, rc);

	rc = ptlrpc_send_reply(reqcopy, PTLRPC_REPLY_EARLY);

	if (!rc) {
		/* Adjust our own deadline to what we told the client */
		req->rq_deadline = newdl;
		req->rq_early_count++; /* number sent, server side */
	} else {
		DEBUG_REQ(D_ERROR, req, "Early reply send failed %d", rc);
	}

	/* Free the (early) reply state from lustre_pack_reply.
	   (ptlrpc_send_reply takes it's own rs ref, so this is safe here) */
	ptlrpc_req_drop_rs(reqcopy);

out_put:
	class_export_rpc_dec(reqcopy->rq_export);
	class_export_put(reqcopy->rq_export);
out:
	sptlrpc_svc_ctx_decref(reqcopy);
	OBD_FREE_LARGE(reqmsg, req->rq_reqlen);
<<<<<<< HEAD
	OBD_FREE(reqcopy, sizeof *reqcopy);
=======
	OBD_FREE(reqcopy, sizeof(*reqcopy));
>>>>>>> d8ec26d7
	return rc;
}

/* Send early replies to everybody expiring within at_early_margin
   asking for at_extra time */
static int ptlrpc_at_check_timed(struct ptlrpc_service_part *svcpt)
{
	struct ptlrpc_at_array *array = &svcpt->scp_at_array;
	struct ptlrpc_request *rq, *n;
	struct list_head work_list;
	__u32  index, count;
	time_t deadline;
	time_t now = cfs_time_current_sec();
	cfs_duration_t delay;
	int first, counter = 0;

	spin_lock(&svcpt->scp_at_lock);
	if (svcpt->scp_at_check == 0) {
		spin_unlock(&svcpt->scp_at_lock);
		return 0;
	}
	delay = cfs_time_sub(cfs_time_current(), svcpt->scp_at_checktime);
	svcpt->scp_at_check = 0;

	if (array->paa_count == 0) {
		spin_unlock(&svcpt->scp_at_lock);
		return 0;
	}

	/* The timer went off, but maybe the nearest rpc already completed. */
	first = array->paa_deadline - now;
	if (first > at_early_margin) {
		/* We've still got plenty of time.  Reset the timer. */
		ptlrpc_at_set_timer(svcpt);
		spin_unlock(&svcpt->scp_at_lock);
		return 0;
	}

	/* We're close to a timeout, and we don't know how much longer the
	   server will take. Send early replies to everyone expiring soon. */
	INIT_LIST_HEAD(&work_list);
	deadline = -1;
	index = (unsigned long)array->paa_deadline % array->paa_size;
	count = array->paa_count;
	while (count > 0) {
		count -= array->paa_reqs_count[index];
		list_for_each_entry_safe(rq, n,
					     &array->paa_reqs_array[index],
					     rq_timed_list) {
			if (rq->rq_deadline > now + at_early_margin) {
				/* update the earliest deadline */
				if (deadline == -1 ||
				    rq->rq_deadline < deadline)
					deadline = rq->rq_deadline;
				break;
			}

			ptlrpc_at_remove_timed(rq);
			/**
			 * ptlrpc_server_drop_request() may drop
			 * refcount to 0 already. Let's check this and
			 * don't add entry to work_list
			 */
			if (likely(atomic_inc_not_zero(&rq->rq_refcount)))
				list_add(&rq->rq_timed_list, &work_list);
			counter++;
		}

		if (++index >= array->paa_size)
			index = 0;
	}
	array->paa_deadline = deadline;
	/* we have a new earliest deadline, restart the timer */
	ptlrpc_at_set_timer(svcpt);

	spin_unlock(&svcpt->scp_at_lock);

	CDEBUG(D_ADAPTTO, "timeout in %+ds, asking for %d secs on %d early "
	       "replies\n", first, at_extra, counter);
	if (first < 0) {
		/* We're already past request deadlines before we even get a
		   chance to send early replies */
		LCONSOLE_WARN("%s: This server is not able to keep up with "
			      "request traffic (cpu-bound).\n",
			      svcpt->scp_service->srv_name);
		CWARN("earlyQ=%d reqQ=%d recA=%d, svcEst=%d, "
		      "delay="CFS_DURATION_T"(jiff)\n",
		      counter, svcpt->scp_nreqs_incoming,
		      svcpt->scp_nreqs_active,
		      at_get(&svcpt->scp_at_estimate), delay);
	}

	/* we took additional refcount so entries can't be deleted from list, no
	 * locking is needed */
	while (!list_empty(&work_list)) {
		rq = list_entry(work_list.next, struct ptlrpc_request,
				    rq_timed_list);
		list_del_init(&rq->rq_timed_list);

		if (ptlrpc_at_send_early_reply(rq) == 0)
			ptlrpc_at_add_timed(rq);

		ptlrpc_server_drop_request(rq);
	}

	return 1; /* return "did_something" for liblustre */
}

/**
 * Put the request to the export list if the request may become
 * a high priority one.
 */
static int ptlrpc_server_hpreq_init(struct ptlrpc_service_part *svcpt,
				    struct ptlrpc_request *req)
{
	int rc = 0;

	if (svcpt->scp_service->srv_ops.so_hpreq_handler) {
		rc = svcpt->scp_service->srv_ops.so_hpreq_handler(req);
		if (rc < 0)
			return rc;
		LASSERT(rc == 0);
	}
	if (req->rq_export && req->rq_ops) {
		/* Perform request specific check. We should do this check
		 * before the request is added into exp_hp_rpcs list otherwise
		 * it may hit swab race at LU-1044. */
		if (req->rq_ops->hpreq_check) {
			rc = req->rq_ops->hpreq_check(req);
			/**
			 * XXX: Out of all current
			 * ptlrpc_hpreq_ops::hpreq_check(), only
			 * ldlm_cancel_hpreq_check() can return an error code;
			 * other functions assert in similar places, which seems
			 * odd. What also does not seem right is that handlers
			 * for those RPCs do not assert on the same checks, but
			 * rather handle the error cases. e.g. see
			 * ost_rw_hpreq_check(), and ost_brw_read(),
			 * ost_brw_write().
			 */
			if (rc < 0)
				return rc;
			LASSERT(rc == 0 || rc == 1);
		}

		spin_lock_bh(&req->rq_export->exp_rpc_lock);
		list_add(&req->rq_exp_list,
			     &req->rq_export->exp_hp_rpcs);
		spin_unlock_bh(&req->rq_export->exp_rpc_lock);
	}

	ptlrpc_nrs_req_initialize(svcpt, req, rc);

	return rc;
}

/** Remove the request from the export list. */
static void ptlrpc_server_hpreq_fini(struct ptlrpc_request *req)
{
	if (req->rq_export && req->rq_ops) {
		/* refresh lock timeout again so that client has more
		 * room to send lock cancel RPC. */
		if (req->rq_ops->hpreq_fini)
			req->rq_ops->hpreq_fini(req);

		spin_lock_bh(&req->rq_export->exp_rpc_lock);
		list_del_init(&req->rq_exp_list);
		spin_unlock_bh(&req->rq_export->exp_rpc_lock);
	}
}

static int ptlrpc_hpreq_check(struct ptlrpc_request *req)
{
	return 1;
}

static struct ptlrpc_hpreq_ops ptlrpc_hpreq_common = {
	.hpreq_check       = ptlrpc_hpreq_check,
};

/* Hi-Priority RPC check by RPC operation code. */
int ptlrpc_hpreq_handler(struct ptlrpc_request *req)
{
	int opc = lustre_msg_get_opc(req->rq_reqmsg);

	/* Check for export to let only reconnects for not yet evicted
	 * export to become a HP rpc. */
	if ((req->rq_export != NULL) &&
	    (opc == OBD_PING || opc == MDS_CONNECT || opc == OST_CONNECT))
		req->rq_ops = &ptlrpc_hpreq_common;

	return 0;
}
EXPORT_SYMBOL(ptlrpc_hpreq_handler);

static int ptlrpc_server_request_add(struct ptlrpc_service_part *svcpt,
				     struct ptlrpc_request *req)
{
	int	rc;

	rc = ptlrpc_server_hpreq_init(svcpt, req);
	if (rc < 0)
		return rc;

	ptlrpc_nrs_req_add(svcpt, req, !!rc);

	return 0;
}

/**
 * Allow to handle high priority request
 * User can call it w/o any lock but need to hold
 * ptlrpc_service_part::scp_req_lock to get reliable result
 */
static bool ptlrpc_server_allow_high(struct ptlrpc_service_part *svcpt,
				     bool force)
{
	int running = svcpt->scp_nthrs_running;

	if (!nrs_svcpt_has_hp(svcpt))
		return false;

	if (force)
		return true;

	if (unlikely(svcpt->scp_service->srv_req_portal == MDS_REQUEST_PORTAL &&
		     CFS_FAIL_PRECHECK(OBD_FAIL_PTLRPC_CANCEL_RESEND))) {
		/* leave just 1 thread for normal RPCs */
		running = PTLRPC_NTHRS_INIT;
		if (svcpt->scp_service->srv_ops.so_hpreq_handler != NULL)
			running += 1;
	}

	if (svcpt->scp_nreqs_active >= running - 1)
		return false;

	if (svcpt->scp_nhreqs_active == 0)
		return true;

	return !ptlrpc_nrs_req_pending_nolock(svcpt, false) ||
	       svcpt->scp_hreq_count < svcpt->scp_service->srv_hpreq_ratio;
}

static bool ptlrpc_server_high_pending(struct ptlrpc_service_part *svcpt,
				       bool force)
{
	return ptlrpc_server_allow_high(svcpt, force) &&
	       ptlrpc_nrs_req_pending_nolock(svcpt, true);
}

/**
 * Only allow normal priority requests on a service that has a high-priority
 * queue if forced (i.e. cleanup), if there are other high priority requests
 * already being processed (i.e. those threads can service more high-priority
 * requests), or if there are enough idle threads that a later thread can do
 * a high priority request.
 * User can call it w/o any lock but need to hold
 * ptlrpc_service_part::scp_req_lock to get reliable result
 */
static bool ptlrpc_server_allow_normal(struct ptlrpc_service_part *svcpt,
				       bool force)
{
	int running = svcpt->scp_nthrs_running;
	if (unlikely(svcpt->scp_service->srv_req_portal == MDS_REQUEST_PORTAL &&
		     CFS_FAIL_PRECHECK(OBD_FAIL_PTLRPC_CANCEL_RESEND))) {
		/* leave just 1 thread for normal RPCs */
		running = PTLRPC_NTHRS_INIT;
		if (svcpt->scp_service->srv_ops.so_hpreq_handler != NULL)
			running += 1;
	}

	if (force ||
	    svcpt->scp_nreqs_active < running - 2)
		return true;

	if (svcpt->scp_nreqs_active >= running - 1)
		return false;

	return svcpt->scp_nhreqs_active > 0 || !nrs_svcpt_has_hp(svcpt);
}

static bool ptlrpc_server_normal_pending(struct ptlrpc_service_part *svcpt,
					 bool force)
{
	return ptlrpc_server_allow_normal(svcpt, force) &&
	       ptlrpc_nrs_req_pending_nolock(svcpt, false);
}

/**
 * Returns true if there are requests available in incoming
 * request queue for processing and it is allowed to fetch them.
 * User can call it w/o any lock but need to hold ptlrpc_service::scp_req_lock
 * to get reliable result
 * \see ptlrpc_server_allow_normal
 * \see ptlrpc_server_allow high
 */
static inline bool
ptlrpc_server_request_pending(struct ptlrpc_service_part *svcpt, bool force)
{
	return ptlrpc_server_high_pending(svcpt, force) ||
	       ptlrpc_server_normal_pending(svcpt, force);
}

/**
 * Fetch a request for processing from queue of unprocessed requests.
 * Favors high-priority requests.
 * Returns a pointer to fetched request.
 */
static struct ptlrpc_request *
ptlrpc_server_request_get(struct ptlrpc_service_part *svcpt, bool force)
{
	struct ptlrpc_request *req = NULL;

	spin_lock(&svcpt->scp_req_lock);

	if (ptlrpc_server_high_pending(svcpt, force)) {
		req = ptlrpc_nrs_req_get_nolock(svcpt, true, force);
		if (req != NULL) {
			svcpt->scp_hreq_count++;
			goto got_request;
		}
	}

	if (ptlrpc_server_normal_pending(svcpt, force)) {
		req = ptlrpc_nrs_req_get_nolock(svcpt, false, force);
		if (req != NULL) {
			svcpt->scp_hreq_count = 0;
			goto got_request;
		}
	}

	spin_unlock(&svcpt->scp_req_lock);
	return NULL;

got_request:
	svcpt->scp_nreqs_active++;
	if (req->rq_hp)
		svcpt->scp_nhreqs_active++;

	spin_unlock(&svcpt->scp_req_lock);

	if (likely(req->rq_export))
		class_export_rpc_inc(req->rq_export);

	return req;
}

/**
 * Handle freshly incoming reqs, add to timed early reply list,
 * pass on to regular request queue.
 * All incoming requests pass through here before getting into
 * ptlrpc_server_handle_req later on.
 */
static int
ptlrpc_server_handle_req_in(struct ptlrpc_service_part *svcpt,
			    struct ptlrpc_thread *thread)
{
	struct ptlrpc_service	*svc = svcpt->scp_service;
	struct ptlrpc_request	*req;
	__u32			deadline;
	int			rc;

	spin_lock(&svcpt->scp_lock);
	if (list_empty(&svcpt->scp_req_incoming)) {
		spin_unlock(&svcpt->scp_lock);
		return 0;
	}

	req = list_entry(svcpt->scp_req_incoming.next,
			     struct ptlrpc_request, rq_list);
	list_del_init(&req->rq_list);
	svcpt->scp_nreqs_incoming--;
	/* Consider this still a "queued" request as far as stats are
	 * concerned */
	spin_unlock(&svcpt->scp_lock);

	/* go through security check/transform */
	rc = sptlrpc_svc_unwrap_request(req);
	switch (rc) {
	case SECSVC_OK:
		break;
	case SECSVC_COMPLETE:
		target_send_reply(req, 0, OBD_FAIL_MDS_ALL_REPLY_NET);
		goto err_req;
	case SECSVC_DROP:
		goto err_req;
	default:
		LBUG();
	}

	/*
	 * for null-flavored rpc, msg has been unpacked by sptlrpc, although
	 * redo it wouldn't be harmful.
	 */
	if (SPTLRPC_FLVR_POLICY(req->rq_flvr.sf_rpc) != SPTLRPC_POLICY_NULL) {
		rc = ptlrpc_unpack_req_msg(req, req->rq_reqlen);
		if (rc != 0) {
			CERROR("error unpacking request: ptl %d from %s "
			       "x"LPU64"\n", svc->srv_req_portal,
			       libcfs_id2str(req->rq_peer), req->rq_xid);
			goto err_req;
		}
	}

	rc = lustre_unpack_req_ptlrpc_body(req, MSG_PTLRPC_BODY_OFF);
	if (rc) {
		CERROR ("error unpacking ptlrpc body: ptl %d from %s x"
			LPU64"\n", svc->srv_req_portal,
			libcfs_id2str(req->rq_peer), req->rq_xid);
		goto err_req;
	}

	if (OBD_FAIL_CHECK(OBD_FAIL_PTLRPC_DROP_REQ_OPC) &&
	    lustre_msg_get_opc(req->rq_reqmsg) == cfs_fail_val) {
		CERROR("drop incoming rpc opc %u, x"LPU64"\n",
		       cfs_fail_val, req->rq_xid);
		goto err_req;
	}

	rc = -EINVAL;
	if (lustre_msg_get_type(req->rq_reqmsg) != PTL_RPC_MSG_REQUEST) {
		CERROR("wrong packet type received (type=%u) from %s\n",
		       lustre_msg_get_type(req->rq_reqmsg),
		       libcfs_id2str(req->rq_peer));
		goto err_req;
	}

	switch(lustre_msg_get_opc(req->rq_reqmsg)) {
	case MDS_WRITEPAGE:
	case OST_WRITE:
		req->rq_bulk_write = 1;
		break;
	case MDS_READPAGE:
	case OST_READ:
	case MGS_CONFIG_READ:
		req->rq_bulk_read = 1;
		break;
	}

	CDEBUG(D_RPCTRACE, "got req x"LPU64"\n", req->rq_xid);

	req->rq_export = class_conn2export(
		lustre_msg_get_handle(req->rq_reqmsg));
	if (req->rq_export) {
		rc = ptlrpc_check_req(req);
		if (rc == 0) {
			rc = sptlrpc_target_export_check(req->rq_export, req);
			if (rc)
				DEBUG_REQ(D_ERROR, req, "DROPPING req with "
					  "illegal security flavor,");
		}

		if (rc)
			goto err_req;
		ptlrpc_update_export_timer(req->rq_export, 0);
	}

	/* req_in handling should/must be fast */
	if (cfs_time_current_sec() - req->rq_arrival_time.tv_sec > 5)
		DEBUG_REQ(D_WARNING, req, "Slow req_in handling "CFS_DURATION_T"s",
			  cfs_time_sub(cfs_time_current_sec(),
				       req->rq_arrival_time.tv_sec));

	/* Set rpc server deadline and add it to the timed list */
	deadline = (lustre_msghdr_get_flags(req->rq_reqmsg) &
		    MSGHDR_AT_SUPPORT) ?
		   /* The max time the client expects us to take */
		   lustre_msg_get_timeout(req->rq_reqmsg) : obd_timeout;
	req->rq_deadline = req->rq_arrival_time.tv_sec + deadline;
	if (unlikely(deadline == 0)) {
		DEBUG_REQ(D_ERROR, req, "Dropping request with 0 timeout");
		goto err_req;
	}

	req->rq_svc_thread = thread;

	ptlrpc_at_add_timed(req);

	/* Move it over to the request processing queue */
	rc = ptlrpc_server_request_add(svcpt, req);
	if (rc)
		GOTO(err_req, rc);

	wake_up(&svcpt->scp_waitq);
	return 1;

err_req:
	ptlrpc_server_finish_request(svcpt, req);

	return 1;
}

/**
 * Main incoming request handling logic.
 * Calls handler function from service to do actual processing.
 */
static int
ptlrpc_server_handle_request(struct ptlrpc_service_part *svcpt,
			     struct ptlrpc_thread *thread)
{
	struct ptlrpc_service *svc = svcpt->scp_service;
	struct ptlrpc_request *request;
	struct timeval	 work_start;
	struct timeval	 work_end;
	long		   timediff;
	int		    rc;
	int		    fail_opc = 0;

	request = ptlrpc_server_request_get(svcpt, false);
	if (request == NULL)
		return 0;

	if (OBD_FAIL_CHECK(OBD_FAIL_PTLRPC_HPREQ_NOTIMEOUT))
		fail_opc = OBD_FAIL_PTLRPC_HPREQ_NOTIMEOUT;
	else if (OBD_FAIL_CHECK(OBD_FAIL_PTLRPC_HPREQ_TIMEOUT))
		fail_opc = OBD_FAIL_PTLRPC_HPREQ_TIMEOUT;

	if (unlikely(fail_opc)) {
		if (request->rq_export && request->rq_ops)
			OBD_FAIL_TIMEOUT(fail_opc, 4);
	}

	ptlrpc_rqphase_move(request, RQ_PHASE_INTERPRET);

	if(OBD_FAIL_CHECK(OBD_FAIL_PTLRPC_DUMP_LOG))
		libcfs_debug_dumplog();

	do_gettimeofday(&work_start);
	timediff = cfs_timeval_sub(&work_start, &request->rq_arrival_time,NULL);
	if (likely(svc->srv_stats != NULL)) {
		lprocfs_counter_add(svc->srv_stats, PTLRPC_REQWAIT_CNTR,
				    timediff);
		lprocfs_counter_add(svc->srv_stats, PTLRPC_REQQDEPTH_CNTR,
				    svcpt->scp_nreqs_incoming);
		lprocfs_counter_add(svc->srv_stats, PTLRPC_REQACTIVE_CNTR,
				    svcpt->scp_nreqs_active);
		lprocfs_counter_add(svc->srv_stats, PTLRPC_TIMEOUT,
				    at_get(&svcpt->scp_at_estimate));
	}

	rc = lu_context_init(&request->rq_session, LCT_SESSION | LCT_NOREF);
	if (rc) {
		CERROR("Failure to initialize session: %d\n", rc);
		goto out_req;
	}
	request->rq_session.lc_thread = thread;
	request->rq_session.lc_cookie = 0x5;
	lu_context_enter(&request->rq_session);

	CDEBUG(D_NET, "got req "LPU64"\n", request->rq_xid);

	request->rq_svc_thread = thread;
	if (thread)
		request->rq_svc_thread->t_env->le_ses = &request->rq_session;

	if (likely(request->rq_export)) {
		if (unlikely(ptlrpc_check_req(request)))
			goto put_conn;
		ptlrpc_update_export_timer(request->rq_export, timediff >> 19);
	}

	/* Discard requests queued for longer than the deadline.
	   The deadline is increased if we send an early reply. */
	if (cfs_time_current_sec() > request->rq_deadline) {
		DEBUG_REQ(D_ERROR, request, "Dropping timed-out request from %s"
			  ": deadline "CFS_DURATION_T":"CFS_DURATION_T"s ago\n",
			  libcfs_id2str(request->rq_peer),
			  cfs_time_sub(request->rq_deadline,
			  request->rq_arrival_time.tv_sec),
			  cfs_time_sub(cfs_time_current_sec(),
			  request->rq_deadline));
		goto put_conn;
	}

	CDEBUG(D_RPCTRACE, "Handling RPC pname:cluuid+ref:pid:xid:nid:opc "
	       "%s:%s+%d:%d:x"LPU64":%s:%d\n", current_comm(),
	       (request->rq_export ?
		(char *)request->rq_export->exp_client_uuid.uuid : "0"),
	       (request->rq_export ?
		atomic_read(&request->rq_export->exp_refcount) : -99),
	       lustre_msg_get_status(request->rq_reqmsg), request->rq_xid,
	       libcfs_id2str(request->rq_peer),
	       lustre_msg_get_opc(request->rq_reqmsg));

	if (lustre_msg_get_opc(request->rq_reqmsg) != OBD_PING)
		CFS_FAIL_TIMEOUT_MS(OBD_FAIL_PTLRPC_PAUSE_REQ, cfs_fail_val);

	rc = svc->srv_ops.so_req_handler(request);

	ptlrpc_rqphase_move(request, RQ_PHASE_COMPLETE);

put_conn:
	lu_context_exit(&request->rq_session);
	lu_context_fini(&request->rq_session);

	if (unlikely(cfs_time_current_sec() > request->rq_deadline)) {
		     DEBUG_REQ(D_WARNING, request, "Request took longer "
			       "than estimated ("CFS_DURATION_T":"CFS_DURATION_T"s);"
			       " client may timeout.",
			       cfs_time_sub(request->rq_deadline,
					    request->rq_arrival_time.tv_sec),
			       cfs_time_sub(cfs_time_current_sec(),
					    request->rq_deadline));
	}

	do_gettimeofday(&work_end);
	timediff = cfs_timeval_sub(&work_end, &work_start, NULL);
	CDEBUG(D_RPCTRACE, "Handled RPC pname:cluuid+ref:pid:xid:nid:opc "
	       "%s:%s+%d:%d:x"LPU64":%s:%d Request procesed in "
	       "%ldus (%ldus total) trans "LPU64" rc %d/%d\n",
		current_comm(),
		(request->rq_export ?
		 (char *)request->rq_export->exp_client_uuid.uuid : "0"),
		(request->rq_export ?
		 atomic_read(&request->rq_export->exp_refcount) : -99),
		lustre_msg_get_status(request->rq_reqmsg),
		request->rq_xid,
		libcfs_id2str(request->rq_peer),
		lustre_msg_get_opc(request->rq_reqmsg),
		timediff,
		cfs_timeval_sub(&work_end, &request->rq_arrival_time, NULL),
		(request->rq_repmsg ?
		 lustre_msg_get_transno(request->rq_repmsg) :
		 request->rq_transno),
		request->rq_status,
		(request->rq_repmsg ?
		 lustre_msg_get_status(request->rq_repmsg) : -999));
	if (likely(svc->srv_stats != NULL && request->rq_reqmsg != NULL)) {
		__u32 op = lustre_msg_get_opc(request->rq_reqmsg);
		int opc = opcode_offset(op);
		if (opc > 0 && !(op == LDLM_ENQUEUE || op == MDS_REINT)) {
			LASSERT(opc < LUSTRE_MAX_OPCODES);
			lprocfs_counter_add(svc->srv_stats,
					    opc + EXTRA_MAX_OPCODES,
					    timediff);
		}
	}
	if (unlikely(request->rq_early_count)) {
		DEBUG_REQ(D_ADAPTTO, request,
			  "sent %d early replies before finishing in "
			  CFS_DURATION_T"s",
			  request->rq_early_count,
			  cfs_time_sub(work_end.tv_sec,
			  request->rq_arrival_time.tv_sec));
	}

out_req:
	ptlrpc_server_finish_active_request(svcpt, request);

	return 1;
}

/**
 * An internal function to process a single reply state object.
 */
static int
ptlrpc_handle_rs(struct ptlrpc_reply_state *rs)
{
	struct ptlrpc_service_part *svcpt = rs->rs_svcpt;
	struct ptlrpc_service     *svc = svcpt->scp_service;
	struct obd_export	 *exp;
	int			nlocks;
	int			been_handled;

	exp = rs->rs_export;

	LASSERT (rs->rs_difficult);
	LASSERT (rs->rs_scheduled);
	LASSERT (list_empty(&rs->rs_list));

	spin_lock(&exp->exp_lock);
	/* Noop if removed already */
	list_del_init (&rs->rs_exp_list);
	spin_unlock(&exp->exp_lock);

	/* The disk commit callback holds exp_uncommitted_replies_lock while it
	 * iterates over newly committed replies, removing them from
	 * exp_uncommitted_replies.  It then drops this lock and schedules the
	 * replies it found for handling here.
	 *
	 * We can avoid contention for exp_uncommitted_replies_lock between the
	 * HRT threads and further commit callbacks by checking rs_committed
	 * which is set in the commit callback while it holds both
	 * rs_lock and exp_uncommitted_reples.
	 *
	 * If we see rs_committed clear, the commit callback _may_ not have
	 * handled this reply yet and we race with it to grab
	 * exp_uncommitted_replies_lock before removing the reply from
	 * exp_uncommitted_replies.  Note that if we lose the race and the
	 * reply has already been removed, list_del_init() is a noop.
	 *
	 * If we see rs_committed set, we know the commit callback is handling,
	 * or has handled this reply since store reordering might allow us to
	 * see rs_committed set out of sequence.  But since this is done
	 * holding rs_lock, we can be sure it has all completed once we hold
	 * rs_lock, which we do right next.
	 */
	if (!rs->rs_committed) {
		spin_lock(&exp->exp_uncommitted_replies_lock);
		list_del_init(&rs->rs_obd_list);
		spin_unlock(&exp->exp_uncommitted_replies_lock);
	}

	spin_lock(&rs->rs_lock);

	been_handled = rs->rs_handled;
	rs->rs_handled = 1;

	nlocks = rs->rs_nlocks;		 /* atomic "steal", but */
	rs->rs_nlocks = 0;		      /* locks still on rs_locks! */

	if (nlocks == 0 && !been_handled) {
		/* If we see this, we should already have seen the warning
		 * in mds_steal_ack_locks()  */
		CDEBUG(D_HA, "All locks stolen from rs %p x"LPD64".t"LPD64
		       " o%d NID %s\n",
		       rs,
		       rs->rs_xid, rs->rs_transno, rs->rs_opc,
		       libcfs_nid2str(exp->exp_connection->c_peer.nid));
	}

	if ((!been_handled && rs->rs_on_net) || nlocks > 0) {
		spin_unlock(&rs->rs_lock);

		if (!been_handled && rs->rs_on_net) {
			LNetMDUnlink(rs->rs_md_h);
			/* Ignore return code; we're racing with completion */
		}

		while (nlocks-- > 0)
			ldlm_lock_decref(&rs->rs_locks[nlocks],
					 rs->rs_modes[nlocks]);

		spin_lock(&rs->rs_lock);
	}

	rs->rs_scheduled = 0;

	if (!rs->rs_on_net) {
		/* Off the net */
		spin_unlock(&rs->rs_lock);

		class_export_put (exp);
		rs->rs_export = NULL;
		ptlrpc_rs_decref (rs);
		if (atomic_dec_and_test(&svcpt->scp_nreps_difficult) &&
		    svc->srv_is_stopping)
			wake_up_all(&svcpt->scp_waitq);
		return 1;
	}

	/* still on the net; callback will schedule */
	spin_unlock(&rs->rs_lock);
	return 1;
}


static void
ptlrpc_check_rqbd_pool(struct ptlrpc_service_part *svcpt)
{
	int avail = svcpt->scp_nrqbds_posted;
	int low_water = test_req_buffer_pressure ? 0 :
			svcpt->scp_service->srv_nbuf_per_group / 2;

	/* NB I'm not locking; just looking. */

	/* CAVEAT EMPTOR: We might be allocating buffers here because we've
	 * allowed the request history to grow out of control.  We could put a
	 * sanity check on that here and cull some history if we need the
	 * space. */

	if (avail <= low_water)
		ptlrpc_grow_req_bufs(svcpt, 1);

	if (svcpt->scp_service->srv_stats) {
		lprocfs_counter_add(svcpt->scp_service->srv_stats,
				    PTLRPC_REQBUF_AVAIL_CNTR, avail);
	}
}

static int
ptlrpc_retry_rqbds(void *arg)
{
	struct ptlrpc_service_part *svcpt = (struct ptlrpc_service_part *)arg;

	svcpt->scp_rqbd_timeout = 0;
	return -ETIMEDOUT;
}

static inline int
ptlrpc_threads_enough(struct ptlrpc_service_part *svcpt)
{
	return svcpt->scp_nreqs_active <
	       svcpt->scp_nthrs_running - 1 -
	       (svcpt->scp_service->srv_ops.so_hpreq_handler != NULL);
}

/**
 * allowed to create more threads
 * user can call it w/o any lock but need to hold
 * ptlrpc_service_part::scp_lock to get reliable result
 */
static inline int
ptlrpc_threads_increasable(struct ptlrpc_service_part *svcpt)
{
	return svcpt->scp_nthrs_running +
	       svcpt->scp_nthrs_starting <
	       svcpt->scp_service->srv_nthrs_cpt_limit;
}

/**
 * too many requests and allowed to create more threads
 */
static inline int
ptlrpc_threads_need_create(struct ptlrpc_service_part *svcpt)
{
	return !ptlrpc_threads_enough(svcpt) &&
		ptlrpc_threads_increasable(svcpt);
}

static inline int
ptlrpc_thread_stopping(struct ptlrpc_thread *thread)
{
	return thread_is_stopping(thread) ||
	       thread->t_svcpt->scp_service->srv_is_stopping;
}

static inline int
ptlrpc_rqbd_pending(struct ptlrpc_service_part *svcpt)
{
	return !list_empty(&svcpt->scp_rqbd_idle) &&
	       svcpt->scp_rqbd_timeout == 0;
}

static inline int
ptlrpc_at_check(struct ptlrpc_service_part *svcpt)
{
	return svcpt->scp_at_check;
}

/**
 * requests wait on preprocessing
 * user can call it w/o any lock but need to hold
 * ptlrpc_service_part::scp_lock to get reliable result
 */
static inline int
ptlrpc_server_request_incoming(struct ptlrpc_service_part *svcpt)
{
	return !list_empty(&svcpt->scp_req_incoming);
}

static __attribute__((__noinline__)) int
ptlrpc_wait_event(struct ptlrpc_service_part *svcpt,
		  struct ptlrpc_thread *thread)
{
	/* Don't exit while there are replies to be handled */
	struct l_wait_info lwi = LWI_TIMEOUT(svcpt->scp_rqbd_timeout,
					     ptlrpc_retry_rqbds, svcpt);

	/* XXX: Add this back when libcfs watchdog is merged upstream
	lc_watchdog_disable(thread->t_watchdog);
	 */

	cond_resched();

	l_wait_event_exclusive_head(svcpt->scp_waitq,
				ptlrpc_thread_stopping(thread) ||
				ptlrpc_server_request_incoming(svcpt) ||
				ptlrpc_server_request_pending(svcpt, false) ||
				ptlrpc_rqbd_pending(svcpt) ||
				ptlrpc_at_check(svcpt), &lwi);

	if (ptlrpc_thread_stopping(thread))
		return -EINTR;

	/*
	lc_watchdog_touch(thread->t_watchdog,
			  ptlrpc_server_get_timeout(svcpt));
	 */
	return 0;
}

/**
 * Main thread body for service threads.
 * Waits in a loop waiting for new requests to process to appear.
 * Every time an incoming requests is added to its queue, a waitq
 * is woken up and one of the threads will handle it.
 */
static int ptlrpc_main(void *arg)
{
	struct ptlrpc_thread		*thread = (struct ptlrpc_thread *)arg;
	struct ptlrpc_service_part	*svcpt = thread->t_svcpt;
	struct ptlrpc_service		*svc = svcpt->scp_service;
	struct ptlrpc_reply_state	*rs;
#ifdef WITH_GROUP_INFO
	struct group_info *ginfo = NULL;
#endif
	struct lu_env *env;
	int counter = 0, rc = 0;

	thread->t_pid = current_pid();
	unshare_fs_struct();

	/* NB: we will call cfs_cpt_bind() for all threads, because we
	 * might want to run lustre server only on a subset of system CPUs,
	 * in that case ->scp_cpt is CFS_CPT_ANY */
	rc = cfs_cpt_bind(svc->srv_cptable, svcpt->scp_cpt);
	if (rc != 0) {
		CWARN("%s: failed to bind %s on CPT %d\n",
		      svc->srv_name, thread->t_name, svcpt->scp_cpt);
	}

#ifdef WITH_GROUP_INFO
	ginfo = groups_alloc(0);
	if (!ginfo) {
		rc = -ENOMEM;
		goto out;
	}

	set_current_groups(ginfo);
	put_group_info(ginfo);
#endif

	if (svc->srv_ops.so_thr_init != NULL) {
		rc = svc->srv_ops.so_thr_init(thread);
		if (rc)
			goto out;
	}

	OBD_ALLOC_PTR(env);
	if (env == NULL) {
		rc = -ENOMEM;
		goto out_srv_fini;
	}

	rc = lu_context_init(&env->le_ctx,
			     svc->srv_ctx_tags|LCT_REMEMBER|LCT_NOREF);
	if (rc)
		goto out_srv_fini;

	thread->t_env = env;
	env->le_ctx.lc_thread = thread;
	env->le_ctx.lc_cookie = 0x6;

	while (!list_empty(&svcpt->scp_rqbd_idle)) {
		rc = ptlrpc_server_post_idle_rqbds(svcpt);
		if (rc >= 0)
			continue;

		CERROR("Failed to post rqbd for %s on CPT %d: %d\n",
			svc->srv_name, svcpt->scp_cpt, rc);
		goto out_srv_fini;
	}

	/* Alloc reply state structure for this one */
	OBD_ALLOC_LARGE(rs, svc->srv_max_reply_size);
	if (!rs) {
		rc = -ENOMEM;
		goto out_srv_fini;
	}

	spin_lock(&svcpt->scp_lock);

	LASSERT(thread_is_starting(thread));
	thread_clear_flags(thread, SVC_STARTING);

	LASSERT(svcpt->scp_nthrs_starting == 1);
	svcpt->scp_nthrs_starting--;

	/* SVC_STOPPING may already be set here if someone else is trying
	 * to stop the service while this new thread has been dynamically
	 * forked. We still set SVC_RUNNING to let our creator know that
	 * we are now running, however we will exit as soon as possible */
	thread_add_flags(thread, SVC_RUNNING);
	svcpt->scp_nthrs_running++;
	spin_unlock(&svcpt->scp_lock);

	/* wake up our creator in case he's still waiting. */
	wake_up(&thread->t_ctl_waitq);

	/*
	thread->t_watchdog = lc_watchdog_add(ptlrpc_server_get_timeout(svcpt),
					     NULL, NULL);
	 */

	spin_lock(&svcpt->scp_rep_lock);
	list_add(&rs->rs_list, &svcpt->scp_rep_idle);
	wake_up(&svcpt->scp_rep_waitq);
	spin_unlock(&svcpt->scp_rep_lock);

	CDEBUG(D_NET, "service thread %d (#%d) started\n", thread->t_id,
	       svcpt->scp_nthrs_running);

	/* XXX maintain a list of all managed devices: insert here */
	while (!ptlrpc_thread_stopping(thread)) {
		if (ptlrpc_wait_event(svcpt, thread))
			break;

		ptlrpc_check_rqbd_pool(svcpt);

		if (ptlrpc_threads_need_create(svcpt)) {
			/* Ignore return code - we tried... */
			ptlrpc_start_thread(svcpt, 0);
		}

		/* Process all incoming reqs before handling any */
		if (ptlrpc_server_request_incoming(svcpt)) {
			lu_context_enter(&env->le_ctx);
			env->le_ses = NULL;
			ptlrpc_server_handle_req_in(svcpt, thread);
			lu_context_exit(&env->le_ctx);

			/* but limit ourselves in case of flood */
			if (counter++ < 100)
				continue;
			counter = 0;
		}

		if (ptlrpc_at_check(svcpt))
			ptlrpc_at_check_timed(svcpt);

		if (ptlrpc_server_request_pending(svcpt, false)) {
			lu_context_enter(&env->le_ctx);
			ptlrpc_server_handle_request(svcpt, thread);
			lu_context_exit(&env->le_ctx);
		}

		if (ptlrpc_rqbd_pending(svcpt) &&
		    ptlrpc_server_post_idle_rqbds(svcpt) < 0) {
			/* I just failed to repost request buffers.
			 * Wait for a timeout (unless something else
			 * happens) before I try again */
			svcpt->scp_rqbd_timeout = cfs_time_seconds(1) / 10;
			CDEBUG(D_RPCTRACE, "Posted buffers: %d\n",
			       svcpt->scp_nrqbds_posted);
		}
	}

	/*
	lc_watchdog_delete(thread->t_watchdog);
	thread->t_watchdog = NULL;
	*/

out_srv_fini:
	/*
	 * deconstruct service specific state created by ptlrpc_start_thread()
	 */
	if (svc->srv_ops.so_thr_done != NULL)
		svc->srv_ops.so_thr_done(thread);

	if (env != NULL) {
		lu_context_fini(&env->le_ctx);
		OBD_FREE_PTR(env);
	}
out:
	CDEBUG(D_RPCTRACE, "service thread [ %p : %u ] %d exiting: rc %d\n",
	       thread, thread->t_pid, thread->t_id, rc);

	spin_lock(&svcpt->scp_lock);
	if (thread_test_and_clear_flags(thread, SVC_STARTING))
		svcpt->scp_nthrs_starting--;

	if (thread_test_and_clear_flags(thread, SVC_RUNNING)) {
		/* must know immediately */
		svcpt->scp_nthrs_running--;
	}

	thread->t_id = rc;
	thread_add_flags(thread, SVC_STOPPED);

	wake_up(&thread->t_ctl_waitq);
	spin_unlock(&svcpt->scp_lock);

	return rc;
}

static int hrt_dont_sleep(struct ptlrpc_hr_thread *hrt,
			  struct list_head *replies)
{
	int result;

	spin_lock(&hrt->hrt_lock);

	list_splice_init(&hrt->hrt_queue, replies);
	result = ptlrpc_hr.hr_stopping || !list_empty(replies);

	spin_unlock(&hrt->hrt_lock);
	return result;
}

/**
 * Main body of "handle reply" function.
 * It processes acked reply states
 */
static int ptlrpc_hr_main(void *arg)
{
	struct ptlrpc_hr_thread		*hrt = (struct ptlrpc_hr_thread *)arg;
	struct ptlrpc_hr_partition	*hrp = hrt->hrt_partition;
	LIST_HEAD			(replies);
	char				threadname[20];
	int				rc;

	snprintf(threadname, sizeof(threadname), "ptlrpc_hr%02d_%03d",
		 hrp->hrp_cpt, hrt->hrt_id);
	unshare_fs_struct();

	rc = cfs_cpt_bind(ptlrpc_hr.hr_cpt_table, hrp->hrp_cpt);
	if (rc != 0) {
		CWARN("Failed to bind %s on CPT %d of CPT table %p: rc = %d\n",
		      threadname, hrp->hrp_cpt, ptlrpc_hr.hr_cpt_table, rc);
	}

	atomic_inc(&hrp->hrp_nstarted);
	wake_up(&ptlrpc_hr.hr_waitq);

	while (!ptlrpc_hr.hr_stopping) {
		l_wait_condition(hrt->hrt_waitq, hrt_dont_sleep(hrt, &replies));

		while (!list_empty(&replies)) {
			struct ptlrpc_reply_state *rs;

			rs = list_entry(replies.prev,
					    struct ptlrpc_reply_state,
					    rs_list);
			list_del_init(&rs->rs_list);
			ptlrpc_handle_rs(rs);
		}
	}

	atomic_inc(&hrp->hrp_nstopped);
	wake_up(&ptlrpc_hr.hr_waitq);

	return 0;
}

static void ptlrpc_stop_hr_threads(void)
{
	struct ptlrpc_hr_partition	*hrp;
	int				i;
	int				j;

	ptlrpc_hr.hr_stopping = 1;

	cfs_percpt_for_each(hrp, i, ptlrpc_hr.hr_partitions) {
		if (hrp->hrp_thrs == NULL)
			continue; /* uninitialized */
		for (j = 0; j < hrp->hrp_nthrs; j++)
			wake_up_all(&hrp->hrp_thrs[j].hrt_waitq);
	}

	cfs_percpt_for_each(hrp, i, ptlrpc_hr.hr_partitions) {
		if (hrp->hrp_thrs == NULL)
			continue; /* uninitialized */
		wait_event(ptlrpc_hr.hr_waitq,
			       atomic_read(&hrp->hrp_nstopped) ==
			       atomic_read(&hrp->hrp_nstarted));
	}
}

static int ptlrpc_start_hr_threads(void)
{
	struct ptlrpc_hr_partition	*hrp;
	int				i;
	int				j;

	cfs_percpt_for_each(hrp, i, ptlrpc_hr.hr_partitions) {
		int	rc = 0;

		for (j = 0; j < hrp->hrp_nthrs; j++) {
			struct	ptlrpc_hr_thread *hrt = &hrp->hrp_thrs[j];
			rc = PTR_ERR(kthread_run(ptlrpc_hr_main,
						 &hrp->hrp_thrs[j],
						 "ptlrpc_hr%02d_%03d",
						 hrp->hrp_cpt,
						 hrt->hrt_id));
			if (IS_ERR_VALUE(rc))
				break;
		}
		wait_event(ptlrpc_hr.hr_waitq,
			       atomic_read(&hrp->hrp_nstarted) == j);
		if (!IS_ERR_VALUE(rc))
			continue;

		CERROR("Reply handling thread %d:%d Failed on starting: "
		       "rc = %d\n", i, j, rc);
		ptlrpc_stop_hr_threads();
		return rc;
	}
	return 0;
}

static void ptlrpc_svcpt_stop_threads(struct ptlrpc_service_part *svcpt)
{
	struct l_wait_info	lwi = { 0 };
	struct ptlrpc_thread	*thread;
	LIST_HEAD		(zombie);

	CDEBUG(D_INFO, "Stopping threads for service %s\n",
	       svcpt->scp_service->srv_name);

	spin_lock(&svcpt->scp_lock);
	/* let the thread know that we would like it to stop asap */
	list_for_each_entry(thread, &svcpt->scp_threads, t_link) {
		CDEBUG(D_INFO, "Stopping thread %s #%u\n",
		       svcpt->scp_service->srv_thread_name, thread->t_id);
		thread_add_flags(thread, SVC_STOPPING);
	}

	wake_up_all(&svcpt->scp_waitq);

	while (!list_empty(&svcpt->scp_threads)) {
		thread = list_entry(svcpt->scp_threads.next,
					struct ptlrpc_thread, t_link);
		if (thread_is_stopped(thread)) {
			list_del(&thread->t_link);
			list_add(&thread->t_link, &zombie);
			continue;
		}
		spin_unlock(&svcpt->scp_lock);

		CDEBUG(D_INFO, "waiting for stopping-thread %s #%u\n",
		       svcpt->scp_service->srv_thread_name, thread->t_id);
		l_wait_event(thread->t_ctl_waitq,
			     thread_is_stopped(thread), &lwi);

		spin_lock(&svcpt->scp_lock);
	}

	spin_unlock(&svcpt->scp_lock);

	while (!list_empty(&zombie)) {
		thread = list_entry(zombie.next,
					struct ptlrpc_thread, t_link);
		list_del(&thread->t_link);
		OBD_FREE_PTR(thread);
	}
}

/**
 * Stops all threads of a particular service \a svc
 */
void ptlrpc_stop_all_threads(struct ptlrpc_service *svc)
{
	struct ptlrpc_service_part *svcpt;
	int			   i;

	ptlrpc_service_for_each_part(svcpt, i, svc) {
		if (svcpt->scp_service != NULL)
			ptlrpc_svcpt_stop_threads(svcpt);
	}
}
EXPORT_SYMBOL(ptlrpc_stop_all_threads);

int ptlrpc_start_threads(struct ptlrpc_service *svc)
{
	int	rc = 0;
	int	i;
	int	j;

	/* We require 2 threads min, see note in ptlrpc_server_handle_request */
	LASSERT(svc->srv_nthrs_cpt_init >= PTLRPC_NTHRS_INIT);

	for (i = 0; i < svc->srv_ncpts; i++) {
		for (j = 0; j < svc->srv_nthrs_cpt_init; j++) {
			rc = ptlrpc_start_thread(svc->srv_parts[i], 1);
			if (rc == 0)
				continue;

			if (rc != -EMFILE)
				goto failed;
			/* We have enough threads, don't start more. b=15759 */
			break;
		}
	}

	return 0;
 failed:
	CERROR("cannot start %s thread #%d_%d: rc %d\n",
	       svc->srv_thread_name, i, j, rc);
	ptlrpc_stop_all_threads(svc);
	return rc;
}
EXPORT_SYMBOL(ptlrpc_start_threads);

int ptlrpc_start_thread(struct ptlrpc_service_part *svcpt, int wait)
{
	struct l_wait_info	lwi = { 0 };
	struct ptlrpc_thread	*thread;
	struct ptlrpc_service	*svc;
	int			rc;

	LASSERT(svcpt != NULL);

	svc = svcpt->scp_service;

	CDEBUG(D_RPCTRACE, "%s[%d] started %d min %d max %d\n",
	       svc->srv_name, svcpt->scp_cpt, svcpt->scp_nthrs_running,
	       svc->srv_nthrs_cpt_init, svc->srv_nthrs_cpt_limit);

 again:
	if (unlikely(svc->srv_is_stopping))
		return -ESRCH;

	if (!ptlrpc_threads_increasable(svcpt) ||
	    (OBD_FAIL_CHECK(OBD_FAIL_TGT_TOOMANY_THREADS) &&
	     svcpt->scp_nthrs_running == svc->srv_nthrs_cpt_init - 1))
		return -EMFILE;

	OBD_CPT_ALLOC_PTR(thread, svc->srv_cptable, svcpt->scp_cpt);
	if (thread == NULL)
		return -ENOMEM;
	init_waitqueue_head(&thread->t_ctl_waitq);

	spin_lock(&svcpt->scp_lock);
	if (!ptlrpc_threads_increasable(svcpt)) {
		spin_unlock(&svcpt->scp_lock);
		OBD_FREE_PTR(thread);
		return -EMFILE;
	}

	if (svcpt->scp_nthrs_starting != 0) {
		/* serialize starting because some modules (obdfilter)
		 * might require unique and contiguous t_id */
		LASSERT(svcpt->scp_nthrs_starting == 1);
		spin_unlock(&svcpt->scp_lock);
		OBD_FREE_PTR(thread);
		if (wait) {
			CDEBUG(D_INFO, "Waiting for creating thread %s #%d\n",
			       svc->srv_thread_name, svcpt->scp_thr_nextid);
			schedule();
			goto again;
		}

		CDEBUG(D_INFO, "Creating thread %s #%d race, retry later\n",
		       svc->srv_thread_name, svcpt->scp_thr_nextid);
		return -EAGAIN;
	}

	svcpt->scp_nthrs_starting++;
	thread->t_id = svcpt->scp_thr_nextid++;
	thread_add_flags(thread, SVC_STARTING);
	thread->t_svcpt = svcpt;

	list_add(&thread->t_link, &svcpt->scp_threads);
	spin_unlock(&svcpt->scp_lock);

	if (svcpt->scp_cpt >= 0) {
		snprintf(thread->t_name, sizeof(thread->t_name), "%s%02d_%03d",
			 svc->srv_thread_name, svcpt->scp_cpt, thread->t_id);
	} else {
		snprintf(thread->t_name, sizeof(thread->t_name), "%s_%04d",
			 svc->srv_thread_name, thread->t_id);
	}

	CDEBUG(D_RPCTRACE, "starting thread '%s'\n", thread->t_name);
	rc = PTR_ERR(kthread_run(ptlrpc_main, thread, "%s", thread->t_name));
	if (IS_ERR_VALUE(rc)) {
		CERROR("cannot start thread '%s': rc %d\n",
		       thread->t_name, rc);
		spin_lock(&svcpt->scp_lock);
		--svcpt->scp_nthrs_starting;
		if (thread_is_stopping(thread)) {
			/* this ptlrpc_thread is being hanled
			 * by ptlrpc_svcpt_stop_threads now
			 */
			thread_add_flags(thread, SVC_STOPPED);
			wake_up(&thread->t_ctl_waitq);
			spin_unlock(&svcpt->scp_lock);
		} else {
			list_del(&thread->t_link);
			spin_unlock(&svcpt->scp_lock);
			OBD_FREE_PTR(thread);
		}
		return rc;
	}

	if (!wait)
		return 0;

	l_wait_event(thread->t_ctl_waitq,
		     thread_is_running(thread) || thread_is_stopped(thread),
		     &lwi);

	rc = thread_is_stopped(thread) ? thread->t_id : 0;
	return rc;
}

int ptlrpc_hr_init(void)
{
	cpumask_t			mask;
	struct ptlrpc_hr_partition	*hrp;
	struct ptlrpc_hr_thread		*hrt;
	int				rc;
	int				i;
	int				j;
	int				weight;

	memset(&ptlrpc_hr, 0, sizeof(ptlrpc_hr));
	ptlrpc_hr.hr_cpt_table = cfs_cpt_table;

	ptlrpc_hr.hr_partitions = cfs_percpt_alloc(ptlrpc_hr.hr_cpt_table,
						   sizeof(*hrp));
	if (ptlrpc_hr.hr_partitions == NULL)
		return -ENOMEM;

	init_waitqueue_head(&ptlrpc_hr.hr_waitq);

	cpumask_copy(&mask, topology_thread_cpumask(0));
	weight = cpus_weight(mask);

	cfs_percpt_for_each(hrp, i, ptlrpc_hr.hr_partitions) {
		hrp->hrp_cpt = i;

		atomic_set(&hrp->hrp_nstarted, 0);
		atomic_set(&hrp->hrp_nstopped, 0);

		hrp->hrp_nthrs = cfs_cpt_weight(ptlrpc_hr.hr_cpt_table, i);
		hrp->hrp_nthrs /= weight;

		LASSERT(hrp->hrp_nthrs > 0);
		OBD_CPT_ALLOC(hrp->hrp_thrs, ptlrpc_hr.hr_cpt_table, i,
			      hrp->hrp_nthrs * sizeof(*hrt));
		if (hrp->hrp_thrs == NULL)
			GOTO(out, rc = -ENOMEM);

		for (j = 0; j < hrp->hrp_nthrs; j++) {
			hrt = &hrp->hrp_thrs[j];

			hrt->hrt_id = j;
			hrt->hrt_partition = hrp;
			init_waitqueue_head(&hrt->hrt_waitq);
			spin_lock_init(&hrt->hrt_lock);
			INIT_LIST_HEAD(&hrt->hrt_queue);
		}
	}

	rc = ptlrpc_start_hr_threads();
out:
	if (rc != 0)
		ptlrpc_hr_fini();
	return rc;
}

void ptlrpc_hr_fini(void)
{
	struct ptlrpc_hr_partition	*hrp;
	int				i;

	if (ptlrpc_hr.hr_partitions == NULL)
		return;

	ptlrpc_stop_hr_threads();

	cfs_percpt_for_each(hrp, i, ptlrpc_hr.hr_partitions) {
		if (hrp->hrp_thrs != NULL) {
			OBD_FREE(hrp->hrp_thrs,
				 hrp->hrp_nthrs * sizeof(hrp->hrp_thrs[0]));
		}
	}

	cfs_percpt_free(ptlrpc_hr.hr_partitions);
	ptlrpc_hr.hr_partitions = NULL;
}


/**
 * Wait until all already scheduled replies are processed.
 */
static void ptlrpc_wait_replies(struct ptlrpc_service_part *svcpt)
{
	while (1) {
		int rc;
		struct l_wait_info lwi = LWI_TIMEOUT(cfs_time_seconds(10),
						     NULL, NULL);

		rc = l_wait_event(svcpt->scp_waitq,
		     atomic_read(&svcpt->scp_nreps_difficult) == 0, &lwi);
		if (rc == 0)
			break;
		CWARN("Unexpectedly long timeout %s %p\n",
		      svcpt->scp_service->srv_name, svcpt->scp_service);
	}
}

static void
ptlrpc_service_del_atimer(struct ptlrpc_service *svc)
{
	struct ptlrpc_service_part	*svcpt;
	int				i;

	/* early disarm AT timer... */
	ptlrpc_service_for_each_part(svcpt, i, svc) {
		if (svcpt->scp_service != NULL)
			cfs_timer_disarm(&svcpt->scp_at_timer);
	}
}

static void
ptlrpc_service_unlink_rqbd(struct ptlrpc_service *svc)
{
	struct ptlrpc_service_part	  *svcpt;
	struct ptlrpc_request_buffer_desc *rqbd;
	struct l_wait_info		  lwi;
	int				  rc;
	int				  i;

	/* All history will be culled when the next request buffer is
	 * freed in ptlrpc_service_purge_all() */
	svc->srv_hist_nrqbds_cpt_max = 0;

	rc = LNetClearLazyPortal(svc->srv_req_portal);
	LASSERT(rc == 0);

	ptlrpc_service_for_each_part(svcpt, i, svc) {
		if (svcpt->scp_service == NULL)
			break;

		/* Unlink all the request buffers.  This forces a 'final'
		 * event with its 'unlink' flag set for each posted rqbd */
		list_for_each_entry(rqbd, &svcpt->scp_rqbd_posted,
					rqbd_list) {
			rc = LNetMDUnlink(rqbd->rqbd_md_h);
			LASSERT(rc == 0 || rc == -ENOENT);
		}
	}

	ptlrpc_service_for_each_part(svcpt, i, svc) {
		if (svcpt->scp_service == NULL)
			break;

		/* Wait for the network to release any buffers
		 * it's currently filling */
		spin_lock(&svcpt->scp_lock);
		while (svcpt->scp_nrqbds_posted != 0) {
			spin_unlock(&svcpt->scp_lock);
			/* Network access will complete in finite time but
			 * the HUGE timeout lets us CWARN for visibility
			 * of sluggish NALs */
			lwi = LWI_TIMEOUT_INTERVAL(
					cfs_time_seconds(LONG_UNLINK),
					cfs_time_seconds(1), NULL, NULL);
			rc = l_wait_event(svcpt->scp_waitq,
					  svcpt->scp_nrqbds_posted == 0, &lwi);
			if (rc == -ETIMEDOUT) {
				CWARN("Service %s waiting for "
				      "request buffers\n",
				      svcpt->scp_service->srv_name);
			}
			spin_lock(&svcpt->scp_lock);
		}
		spin_unlock(&svcpt->scp_lock);
	}
}

static void
ptlrpc_service_purge_all(struct ptlrpc_service *svc)
{
	struct ptlrpc_service_part		*svcpt;
	struct ptlrpc_request_buffer_desc	*rqbd;
	struct ptlrpc_request			*req;
	struct ptlrpc_reply_state		*rs;
	int					i;

	ptlrpc_service_for_each_part(svcpt, i, svc) {
		if (svcpt->scp_service == NULL)
			break;

		spin_lock(&svcpt->scp_rep_lock);
		while (!list_empty(&svcpt->scp_rep_active)) {
			rs = list_entry(svcpt->scp_rep_active.next,
					    struct ptlrpc_reply_state, rs_list);
			spin_lock(&rs->rs_lock);
			ptlrpc_schedule_difficult_reply(rs);
			spin_unlock(&rs->rs_lock);
		}
		spin_unlock(&svcpt->scp_rep_lock);

		/* purge the request queue.  NB No new replies (rqbds
		 * all unlinked) and no service threads, so I'm the only
		 * thread noodling the request queue now */
		while (!list_empty(&svcpt->scp_req_incoming)) {
			req = list_entry(svcpt->scp_req_incoming.next,
					     struct ptlrpc_request, rq_list);

			list_del(&req->rq_list);
			svcpt->scp_nreqs_incoming--;
			ptlrpc_server_finish_request(svcpt, req);
		}

		while (ptlrpc_server_request_pending(svcpt, true)) {
			req = ptlrpc_server_request_get(svcpt, true);
			ptlrpc_server_finish_active_request(svcpt, req);
		}

		LASSERT(list_empty(&svcpt->scp_rqbd_posted));
		LASSERT(svcpt->scp_nreqs_incoming == 0);
		LASSERT(svcpt->scp_nreqs_active == 0);
		/* history should have been culled by
		 * ptlrpc_server_finish_request */
		LASSERT(svcpt->scp_hist_nrqbds == 0);

		/* Now free all the request buffers since nothing
		 * references them any more... */

		while (!list_empty(&svcpt->scp_rqbd_idle)) {
			rqbd = list_entry(svcpt->scp_rqbd_idle.next,
					      struct ptlrpc_request_buffer_desc,
					      rqbd_list);
			ptlrpc_free_rqbd(rqbd);
		}
		ptlrpc_wait_replies(svcpt);

		while (!list_empty(&svcpt->scp_rep_idle)) {
			rs = list_entry(svcpt->scp_rep_idle.next,
					    struct ptlrpc_reply_state,
					    rs_list);
			list_del(&rs->rs_list);
			OBD_FREE_LARGE(rs, svc->srv_max_reply_size);
		}
	}
}

static void
ptlrpc_service_free(struct ptlrpc_service *svc)
{
	struct ptlrpc_service_part	*svcpt;
	struct ptlrpc_at_array		*array;
	int				i;

	ptlrpc_service_for_each_part(svcpt, i, svc) {
		if (svcpt->scp_service == NULL)
			break;

		/* In case somebody rearmed this in the meantime */
		cfs_timer_disarm(&svcpt->scp_at_timer);
		array = &svcpt->scp_at_array;

		if (array->paa_reqs_array != NULL) {
			OBD_FREE(array->paa_reqs_array,
				 sizeof(struct list_head) * array->paa_size);
			array->paa_reqs_array = NULL;
		}

		if (array->paa_reqs_count != NULL) {
			OBD_FREE(array->paa_reqs_count,
				 sizeof(__u32) * array->paa_size);
			array->paa_reqs_count = NULL;
		}
	}

	ptlrpc_service_for_each_part(svcpt, i, svc)
		OBD_FREE_PTR(svcpt);

	if (svc->srv_cpts != NULL)
		cfs_expr_list_values_free(svc->srv_cpts, svc->srv_ncpts);

	OBD_FREE(svc, offsetof(struct ptlrpc_service,
			       srv_parts[svc->srv_ncpts]));
}

int ptlrpc_unregister_service(struct ptlrpc_service *service)
{
	CDEBUG(D_NET, "%s: tearing down\n", service->srv_name);

	service->srv_is_stopping = 1;

	mutex_lock(&ptlrpc_all_services_mutex);
	list_del_init(&service->srv_list);
	mutex_unlock(&ptlrpc_all_services_mutex);

	ptlrpc_service_del_atimer(service);
	ptlrpc_stop_all_threads(service);

	ptlrpc_service_unlink_rqbd(service);
	ptlrpc_service_purge_all(service);
	ptlrpc_service_nrs_cleanup(service);

	ptlrpc_lprocfs_unregister_service(service);

	ptlrpc_service_free(service);

	return 0;
}
EXPORT_SYMBOL(ptlrpc_unregister_service);

/**
 * Returns 0 if the service is healthy.
 *
 * Right now, it just checks to make sure that requests aren't languishing
 * in the queue.  We'll use this health check to govern whether a node needs
 * to be shot, so it's intentionally non-aggressive. */
int ptlrpc_svcpt_health_check(struct ptlrpc_service_part *svcpt)
{
	struct ptlrpc_request		*request = NULL;
	struct timeval			right_now;
	long				timediff;

	do_gettimeofday(&right_now);

	spin_lock(&svcpt->scp_req_lock);
	/* How long has the next entry been waiting? */
	if (ptlrpc_server_high_pending(svcpt, true))
		request = ptlrpc_nrs_req_peek_nolock(svcpt, true);
	else if (ptlrpc_server_normal_pending(svcpt, true))
		request = ptlrpc_nrs_req_peek_nolock(svcpt, false);

	if (request == NULL) {
		spin_unlock(&svcpt->scp_req_lock);
		return 0;
	}

	timediff = cfs_timeval_sub(&right_now, &request->rq_arrival_time, NULL);
	spin_unlock(&svcpt->scp_req_lock);

	if ((timediff / ONE_MILLION) >
	    (AT_OFF ? obd_timeout * 3 / 2 : at_max)) {
		CERROR("%s: unhealthy - request has been waiting %lds\n",
		       svcpt->scp_service->srv_name, timediff / ONE_MILLION);
		return -1;
	}

	return 0;
}

int
ptlrpc_service_health_check(struct ptlrpc_service *svc)
{
	struct ptlrpc_service_part	*svcpt;
	int				i;

	if (svc == NULL)
		return 0;

	ptlrpc_service_for_each_part(svcpt, i, svc) {
		int rc = ptlrpc_svcpt_health_check(svcpt);

		if (rc != 0)
			return rc;
	}
	return 0;
}
EXPORT_SYMBOL(ptlrpc_service_health_check);<|MERGE_RESOLUTION|>--- conflicted
+++ resolved
@@ -1311,11 +1311,7 @@
 		return -ENOMEM;
 	OBD_ALLOC_LARGE(reqmsg, req->rq_reqlen);
 	if (!reqmsg) {
-<<<<<<< HEAD
-		OBD_FREE(reqcopy, sizeof *reqcopy);
-=======
 		OBD_FREE(reqcopy, sizeof(*reqcopy));
->>>>>>> d8ec26d7
 		return -ENOMEM;
 	}
 
@@ -1374,11 +1370,7 @@
 out:
 	sptlrpc_svc_ctx_decref(reqcopy);
 	OBD_FREE_LARGE(reqmsg, req->rq_reqlen);
-<<<<<<< HEAD
-	OBD_FREE(reqcopy, sizeof *reqcopy);
-=======
 	OBD_FREE(reqcopy, sizeof(*reqcopy));
->>>>>>> d8ec26d7
 	return rc;
 }
 

--- conflicted
+++ resolved
@@ -156,13 +156,7 @@
 		goto out;
 	}
 
-<<<<<<< HEAD
 	zs_free(zram->mem_pool, handle);
-=======
-	obj = kmap_atomic(page) + offset;
-	clen = xv_get_object_size(obj) - sizeof(struct zobj_header);
-	kunmap_atomic(obj);
->>>>>>> 317b6e12
 
 	if (zram->table[index].size <= PAGE_SIZE / 2)
 		zram_stat_dec(&zram->stats.good_compress);
@@ -194,13 +188,8 @@
 	struct page *page = bvec->bv_page;
 	unsigned char *user_mem, *cmem;
 
-<<<<<<< HEAD
-	user_mem = kmap_atomic(page, KM_USER0);
-	cmem = kmap_atomic(zram->table[index].handle, KM_USER1);
-=======
 	user_mem = kmap_atomic(page);
-	cmem = kmap_atomic(zram->table[index].page);
->>>>>>> 317b6e12
+	cmem = kmap_atomic(zram->table[index].handle);
 
 	memcpy(user_mem + bvec->bv_offset, cmem + offset, bvec->bv_len);
 	kunmap_atomic(cmem);
@@ -258,12 +247,7 @@
 		uncmem = user_mem;
 	clen = PAGE_SIZE;
 
-<<<<<<< HEAD
 	cmem = zs_map_object(zram->mem_pool, zram->table[index].handle);
-=======
-	cmem = kmap_atomic(zram->table[index].page) +
-		zram->table[index].offset;
->>>>>>> 317b6e12
 
 	ret = lzo1x_decompress_safe(cmem + sizeof(*zheader),
 				    zram->table[index].size,
@@ -275,13 +259,8 @@
 		kfree(uncmem);
 	}
 
-<<<<<<< HEAD
 	zs_unmap_object(zram->mem_pool, zram->table[index].handle);
-	kunmap_atomic(user_mem, KM_USER0);
-=======
-	kunmap_atomic(cmem);
 	kunmap_atomic(user_mem);
->>>>>>> 317b6e12
 
 	/* Should NEVER happen. Return bio error if it does. */
 	if (unlikely(ret != LZO_E_OK)) {
@@ -308,12 +287,7 @@
 		return 0;
 	}
 
-<<<<<<< HEAD
 	cmem = zs_map_object(zram->mem_pool, zram->table[index].handle);
-=======
-	cmem = kmap_atomic(zram->table[index].page) +
-		zram->table[index].offset;
->>>>>>> 317b6e12
 
 	/* Page is stored uncompressed since it's incompressible */
 	if (unlikely(zram_test_flag(zram, index, ZRAM_UNCOMPRESSED))) {
@@ -325,11 +299,7 @@
 	ret = lzo1x_decompress_safe(cmem + sizeof(*zheader),
 				    zram->table[index].size,
 				    mem, &clen);
-<<<<<<< HEAD
 	zs_unmap_object(zram->mem_pool, zram->table[index].handle);
-=======
-	kunmap_atomic(cmem);
->>>>>>> 317b6e12
 
 	/* Should NEVER happen. Return bio error if it does. */
 	if (unlikely(ret != LZO_E_OK)) {
@@ -429,14 +399,9 @@
 		store_offset = 0;
 		zram_set_flag(zram, index, ZRAM_UNCOMPRESSED);
 		zram_stat_inc(&zram->stats.pages_expand);
-<<<<<<< HEAD
 		handle = page_store;
-		src = kmap_atomic(page, KM_USER0);
-		cmem = kmap_atomic(page_store, KM_USER1);
-=======
-		zram->table[index].page = page_store;
 		src = kmap_atomic(page);
->>>>>>> 317b6e12
+		cmem = kmap_atomic(page_store);
 		goto memstore;
 	}
 
@@ -450,14 +415,6 @@
 	cmem = zs_map_object(zram->mem_pool, handle);
 
 memstore:
-<<<<<<< HEAD
-=======
-	zram->table[index].offset = store_offset;
-
-	cmem = kmap_atomic(zram->table[index].page) +
-		zram->table[index].offset;
-
->>>>>>> 317b6e12
 #if 0
 	/* Back-reference needed for memory defragmentation */
 	if (!zram_test_flag(zram, index, ZRAM_UNCOMPRESSED)) {
@@ -469,21 +426,15 @@
 
 	memcpy(cmem, src, clen);
 
-<<<<<<< HEAD
 	if (unlikely(zram_test_flag(zram, index, ZRAM_UNCOMPRESSED))) {
-		kunmap_atomic(cmem, KM_USER1);
-		kunmap_atomic(src, KM_USER0);
+		kunmap_atomic(cmem);
+		kunmap_atomic(src);
 	} else {
 		zs_unmap_object(zram->mem_pool, handle);
 	}
 
 	zram->table[index].handle = handle;
 	zram->table[index].size = clen;
-=======
-	kunmap_atomic(cmem);
-	if (unlikely(zram_test_flag(zram, index, ZRAM_UNCOMPRESSED)))
-		kunmap_atomic(src);
->>>>>>> 317b6e12
 
 	/* Update stats */
 	zram_stat64_add(zram, &zram->stats.compr_size, clen);

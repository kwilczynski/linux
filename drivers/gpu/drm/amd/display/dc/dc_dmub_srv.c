--- conflicted
+++ resolved
@@ -675,8 +675,6 @@
 	pipe_data->pipe_config.subvp_data.processing_delay_lines =
 			div64_u64(((uint64_t)(dc->caps.subvp_fw_processing_delay_us) * ((uint64_t)phantom_timing->pix_clk_100hz * 100) +
 					((uint64_t)phantom_timing->h_total * 1000000 - 1)), ((uint64_t)phantom_timing->h_total * 1000000));
-<<<<<<< HEAD
-=======
 
 	if (subvp_pipe->bottom_pipe) {
 		pipe_data->pipe_config.subvp_data.main_split_pipe_index = subvp_pipe->bottom_pipe->pipe_idx;
@@ -686,7 +684,6 @@
 		pipe_data->pipe_config.subvp_data.main_split_pipe_index = 0;
 	}
 
->>>>>>> 9abf2313
 	// Find phantom pipe index based on phantom stream
 	for (j = 0; j < dc->res_pool->pipe_count; j++) {
 		struct pipe_ctx *phantom_pipe = &context->res_ctx.pipe_ctx[j];

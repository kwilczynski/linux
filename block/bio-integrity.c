--- conflicted
+++ resolved
@@ -160,47 +160,6 @@
 EXPORT_SYMBOL(bio_integrity_add_page);
 
 /**
-<<<<<<< HEAD
- * bio_integrity_enabled - Check whether integrity can be passed
- * @bio:	bio to check
- *
- * Description: Determines whether bio_integrity_prep() can be called
- * on this bio or not.	bio data direction and target device must be
- * set prior to calling.  The functions honors the write_generate and
- * read_verify flags in sysfs.
- */
-bool bio_integrity_enabled(struct bio *bio)
-{
-	struct blk_integrity *bi = bdev_get_integrity(bio->bi_bdev);
-
-	if (bio_op(bio) != REQ_OP_READ && bio_op(bio) != REQ_OP_WRITE)
-		return false;
-
-	if (!bio_sectors(bio))
-		return false;
-
-	/* Already protected? */
-	if (bio_integrity(bio))
-		return false;
-
-	if (bi == NULL)
-		return false;
-
-	if (bio_data_dir(bio) == READ && bi->profile->verify_fn != NULL &&
-	    (bi->flags & BLK_INTEGRITY_VERIFY))
-		return true;
-
-	if (bio_data_dir(bio) == WRITE && bi->profile->generate_fn != NULL &&
-	    (bi->flags & BLK_INTEGRITY_GENERATE))
-		return true;
-
-	return false;
-}
-EXPORT_SYMBOL(bio_integrity_enabled);
-
-/**
-=======
->>>>>>> a2054256
  * bio_integrity_intervals - Return number of integrity intervals for a bio
  * @bi:		blk_integrity profile for device
  * @sectors:	Size of the bio in 512-byte sectors

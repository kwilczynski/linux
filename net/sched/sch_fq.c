// SPDX-License-Identifier: GPL-2.0-or-later
/*
 * net/sched/sch_fq.c Fair Queue Packet Scheduler (per flow pacing)
 *
 *  Copyright (C) 2013-2023 Eric Dumazet <edumazet@google.com>
 *
 *  Meant to be mostly used for locally generated traffic :
 *  Fast classification depends on skb->sk being set before reaching us.
 *  If not, (router workload), we use rxhash as fallback, with 32 bits wide hash.
 *  All packets belonging to a socket are considered as a 'flow'.
 *
 *  Flows are dynamically allocated and stored in a hash table of RB trees
 *  They are also part of one Round Robin 'queues' (new or old flows)
 *
 *  Burst avoidance (aka pacing) capability :
 *
 *  Transport (eg TCP) can set in sk->sk_pacing_rate a rate, enqueue a
 *  bunch of packets, and this packet scheduler adds delay between
 *  packets to respect rate limitation.
 *
 *  enqueue() :
 *   - lookup one RB tree (out of 1024 or more) to find the flow.
 *     If non existent flow, create it, add it to the tree.
 *     Add skb to the per flow list of skb (fifo).
 *   - Use a special fifo for high prio packets
 *
 *  dequeue() : serves flows in Round Robin
 *  Note : When a flow becomes empty, we do not immediately remove it from
 *  rb trees, for performance reasons (its expected to send additional packets,
 *  or SLAB cache will reuse socket for another flow)
 */

#include <linux/module.h>
#include <linux/types.h>
#include <linux/kernel.h>
#include <linux/jiffies.h>
#include <linux/string.h>
#include <linux/in.h>
#include <linux/errno.h>
#include <linux/init.h>
#include <linux/skbuff.h>
#include <linux/slab.h>
#include <linux/rbtree.h>
#include <linux/hash.h>
#include <linux/prefetch.h>
#include <linux/vmalloc.h>
#include <net/netlink.h>
#include <net/pkt_sched.h>
#include <net/sock.h>
#include <net/tcp_states.h>
#include <net/tcp.h>

struct fq_skb_cb {
	u64	time_to_send;
	u8	band;
};

static inline struct fq_skb_cb *fq_skb_cb(struct sk_buff *skb)
{
	qdisc_cb_private_validate(skb, sizeof(struct fq_skb_cb));
	return (struct fq_skb_cb *)qdisc_skb_cb(skb)->data;
}

/*
 * Per flow structure, dynamically allocated.
 * If packets have monotically increasing time_to_send, they are placed in O(1)
 * in linear list (head,tail), otherwise are placed in a rbtree (t_root).
 */
struct fq_flow {
/* First cache line : used in fq_gc(), fq_enqueue(), fq_dequeue() */
	struct rb_root	t_root;
	struct sk_buff	*head;		/* list of skbs for this flow : first skb */
	union {
		struct sk_buff *tail;	/* last skb in the list */
		unsigned long  age;	/* (jiffies | 1UL) when flow was emptied, for gc */
	};
	union {
		struct rb_node	fq_node;	/* anchor in fq_root[] trees */
		/* Following field is only used for q->internal,
		 * because q->internal is not hashed in fq_root[]
		 */
		u64		stat_fastpath_packets;
	};
	struct sock	*sk;
	u32		socket_hash;	/* sk_hash */
	int		qlen;		/* number of packets in flow queue */

/* Second cache line */
	int		credit;
	int		band;
	struct fq_flow *next;		/* next pointer in RR lists */

	struct rb_node  rate_node;	/* anchor in q->delayed tree */
	u64		time_next_packet;
};

struct fq_flow_head {
	struct fq_flow *first;
	struct fq_flow *last;
};

struct fq_perband_flows {
	struct fq_flow_head new_flows;
	struct fq_flow_head old_flows;
	int		    credit;
	int		    quantum; /* based on band nr : 576KB, 192KB, 64KB */
};

<<<<<<< HEAD
=======
#define FQ_PRIO2BAND_CRUMB_SIZE ((TC_PRIO_MAX + 1) >> 2)

>>>>>>> 0c383648
struct fq_sched_data {
/* Read mostly cache line */

	u32		quantum;
	u32		initial_quantum;
	u32		flow_refill_delay;
	u32		flow_plimit;	/* max packets per flow */
	unsigned long	flow_max_rate;	/* optional max rate per flow */
	u64		ce_threshold;
	u64		horizon;	/* horizon in ns */
	u32		orphan_mask;	/* mask for orphaned skb */
	u32		low_rate_threshold;
	struct rb_root	*fq_root;
	u8		rate_enable;
	u8		fq_trees_log;
	u8		horizon_drop;
<<<<<<< HEAD
	u8		prio2band[(TC_PRIO_MAX + 1) >> 2];
=======
	u8		prio2band[FQ_PRIO2BAND_CRUMB_SIZE];
>>>>>>> 0c383648
	u32		timer_slack; /* hrtimer slack in ns */

/* Read/Write fields. */

	unsigned int band_nr; /* band being serviced in fq_dequeue() */

	struct fq_perband_flows band_flows[FQ_BANDS];

	struct fq_flow	internal;	/* fastpath queue. */
	struct rb_root	delayed;	/* for rate limited flows */
	u64		time_next_delayed_flow;
	unsigned long	unthrottle_latency_ns;

	u32		band_pkt_count[FQ_BANDS];
	u32		flows;
	u32		inactive_flows; /* Flows with no packet to send. */
	u32		throttled_flows;

	u64		stat_throttled;
	struct qdisc_watchdog watchdog;
	u64		stat_gc_flows;

/* Seldom used fields. */

	u64		stat_band_drops[FQ_BANDS];
	u64		stat_ce_mark;
	u64		stat_horizon_drops;
	u64		stat_horizon_caps;
	u64		stat_flows_plimit;
	u64		stat_pkts_too_long;
	u64		stat_allocation_errors;
};

/* return the i-th 2-bit value ("crumb") */
static u8 fq_prio2band(const u8 *prio2band, unsigned int prio)
{
<<<<<<< HEAD
	return (prio2band[prio / 4] >> (2 * (prio & 0x3))) & 0x3;
=======
	return (READ_ONCE(prio2band[prio / 4]) >> (2 * (prio & 0x3))) & 0x3;
>>>>>>> 0c383648
}

/*
 * f->tail and f->age share the same location.
 * We can use the low order bit to differentiate if this location points
 * to a sk_buff or contains a jiffies value, if we force this value to be odd.
 * This assumes f->tail low order bit must be 0 since alignof(struct sk_buff) >= 2
 */
static void fq_flow_set_detached(struct fq_flow *f)
{
	f->age = jiffies | 1UL;
}

static bool fq_flow_is_detached(const struct fq_flow *f)
{
	return !!(f->age & 1UL);
}

/* special value to mark a throttled flow (not on old/new list) */
static struct fq_flow throttled;

static bool fq_flow_is_throttled(const struct fq_flow *f)
{
	return f->next == &throttled;
}

enum new_flow {
	NEW_FLOW,
	OLD_FLOW
};

static void fq_flow_add_tail(struct fq_sched_data *q, struct fq_flow *flow,
			     enum new_flow list_sel)
{
	struct fq_perband_flows *pband = &q->band_flows[flow->band];
	struct fq_flow_head *head = (list_sel == NEW_FLOW) ?
					&pband->new_flows :
					&pband->old_flows;

	if (head->first)
		head->last->next = flow;
	else
		head->first = flow;
	head->last = flow;
	flow->next = NULL;
}

static void fq_flow_unset_throttled(struct fq_sched_data *q, struct fq_flow *f)
{
	rb_erase(&f->rate_node, &q->delayed);
	q->throttled_flows--;
	fq_flow_add_tail(q, f, OLD_FLOW);
}

static void fq_flow_set_throttled(struct fq_sched_data *q, struct fq_flow *f)
{
	struct rb_node **p = &q->delayed.rb_node, *parent = NULL;

	while (*p) {
		struct fq_flow *aux;

		parent = *p;
		aux = rb_entry(parent, struct fq_flow, rate_node);
		if (f->time_next_packet >= aux->time_next_packet)
			p = &parent->rb_right;
		else
			p = &parent->rb_left;
	}
	rb_link_node(&f->rate_node, parent, p);
	rb_insert_color(&f->rate_node, &q->delayed);
	q->throttled_flows++;
	q->stat_throttled++;

	f->next = &throttled;
	if (q->time_next_delayed_flow > f->time_next_packet)
		q->time_next_delayed_flow = f->time_next_packet;
}


static struct kmem_cache *fq_flow_cachep __read_mostly;


/* limit number of collected flows per round */
#define FQ_GC_MAX 8
#define FQ_GC_AGE (3*HZ)

static bool fq_gc_candidate(const struct fq_flow *f)
{
	return fq_flow_is_detached(f) &&
	       time_after(jiffies, f->age + FQ_GC_AGE);
}

static void fq_gc(struct fq_sched_data *q,
		  struct rb_root *root,
		  struct sock *sk)
{
	struct rb_node **p, *parent;
	void *tofree[FQ_GC_MAX];
	struct fq_flow *f;
	int i, fcnt = 0;

	p = &root->rb_node;
	parent = NULL;
	while (*p) {
		parent = *p;

		f = rb_entry(parent, struct fq_flow, fq_node);
		if (f->sk == sk)
			break;

		if (fq_gc_candidate(f)) {
			tofree[fcnt++] = f;
			if (fcnt == FQ_GC_MAX)
				break;
		}

		if (f->sk > sk)
			p = &parent->rb_right;
		else
			p = &parent->rb_left;
	}

	if (!fcnt)
		return;

	for (i = fcnt; i > 0; ) {
		f = tofree[--i];
		rb_erase(&f->fq_node, root);
	}
	q->flows -= fcnt;
	q->inactive_flows -= fcnt;
	q->stat_gc_flows += fcnt;

	kmem_cache_free_bulk(fq_flow_cachep, fcnt, tofree);
}

/* Fast path can be used if :
 * 1) Packet tstamp is in the past.
 * 2) FQ qlen == 0   OR
 *   (no flow is currently eligible for transmit,
 *    AND fast path queue has less than 8 packets)
 * 3) No SO_MAX_PACING_RATE on the socket (if any).
 * 4) No @maxrate attribute on this qdisc,
 *
 * FQ can not use generic TCQ_F_CAN_BYPASS infrastructure.
 */
static bool fq_fastpath_check(const struct Qdisc *sch, struct sk_buff *skb,
			      u64 now)
<<<<<<< HEAD
{
	const struct fq_sched_data *q = qdisc_priv(sch);
	const struct sock *sk;

	if (fq_skb_cb(skb)->time_to_send > now)
		return false;

	if (sch->q.qlen != 0) {
		/* Even if some packets are stored in this qdisc,
		 * we can still enable fast path if all of them are
		 * scheduled in the future (ie no flows are eligible)
		 * or in the fast path queue.
		 */
		if (q->flows != q->inactive_flows + q->throttled_flows)
			return false;

		/* Do not allow fast path queue to explode, we want Fair Queue mode
		 * under pressure.
		 */
		if (q->internal.qlen >= 8)
			return false;
	}

	sk = skb->sk;
	if (sk && sk_fullsock(sk) && !sk_is_tcp(sk) &&
	    sk->sk_max_pacing_rate != ~0UL)
		return false;

	if (q->flow_max_rate != ~0UL)
		return false;

	return true;
}

static struct fq_flow *fq_classify(struct Qdisc *sch, struct sk_buff *skb,
				   u64 now)
{
=======
{
	const struct fq_sched_data *q = qdisc_priv(sch);
	const struct sock *sk;

	if (fq_skb_cb(skb)->time_to_send > now)
		return false;

	if (sch->q.qlen != 0) {
		/* Even if some packets are stored in this qdisc,
		 * we can still enable fast path if all of them are
		 * scheduled in the future (ie no flows are eligible)
		 * or in the fast path queue.
		 */
		if (q->flows != q->inactive_flows + q->throttled_flows)
			return false;

		/* Do not allow fast path queue to explode, we want Fair Queue mode
		 * under pressure.
		 */
		if (q->internal.qlen >= 8)
			return false;
	}

	sk = skb->sk;
	if (sk && sk_fullsock(sk) && !sk_is_tcp(sk) &&
	    sk->sk_max_pacing_rate != ~0UL)
		return false;

	if (q->flow_max_rate != ~0UL)
		return false;

	return true;
}

static struct fq_flow *fq_classify(struct Qdisc *sch, struct sk_buff *skb,
				   u64 now)
{
>>>>>>> 0c383648
	struct fq_sched_data *q = qdisc_priv(sch);
	struct rb_node **p, *parent;
	struct sock *sk = skb->sk;
	struct rb_root *root;
	struct fq_flow *f;

	/* SYNACK messages are attached to a TCP_NEW_SYN_RECV request socket
	 * or a listener (SYNCOOKIE mode)
	 * 1) request sockets are not full blown,
	 *    they do not contain sk_pacing_rate
	 * 2) They are not part of a 'flow' yet
	 * 3) We do not want to rate limit them (eg SYNFLOOD attack),
	 *    especially if the listener set SO_MAX_PACING_RATE
	 * 4) We pretend they are orphaned
	 */
	if (!sk || sk_listener(sk)) {
		unsigned long hash = skb_get_hash(skb) & q->orphan_mask;

		/* By forcing low order bit to 1, we make sure to not
		 * collide with a local flow (socket pointers are word aligned)
		 */
		sk = (struct sock *)((hash << 1) | 1UL);
		skb_orphan(skb);
	} else if (sk->sk_state == TCP_CLOSE) {
		unsigned long hash = skb_get_hash(skb) & q->orphan_mask;
		/*
		 * Sockets in TCP_CLOSE are non connected.
		 * Typical use case is UDP sockets, they can send packets
		 * with sendto() to many different destinations.
		 * We probably could use a generic bit advertising
		 * non connected sockets, instead of sk_state == TCP_CLOSE,
		 * if we care enough.
		 */
		sk = (struct sock *)((hash << 1) | 1UL);
	}

	if (fq_fastpath_check(sch, skb, now)) {
		q->internal.stat_fastpath_packets++;
		if (skb->sk == sk && q->rate_enable &&
		    READ_ONCE(sk->sk_pacing_status) != SK_PACING_FQ)
			smp_store_release(&sk->sk_pacing_status,
					  SK_PACING_FQ);
		return &q->internal;
	}

	root = &q->fq_root[hash_ptr(sk, q->fq_trees_log)];

	fq_gc(q, root, sk);

	p = &root->rb_node;
	parent = NULL;
	while (*p) {
		parent = *p;

		f = rb_entry(parent, struct fq_flow, fq_node);
		if (f->sk == sk) {
			/* socket might have been reallocated, so check
			 * if its sk_hash is the same.
			 * It not, we need to refill credit with
			 * initial quantum
			 */
			if (unlikely(skb->sk == sk &&
				     f->socket_hash != sk->sk_hash)) {
				f->credit = q->initial_quantum;
				f->socket_hash = sk->sk_hash;
				if (q->rate_enable)
					smp_store_release(&sk->sk_pacing_status,
							  SK_PACING_FQ);
				if (fq_flow_is_throttled(f))
					fq_flow_unset_throttled(q, f);
				f->time_next_packet = 0ULL;
			}
			return f;
		}
		if (f->sk > sk)
			p = &parent->rb_right;
		else
			p = &parent->rb_left;
	}

	f = kmem_cache_zalloc(fq_flow_cachep, GFP_ATOMIC | __GFP_NOWARN);
	if (unlikely(!f)) {
		q->stat_allocation_errors++;
		return &q->internal;
	}
	/* f->t_root is already zeroed after kmem_cache_zalloc() */

	fq_flow_set_detached(f);
	f->sk = sk;
	if (skb->sk == sk) {
		f->socket_hash = sk->sk_hash;
		if (q->rate_enable)
			smp_store_release(&sk->sk_pacing_status,
					  SK_PACING_FQ);
	}
	f->credit = q->initial_quantum;

	rb_link_node(&f->fq_node, parent, p);
	rb_insert_color(&f->fq_node, root);

	q->flows++;
	q->inactive_flows++;
	return f;
}

static struct sk_buff *fq_peek(struct fq_flow *flow)
{
	struct sk_buff *skb = skb_rb_first(&flow->t_root);
	struct sk_buff *head = flow->head;

	if (!skb)
		return head;

	if (!head)
		return skb;

	if (fq_skb_cb(skb)->time_to_send < fq_skb_cb(head)->time_to_send)
		return skb;
	return head;
}

static void fq_erase_head(struct Qdisc *sch, struct fq_flow *flow,
			  struct sk_buff *skb)
{
	if (skb == flow->head) {
		flow->head = skb->next;
	} else {
		rb_erase(&skb->rbnode, &flow->t_root);
		skb->dev = qdisc_dev(sch);
	}
}

/* Remove one skb from flow queue.
 * This skb must be the return value of prior fq_peek().
 */
static void fq_dequeue_skb(struct Qdisc *sch, struct fq_flow *flow,
			   struct sk_buff *skb)
{
	fq_erase_head(sch, flow, skb);
	skb_mark_not_on_list(skb);
	qdisc_qstats_backlog_dec(sch, skb);
	sch->q.qlen--;
}

static void flow_queue_add(struct fq_flow *flow, struct sk_buff *skb)
{
	struct rb_node **p, *parent;
	struct sk_buff *head, *aux;

	head = flow->head;
	if (!head ||
	    fq_skb_cb(skb)->time_to_send >= fq_skb_cb(flow->tail)->time_to_send) {
		if (!head)
			flow->head = skb;
		else
			flow->tail->next = skb;
		flow->tail = skb;
		skb->next = NULL;
		return;
	}

	p = &flow->t_root.rb_node;
	parent = NULL;

	while (*p) {
		parent = *p;
		aux = rb_to_skb(parent);
		if (fq_skb_cb(skb)->time_to_send >= fq_skb_cb(aux)->time_to_send)
			p = &parent->rb_right;
		else
			p = &parent->rb_left;
	}
	rb_link_node(&skb->rbnode, parent, p);
	rb_insert_color(&skb->rbnode, &flow->t_root);
}

static bool fq_packet_beyond_horizon(const struct sk_buff *skb,
				     const struct fq_sched_data *q, u64 now)
{
	return unlikely((s64)skb->tstamp > (s64)(now + q->horizon));
}

static int fq_enqueue(struct sk_buff *skb, struct Qdisc *sch,
		      struct sk_buff **to_free)
{
	struct fq_sched_data *q = qdisc_priv(sch);
	struct fq_flow *f;
	u64 now;
	u8 band;

	band = fq_prio2band(q->prio2band, skb->priority & TC_PRIO_MAX);
	if (unlikely(q->band_pkt_count[band] >= sch->limit)) {
		q->stat_band_drops[band]++;
		return qdisc_drop(skb, sch, to_free);
	}

	now = ktime_get_ns();
	if (!skb->tstamp) {
		fq_skb_cb(skb)->time_to_send = now;
	} else {
		/* Check if packet timestamp is too far in the future. */
		if (fq_packet_beyond_horizon(skb, q, now)) {
			if (q->horizon_drop) {
					q->stat_horizon_drops++;
					return qdisc_drop(skb, sch, to_free);
			}
			q->stat_horizon_caps++;
			skb->tstamp = now + q->horizon;
		}
		fq_skb_cb(skb)->time_to_send = skb->tstamp;
	}

	f = fq_classify(sch, skb, now);

	if (f != &q->internal) {
		if (unlikely(f->qlen >= q->flow_plimit)) {
			q->stat_flows_plimit++;
			return qdisc_drop(skb, sch, to_free);
		}

		if (fq_flow_is_detached(f)) {
			fq_flow_add_tail(q, f, NEW_FLOW);
			if (time_after(jiffies, f->age + q->flow_refill_delay))
				f->credit = max_t(u32, f->credit, q->quantum);
		}

		f->band = band;
		q->band_pkt_count[band]++;
		fq_skb_cb(skb)->band = band;
		if (f->qlen == 0)
			q->inactive_flows--;
	}

	f->qlen++;
	/* Note: this overwrites f->age */
	flow_queue_add(f, skb);

	qdisc_qstats_backlog_inc(sch, skb);
	sch->q.qlen++;

	return NET_XMIT_SUCCESS;
}

static void fq_check_throttled(struct fq_sched_data *q, u64 now)
{
	unsigned long sample;
	struct rb_node *p;

	if (q->time_next_delayed_flow > now)
		return;

	/* Update unthrottle latency EWMA.
	 * This is cheap and can help diagnosing timer/latency problems.
	 */
	sample = (unsigned long)(now - q->time_next_delayed_flow);
	q->unthrottle_latency_ns -= q->unthrottle_latency_ns >> 3;
	q->unthrottle_latency_ns += sample >> 3;

	q->time_next_delayed_flow = ~0ULL;
	while ((p = rb_first(&q->delayed)) != NULL) {
		struct fq_flow *f = rb_entry(p, struct fq_flow, rate_node);

		if (f->time_next_packet > now) {
			q->time_next_delayed_flow = f->time_next_packet;
			break;
		}
		fq_flow_unset_throttled(q, f);
	}
}

static struct fq_flow_head *fq_pband_head_select(struct fq_perband_flows *pband)
{
	if (pband->credit <= 0)
		return NULL;

	if (pband->new_flows.first)
		return &pband->new_flows;

	return pband->old_flows.first ? &pband->old_flows : NULL;
}

static struct sk_buff *fq_dequeue(struct Qdisc *sch)
{
	struct fq_sched_data *q = qdisc_priv(sch);
	struct fq_perband_flows *pband;
	struct fq_flow_head *head;
	struct sk_buff *skb;
	struct fq_flow *f;
	unsigned long rate;
	int retry;
	u32 plen;
	u64 now;

	if (!sch->q.qlen)
		return NULL;

	skb = fq_peek(&q->internal);
	if (unlikely(skb)) {
		q->internal.qlen--;
		fq_dequeue_skb(sch, &q->internal, skb);
		goto out;
	}

	now = ktime_get_ns();
	fq_check_throttled(q, now);
	retry = 0;
	pband = &q->band_flows[q->band_nr];
begin:
	head = fq_pband_head_select(pband);
	if (!head) {
		while (++retry <= FQ_BANDS) {
			if (++q->band_nr == FQ_BANDS)
				q->band_nr = 0;
			pband = &q->band_flows[q->band_nr];
			pband->credit = min(pband->credit + pband->quantum,
					    pband->quantum);
			goto begin;
		}
		if (q->time_next_delayed_flow != ~0ULL)
			qdisc_watchdog_schedule_range_ns(&q->watchdog,
							q->time_next_delayed_flow,
							q->timer_slack);
		return NULL;
	}
	f = head->first;
	retry = 0;
	if (f->credit <= 0) {
		f->credit += q->quantum;
		head->first = f->next;
		fq_flow_add_tail(q, f, OLD_FLOW);
		goto begin;
	}

	skb = fq_peek(f);
	if (skb) {
		u64 time_next_packet = max_t(u64, fq_skb_cb(skb)->time_to_send,
					     f->time_next_packet);

		if (now < time_next_packet) {
			head->first = f->next;
			f->time_next_packet = time_next_packet;
			fq_flow_set_throttled(q, f);
			goto begin;
		}
		prefetch(&skb->end);
		if ((s64)(now - time_next_packet - q->ce_threshold) > 0) {
			INET_ECN_set_ce(skb);
			q->stat_ce_mark++;
		}
		if (--f->qlen == 0)
			q->inactive_flows++;
		q->band_pkt_count[fq_skb_cb(skb)->band]--;
		fq_dequeue_skb(sch, f, skb);
	} else {
		head->first = f->next;
		/* force a pass through old_flows to prevent starvation */
		if (head == &pband->new_flows) {
			fq_flow_add_tail(q, f, OLD_FLOW);
		} else {
			fq_flow_set_detached(f);
		}
		goto begin;
	}
	plen = qdisc_pkt_len(skb);
	f->credit -= plen;
	pband->credit -= plen;

	if (!q->rate_enable)
		goto out;

	rate = q->flow_max_rate;

	/* If EDT time was provided for this skb, we need to
	 * update f->time_next_packet only if this qdisc enforces
	 * a flow max rate.
	 */
	if (!skb->tstamp) {
		if (skb->sk)
			rate = min(READ_ONCE(skb->sk->sk_pacing_rate), rate);

		if (rate <= q->low_rate_threshold) {
			f->credit = 0;
		} else {
			plen = max(plen, q->quantum);
			if (f->credit > 0)
				goto out;
		}
	}
	if (rate != ~0UL) {
		u64 len = (u64)plen * NSEC_PER_SEC;

		if (likely(rate))
			len = div64_ul(len, rate);
		/* Since socket rate can change later,
		 * clamp the delay to 1 second.
		 * Really, providers of too big packets should be fixed !
		 */
		if (unlikely(len > NSEC_PER_SEC)) {
			len = NSEC_PER_SEC;
			q->stat_pkts_too_long++;
		}
		/* Account for schedule/timers drifts.
		 * f->time_next_packet was set when prior packet was sent,
		 * and current time (@now) can be too late by tens of us.
		 */
		if (f->time_next_packet)
			len -= min(len/2, now - f->time_next_packet);
		f->time_next_packet = now + len;
	}
out:
	qdisc_bstats_update(sch, skb);
	return skb;
}

static void fq_flow_purge(struct fq_flow *flow)
{
	struct rb_node *p = rb_first(&flow->t_root);

	while (p) {
		struct sk_buff *skb = rb_to_skb(p);

		p = rb_next(p);
		rb_erase(&skb->rbnode, &flow->t_root);
		rtnl_kfree_skbs(skb, skb);
	}
	rtnl_kfree_skbs(flow->head, flow->tail);
	flow->head = NULL;
	flow->qlen = 0;
}

static void fq_reset(struct Qdisc *sch)
{
	struct fq_sched_data *q = qdisc_priv(sch);
	struct rb_root *root;
	struct rb_node *p;
	struct fq_flow *f;
	unsigned int idx;

	sch->q.qlen = 0;
	sch->qstats.backlog = 0;

	fq_flow_purge(&q->internal);

	if (!q->fq_root)
		return;

	for (idx = 0; idx < (1U << q->fq_trees_log); idx++) {
		root = &q->fq_root[idx];
		while ((p = rb_first(root)) != NULL) {
			f = rb_entry(p, struct fq_flow, fq_node);
			rb_erase(p, root);

			fq_flow_purge(f);

			kmem_cache_free(fq_flow_cachep, f);
		}
	}
	for (idx = 0; idx < FQ_BANDS; idx++) {
		q->band_flows[idx].new_flows.first = NULL;
		q->band_flows[idx].old_flows.first = NULL;
	}
	q->delayed		= RB_ROOT;
	q->flows		= 0;
	q->inactive_flows	= 0;
	q->throttled_flows	= 0;
}

static void fq_rehash(struct fq_sched_data *q,
		      struct rb_root *old_array, u32 old_log,
		      struct rb_root *new_array, u32 new_log)
{
	struct rb_node *op, **np, *parent;
	struct rb_root *oroot, *nroot;
	struct fq_flow *of, *nf;
	int fcnt = 0;
	u32 idx;

	for (idx = 0; idx < (1U << old_log); idx++) {
		oroot = &old_array[idx];
		while ((op = rb_first(oroot)) != NULL) {
			rb_erase(op, oroot);
			of = rb_entry(op, struct fq_flow, fq_node);
			if (fq_gc_candidate(of)) {
				fcnt++;
				kmem_cache_free(fq_flow_cachep, of);
				continue;
			}
			nroot = &new_array[hash_ptr(of->sk, new_log)];

			np = &nroot->rb_node;
			parent = NULL;
			while (*np) {
				parent = *np;

				nf = rb_entry(parent, struct fq_flow, fq_node);
				BUG_ON(nf->sk == of->sk);

				if (nf->sk > of->sk)
					np = &parent->rb_right;
				else
					np = &parent->rb_left;
			}

			rb_link_node(&of->fq_node, parent, np);
			rb_insert_color(&of->fq_node, nroot);
		}
	}
	q->flows -= fcnt;
	q->inactive_flows -= fcnt;
	q->stat_gc_flows += fcnt;
}

static void fq_free(void *addr)
{
	kvfree(addr);
}

static int fq_resize(struct Qdisc *sch, u32 log)
{
	struct fq_sched_data *q = qdisc_priv(sch);
	struct rb_root *array;
	void *old_fq_root;
	u32 idx;

	if (q->fq_root && log == q->fq_trees_log)
		return 0;

	/* If XPS was setup, we can allocate memory on right NUMA node */
	array = kvmalloc_node(sizeof(struct rb_root) << log, GFP_KERNEL | __GFP_RETRY_MAYFAIL,
			      netdev_queue_numa_node_read(sch->dev_queue));
	if (!array)
		return -ENOMEM;

	for (idx = 0; idx < (1U << log); idx++)
		array[idx] = RB_ROOT;

	sch_tree_lock(sch);

	old_fq_root = q->fq_root;
	if (old_fq_root)
		fq_rehash(q, old_fq_root, q->fq_trees_log, array, log);

	q->fq_root = array;
	WRITE_ONCE(q->fq_trees_log, log);

	sch_tree_unlock(sch);

	fq_free(old_fq_root);

	return 0;
}

static const struct netlink_range_validation iq_range = {
	.max = INT_MAX,
};

static const struct nla_policy fq_policy[TCA_FQ_MAX + 1] = {
	[TCA_FQ_UNSPEC]			= { .strict_start_type = TCA_FQ_TIMER_SLACK },

	[TCA_FQ_PLIMIT]			= { .type = NLA_U32 },
	[TCA_FQ_FLOW_PLIMIT]		= { .type = NLA_U32 },
	[TCA_FQ_QUANTUM]		= { .type = NLA_U32 },
	[TCA_FQ_INITIAL_QUANTUM]	= NLA_POLICY_FULL_RANGE(NLA_U32, &iq_range),
	[TCA_FQ_RATE_ENABLE]		= { .type = NLA_U32 },
	[TCA_FQ_FLOW_DEFAULT_RATE]	= { .type = NLA_U32 },
	[TCA_FQ_FLOW_MAX_RATE]		= { .type = NLA_U32 },
	[TCA_FQ_BUCKETS_LOG]		= { .type = NLA_U32 },
	[TCA_FQ_FLOW_REFILL_DELAY]	= { .type = NLA_U32 },
	[TCA_FQ_ORPHAN_MASK]		= { .type = NLA_U32 },
	[TCA_FQ_LOW_RATE_THRESHOLD]	= { .type = NLA_U32 },
	[TCA_FQ_CE_THRESHOLD]		= { .type = NLA_U32 },
	[TCA_FQ_TIMER_SLACK]		= { .type = NLA_U32 },
	[TCA_FQ_HORIZON]		= { .type = NLA_U32 },
	[TCA_FQ_HORIZON_DROP]		= { .type = NLA_U8 },
	[TCA_FQ_PRIOMAP]		= NLA_POLICY_EXACT_LEN(sizeof(struct tc_prio_qopt)),
	[TCA_FQ_WEIGHTS]		= NLA_POLICY_EXACT_LEN(FQ_BANDS * sizeof(s32)),
};

/* compress a u8 array with all elems <= 3 to an array of 2-bit fields */
static void fq_prio2band_compress_crumb(const u8 *in, u8 *out)
{
	const int num_elems = TC_PRIO_MAX + 1;
<<<<<<< HEAD
	int i;

	memset(out, 0, num_elems / 4);
	for (i = 0; i < num_elems; i++)
		out[i / 4] |= in[i] << (2 * (i & 0x3));
=======
	u8 tmp[FQ_PRIO2BAND_CRUMB_SIZE];
	int i;

	memset(tmp, 0, sizeof(tmp));
	for (i = 0; i < num_elems; i++)
		tmp[i / 4] |= in[i] << (2 * (i & 0x3));

	for (i = 0; i < FQ_PRIO2BAND_CRUMB_SIZE; i++)
		WRITE_ONCE(out[i], tmp[i]);
>>>>>>> 0c383648
}

static void fq_prio2band_decompress_crumb(const u8 *in, u8 *out)
{
	const int num_elems = TC_PRIO_MAX + 1;
	int i;

	for (i = 0; i < num_elems; i++)
		out[i] = fq_prio2band(in, i);
}

static int fq_load_weights(struct fq_sched_data *q,
			   const struct nlattr *attr,
			   struct netlink_ext_ack *extack)
{
	s32 *weights = nla_data(attr);
	int i;

	for (i = 0; i < FQ_BANDS; i++) {
		if (weights[i] < FQ_MIN_WEIGHT) {
			NL_SET_ERR_MSG_FMT_MOD(extack, "Weight %d less that minimum allowed %d",
					       weights[i], FQ_MIN_WEIGHT);
			return -EINVAL;
		}
	}
	for (i = 0; i < FQ_BANDS; i++)
<<<<<<< HEAD
		q->band_flows[i].quantum = weights[i];
=======
		WRITE_ONCE(q->band_flows[i].quantum, weights[i]);
>>>>>>> 0c383648
	return 0;
}

static int fq_load_priomap(struct fq_sched_data *q,
			   const struct nlattr *attr,
			   struct netlink_ext_ack *extack)
{
	const struct tc_prio_qopt *map = nla_data(attr);
	int i;

	if (map->bands != FQ_BANDS) {
		NL_SET_ERR_MSG_MOD(extack, "FQ only supports 3 bands");
		return -EINVAL;
	}
	for (i = 0; i < TC_PRIO_MAX + 1; i++) {
		if (map->priomap[i] >= FQ_BANDS) {
			NL_SET_ERR_MSG_FMT_MOD(extack, "FQ priomap field %d maps to a too high band %d",
					       i, map->priomap[i]);
			return -EINVAL;
		}
	}
	fq_prio2band_compress_crumb(map->priomap, q->prio2band);
	return 0;
}

static int fq_change(struct Qdisc *sch, struct nlattr *opt,
		     struct netlink_ext_ack *extack)
{
	struct fq_sched_data *q = qdisc_priv(sch);
	struct nlattr *tb[TCA_FQ_MAX + 1];
	int err, drop_count = 0;
	unsigned drop_len = 0;
	u32 fq_log;

	err = nla_parse_nested_deprecated(tb, TCA_FQ_MAX, opt, fq_policy,
					  NULL);
	if (err < 0)
		return err;

	sch_tree_lock(sch);

	fq_log = q->fq_trees_log;

	if (tb[TCA_FQ_BUCKETS_LOG]) {
		u32 nval = nla_get_u32(tb[TCA_FQ_BUCKETS_LOG]);

		if (nval >= 1 && nval <= ilog2(256*1024))
			fq_log = nval;
		else
			err = -EINVAL;
	}
	if (tb[TCA_FQ_PLIMIT])
		WRITE_ONCE(sch->limit,
			   nla_get_u32(tb[TCA_FQ_PLIMIT]));

	if (tb[TCA_FQ_FLOW_PLIMIT])
		WRITE_ONCE(q->flow_plimit,
			   nla_get_u32(tb[TCA_FQ_FLOW_PLIMIT]));

	if (tb[TCA_FQ_QUANTUM]) {
		u32 quantum = nla_get_u32(tb[TCA_FQ_QUANTUM]);

		if (quantum > 0 && quantum <= (1 << 20)) {
			WRITE_ONCE(q->quantum, quantum);
		} else {
			NL_SET_ERR_MSG_MOD(extack, "invalid quantum");
			err = -EINVAL;
		}
	}

	if (tb[TCA_FQ_INITIAL_QUANTUM])
		WRITE_ONCE(q->initial_quantum,
			   nla_get_u32(tb[TCA_FQ_INITIAL_QUANTUM]));

	if (tb[TCA_FQ_FLOW_DEFAULT_RATE])
		pr_warn_ratelimited("sch_fq: defrate %u ignored.\n",
				    nla_get_u32(tb[TCA_FQ_FLOW_DEFAULT_RATE]));

	if (tb[TCA_FQ_FLOW_MAX_RATE]) {
		u32 rate = nla_get_u32(tb[TCA_FQ_FLOW_MAX_RATE]);

		WRITE_ONCE(q->flow_max_rate,
			   (rate == ~0U) ? ~0UL : rate);
	}
	if (tb[TCA_FQ_LOW_RATE_THRESHOLD])
		WRITE_ONCE(q->low_rate_threshold,
			   nla_get_u32(tb[TCA_FQ_LOW_RATE_THRESHOLD]));

	if (tb[TCA_FQ_RATE_ENABLE]) {
		u32 enable = nla_get_u32(tb[TCA_FQ_RATE_ENABLE]);

		if (enable <= 1)
			WRITE_ONCE(q->rate_enable,
				   enable);
		else
			err = -EINVAL;
	}

	if (tb[TCA_FQ_FLOW_REFILL_DELAY]) {
		u32 usecs_delay = nla_get_u32(tb[TCA_FQ_FLOW_REFILL_DELAY]) ;

		WRITE_ONCE(q->flow_refill_delay,
			   usecs_to_jiffies(usecs_delay));
	}

	if (!err && tb[TCA_FQ_PRIOMAP])
		err = fq_load_priomap(q, tb[TCA_FQ_PRIOMAP], extack);

	if (!err && tb[TCA_FQ_WEIGHTS])
		err = fq_load_weights(q, tb[TCA_FQ_WEIGHTS], extack);

	if (tb[TCA_FQ_ORPHAN_MASK])
		WRITE_ONCE(q->orphan_mask,
			   nla_get_u32(tb[TCA_FQ_ORPHAN_MASK]));

	if (tb[TCA_FQ_CE_THRESHOLD])
		WRITE_ONCE(q->ce_threshold,
			   (u64)NSEC_PER_USEC *
			   nla_get_u32(tb[TCA_FQ_CE_THRESHOLD]));

	if (tb[TCA_FQ_TIMER_SLACK])
		WRITE_ONCE(q->timer_slack,
			   nla_get_u32(tb[TCA_FQ_TIMER_SLACK]));

	if (tb[TCA_FQ_HORIZON])
		WRITE_ONCE(q->horizon,
			   (u64)NSEC_PER_USEC *
			   nla_get_u32(tb[TCA_FQ_HORIZON]));

	if (tb[TCA_FQ_HORIZON_DROP])
		WRITE_ONCE(q->horizon_drop,
			   nla_get_u8(tb[TCA_FQ_HORIZON_DROP]));

	if (!err) {

		sch_tree_unlock(sch);
		err = fq_resize(sch, fq_log);
		sch_tree_lock(sch);
	}
	while (sch->q.qlen > sch->limit) {
		struct sk_buff *skb = fq_dequeue(sch);

		if (!skb)
			break;
		drop_len += qdisc_pkt_len(skb);
		rtnl_kfree_skbs(skb, skb);
		drop_count++;
	}
	qdisc_tree_reduce_backlog(sch, drop_count, drop_len);

	sch_tree_unlock(sch);
	return err;
}

static void fq_destroy(struct Qdisc *sch)
{
	struct fq_sched_data *q = qdisc_priv(sch);

	fq_reset(sch);
	fq_free(q->fq_root);
	qdisc_watchdog_cancel(&q->watchdog);
}

static int fq_init(struct Qdisc *sch, struct nlattr *opt,
		   struct netlink_ext_ack *extack)
{
	struct fq_sched_data *q = qdisc_priv(sch);
	int i, err;

	sch->limit		= 10000;
	q->flow_plimit		= 100;
	q->quantum		= 2 * psched_mtu(qdisc_dev(sch));
	q->initial_quantum	= 10 * psched_mtu(qdisc_dev(sch));
	q->flow_refill_delay	= msecs_to_jiffies(40);
	q->flow_max_rate	= ~0UL;
	q->time_next_delayed_flow = ~0ULL;
	q->rate_enable		= 1;
	for (i = 0; i < FQ_BANDS; i++) {
		q->band_flows[i].new_flows.first = NULL;
		q->band_flows[i].old_flows.first = NULL;
	}
	q->band_flows[0].quantum = 9 << 16;
	q->band_flows[1].quantum = 3 << 16;
	q->band_flows[2].quantum = 1 << 16;
	q->delayed		= RB_ROOT;
	q->fq_root		= NULL;
	q->fq_trees_log		= ilog2(1024);
	q->orphan_mask		= 1024 - 1;
	q->low_rate_threshold	= 550000 / 8;

	q->timer_slack = 10 * NSEC_PER_USEC; /* 10 usec of hrtimer slack */

	q->horizon = 10ULL * NSEC_PER_SEC; /* 10 seconds */
	q->horizon_drop = 1; /* by default, drop packets beyond horizon */

	/* Default ce_threshold of 4294 seconds */
	q->ce_threshold		= (u64)NSEC_PER_USEC * ~0U;

	fq_prio2band_compress_crumb(sch_default_prio2band, q->prio2band);
	qdisc_watchdog_init_clockid(&q->watchdog, sch, CLOCK_MONOTONIC);

	if (opt)
		err = fq_change(sch, opt, extack);
	else
		err = fq_resize(sch, q->fq_trees_log);

	return err;
}

static int fq_dump(struct Qdisc *sch, struct sk_buff *skb)
{
	struct fq_sched_data *q = qdisc_priv(sch);
<<<<<<< HEAD
	u64 ce_threshold = q->ce_threshold;
	struct tc_prio_qopt prio = {
		.bands = FQ_BANDS,
	};
	u64 horizon = q->horizon;
	struct nlattr *opts;
	s32 weights[3];
=======
	struct tc_prio_qopt prio = {
		.bands = FQ_BANDS,
	};
	struct nlattr *opts;
	u64 ce_threshold;
	s32 weights[3];
	u64 horizon;
>>>>>>> 0c383648

	opts = nla_nest_start_noflag(skb, TCA_OPTIONS);
	if (opts == NULL)
		goto nla_put_failure;

	/* TCA_FQ_FLOW_DEFAULT_RATE is not used anymore */

	ce_threshold = READ_ONCE(q->ce_threshold);
	do_div(ce_threshold, NSEC_PER_USEC);

	horizon = READ_ONCE(q->horizon);
	do_div(horizon, NSEC_PER_USEC);

	if (nla_put_u32(skb, TCA_FQ_PLIMIT,
			READ_ONCE(sch->limit)) ||
	    nla_put_u32(skb, TCA_FQ_FLOW_PLIMIT,
			READ_ONCE(q->flow_plimit)) ||
	    nla_put_u32(skb, TCA_FQ_QUANTUM,
			READ_ONCE(q->quantum)) ||
	    nla_put_u32(skb, TCA_FQ_INITIAL_QUANTUM,
			READ_ONCE(q->initial_quantum)) ||
	    nla_put_u32(skb, TCA_FQ_RATE_ENABLE,
			READ_ONCE(q->rate_enable)) ||
	    nla_put_u32(skb, TCA_FQ_FLOW_MAX_RATE,
			min_t(unsigned long,
			      READ_ONCE(q->flow_max_rate), ~0U)) ||
	    nla_put_u32(skb, TCA_FQ_FLOW_REFILL_DELAY,
			jiffies_to_usecs(READ_ONCE(q->flow_refill_delay))) ||
	    nla_put_u32(skb, TCA_FQ_ORPHAN_MASK,
			READ_ONCE(q->orphan_mask)) ||
	    nla_put_u32(skb, TCA_FQ_LOW_RATE_THRESHOLD,
			READ_ONCE(q->low_rate_threshold)) ||
	    nla_put_u32(skb, TCA_FQ_CE_THRESHOLD, (u32)ce_threshold) ||
	    nla_put_u32(skb, TCA_FQ_BUCKETS_LOG,
			READ_ONCE(q->fq_trees_log)) ||
	    nla_put_u32(skb, TCA_FQ_TIMER_SLACK,
			READ_ONCE(q->timer_slack)) ||
	    nla_put_u32(skb, TCA_FQ_HORIZON, (u32)horizon) ||
	    nla_put_u8(skb, TCA_FQ_HORIZON_DROP,
		       READ_ONCE(q->horizon_drop)))
		goto nla_put_failure;

	fq_prio2band_decompress_crumb(q->prio2band, prio.priomap);
	if (nla_put(skb, TCA_FQ_PRIOMAP, sizeof(prio), &prio))
		goto nla_put_failure;

	weights[0] = READ_ONCE(q->band_flows[0].quantum);
	weights[1] = READ_ONCE(q->band_flows[1].quantum);
	weights[2] = READ_ONCE(q->band_flows[2].quantum);
	if (nla_put(skb, TCA_FQ_WEIGHTS, sizeof(weights), &weights))
		goto nla_put_failure;

	fq_prio2band_decompress_crumb(q->prio2band, prio.priomap);
	if (nla_put(skb, TCA_FQ_PRIOMAP, sizeof(prio), &prio))
		goto nla_put_failure;

	weights[0] = q->band_flows[0].quantum;
	weights[1] = q->band_flows[1].quantum;
	weights[2] = q->band_flows[2].quantum;
	if (nla_put(skb, TCA_FQ_WEIGHTS, sizeof(weights), &weights))
		goto nla_put_failure;

	return nla_nest_end(skb, opts);

nla_put_failure:
	return -1;
}

static int fq_dump_stats(struct Qdisc *sch, struct gnet_dump *d)
{
	struct fq_sched_data *q = qdisc_priv(sch);
	struct tc_fq_qd_stats st;
	int i;

	st.pad = 0;

	sch_tree_lock(sch);

	st.gc_flows		  = q->stat_gc_flows;
	st.highprio_packets	  = 0;
	st.fastpath_packets	  = q->internal.stat_fastpath_packets;
	st.tcp_retrans		  = 0;
	st.throttled		  = q->stat_throttled;
	st.flows_plimit		  = q->stat_flows_plimit;
	st.pkts_too_long	  = q->stat_pkts_too_long;
	st.allocation_errors	  = q->stat_allocation_errors;
	st.time_next_delayed_flow = q->time_next_delayed_flow + q->timer_slack -
				    ktime_get_ns();
	st.flows		  = q->flows;
	st.inactive_flows	  = q->inactive_flows;
	st.throttled_flows	  = q->throttled_flows;
	st.unthrottle_latency_ns  = min_t(unsigned long,
					  q->unthrottle_latency_ns, ~0U);
	st.ce_mark		  = q->stat_ce_mark;
	st.horizon_drops	  = q->stat_horizon_drops;
	st.horizon_caps		  = q->stat_horizon_caps;
	for (i = 0; i < FQ_BANDS; i++) {
		st.band_drops[i]  = q->stat_band_drops[i];
		st.band_pkt_count[i] = q->band_pkt_count[i];
	}
	sch_tree_unlock(sch);

	return gnet_stats_copy_app(d, &st, sizeof(st));
}

static struct Qdisc_ops fq_qdisc_ops __read_mostly = {
	.id		=	"fq",
	.priv_size	=	sizeof(struct fq_sched_data),

	.enqueue	=	fq_enqueue,
	.dequeue	=	fq_dequeue,
	.peek		=	qdisc_peek_dequeued,
	.init		=	fq_init,
	.reset		=	fq_reset,
	.destroy	=	fq_destroy,
	.change		=	fq_change,
	.dump		=	fq_dump,
	.dump_stats	=	fq_dump_stats,
	.owner		=	THIS_MODULE,
};
MODULE_ALIAS_NET_SCH("fq");

static int __init fq_module_init(void)
{
	int ret;

	fq_flow_cachep = kmem_cache_create("fq_flow_cache",
					   sizeof(struct fq_flow),
					   0, SLAB_HWCACHE_ALIGN, NULL);
	if (!fq_flow_cachep)
		return -ENOMEM;

	ret = register_qdisc(&fq_qdisc_ops);
	if (ret)
		kmem_cache_destroy(fq_flow_cachep);
	return ret;
}

static void __exit fq_module_exit(void)
{
	unregister_qdisc(&fq_qdisc_ops);
	kmem_cache_destroy(fq_flow_cachep);
}

module_init(fq_module_init)
module_exit(fq_module_exit)
MODULE_AUTHOR("Eric Dumazet");
MODULE_LICENSE("GPL");
MODULE_DESCRIPTION("Fair Queue Packet Scheduler");<|MERGE_RESOLUTION|>--- conflicted
+++ resolved
@@ -106,11 +106,8 @@
 	int		    quantum; /* based on band nr : 576KB, 192KB, 64KB */
 };
 
-<<<<<<< HEAD
-=======
 #define FQ_PRIO2BAND_CRUMB_SIZE ((TC_PRIO_MAX + 1) >> 2)
 
->>>>>>> 0c383648
 struct fq_sched_data {
 /* Read mostly cache line */
 
@@ -127,11 +124,7 @@
 	u8		rate_enable;
 	u8		fq_trees_log;
 	u8		horizon_drop;
-<<<<<<< HEAD
-	u8		prio2band[(TC_PRIO_MAX + 1) >> 2];
-=======
 	u8		prio2band[FQ_PRIO2BAND_CRUMB_SIZE];
->>>>>>> 0c383648
 	u32		timer_slack; /* hrtimer slack in ns */
 
 /* Read/Write fields. */
@@ -168,11 +161,7 @@
 /* return the i-th 2-bit value ("crumb") */
 static u8 fq_prio2band(const u8 *prio2band, unsigned int prio)
 {
-<<<<<<< HEAD
-	return (prio2band[prio / 4] >> (2 * (prio & 0x3))) & 0x3;
-=======
 	return (READ_ONCE(prio2band[prio / 4]) >> (2 * (prio & 0x3))) & 0x3;
->>>>>>> 0c383648
 }
 
 /*
@@ -321,7 +310,6 @@
  */
 static bool fq_fastpath_check(const struct Qdisc *sch, struct sk_buff *skb,
 			      u64 now)
-<<<<<<< HEAD
 {
 	const struct fq_sched_data *q = qdisc_priv(sch);
 	const struct sock *sk;
@@ -359,45 +347,6 @@
 static struct fq_flow *fq_classify(struct Qdisc *sch, struct sk_buff *skb,
 				   u64 now)
 {
-=======
-{
-	const struct fq_sched_data *q = qdisc_priv(sch);
-	const struct sock *sk;
-
-	if (fq_skb_cb(skb)->time_to_send > now)
-		return false;
-
-	if (sch->q.qlen != 0) {
-		/* Even if some packets are stored in this qdisc,
-		 * we can still enable fast path if all of them are
-		 * scheduled in the future (ie no flows are eligible)
-		 * or in the fast path queue.
-		 */
-		if (q->flows != q->inactive_flows + q->throttled_flows)
-			return false;
-
-		/* Do not allow fast path queue to explode, we want Fair Queue mode
-		 * under pressure.
-		 */
-		if (q->internal.qlen >= 8)
-			return false;
-	}
-
-	sk = skb->sk;
-	if (sk && sk_fullsock(sk) && !sk_is_tcp(sk) &&
-	    sk->sk_max_pacing_rate != ~0UL)
-		return false;
-
-	if (q->flow_max_rate != ~0UL)
-		return false;
-
-	return true;
-}
-
-static struct fq_flow *fq_classify(struct Qdisc *sch, struct sk_buff *skb,
-				   u64 now)
-{
->>>>>>> 0c383648
 	struct fq_sched_data *q = qdisc_priv(sch);
 	struct rb_node **p, *parent;
 	struct sock *sk = skb->sk;
@@ -980,13 +929,6 @@
 static void fq_prio2band_compress_crumb(const u8 *in, u8 *out)
 {
 	const int num_elems = TC_PRIO_MAX + 1;
-<<<<<<< HEAD
-	int i;
-
-	memset(out, 0, num_elems / 4);
-	for (i = 0; i < num_elems; i++)
-		out[i / 4] |= in[i] << (2 * (i & 0x3));
-=======
 	u8 tmp[FQ_PRIO2BAND_CRUMB_SIZE];
 	int i;
 
@@ -996,7 +938,6 @@
 
 	for (i = 0; i < FQ_PRIO2BAND_CRUMB_SIZE; i++)
 		WRITE_ONCE(out[i], tmp[i]);
->>>>>>> 0c383648
 }
 
 static void fq_prio2band_decompress_crumb(const u8 *in, u8 *out)
@@ -1023,11 +964,7 @@
 		}
 	}
 	for (i = 0; i < FQ_BANDS; i++)
-<<<<<<< HEAD
-		q->band_flows[i].quantum = weights[i];
-=======
 		WRITE_ONCE(q->band_flows[i].quantum, weights[i]);
->>>>>>> 0c383648
 	return 0;
 }
 
@@ -1240,15 +1177,6 @@
 static int fq_dump(struct Qdisc *sch, struct sk_buff *skb)
 {
 	struct fq_sched_data *q = qdisc_priv(sch);
-<<<<<<< HEAD
-	u64 ce_threshold = q->ce_threshold;
-	struct tc_prio_qopt prio = {
-		.bands = FQ_BANDS,
-	};
-	u64 horizon = q->horizon;
-	struct nlattr *opts;
-	s32 weights[3];
-=======
 	struct tc_prio_qopt prio = {
 		.bands = FQ_BANDS,
 	};
@@ -1256,7 +1184,6 @@
 	u64 ce_threshold;
 	s32 weights[3];
 	u64 horizon;
->>>>>>> 0c383648
 
 	opts = nla_nest_start_noflag(skb, TCA_OPTIONS);
 	if (opts == NULL)
@@ -1309,16 +1236,6 @@
 	if (nla_put(skb, TCA_FQ_WEIGHTS, sizeof(weights), &weights))
 		goto nla_put_failure;
 
-	fq_prio2band_decompress_crumb(q->prio2band, prio.priomap);
-	if (nla_put(skb, TCA_FQ_PRIOMAP, sizeof(prio), &prio))
-		goto nla_put_failure;
-
-	weights[0] = q->band_flows[0].quantum;
-	weights[1] = q->band_flows[1].quantum;
-	weights[2] = q->band_flows[2].quantum;
-	if (nla_put(skb, TCA_FQ_WEIGHTS, sizeof(weights), &weights))
-		goto nla_put_failure;
-
 	return nla_nest_end(skb, opts);
 
 nla_put_failure:

# SPDX-License-Identifier: GPL-2.0
config LOONGARCH
	bool
	default y
	select ACPI
	select ACPI_GENERIC_GSI if ACPI
	select ACPI_MCFG if ACPI
	select ACPI_HOTPLUG_CPU if ACPI_PROCESSOR && HOTPLUG_CPU
	select ACPI_PPTT if ACPI
	select ACPI_SYSTEM_POWER_STATES_SUPPORT	if ACPI
	select ARCH_BINFMT_ELF_STATE
	select ARCH_DISABLE_KASAN_INLINE
	select ARCH_ENABLE_MEMORY_HOTPLUG
	select ARCH_ENABLE_MEMORY_HOTREMOVE
	select ARCH_ENABLE_THP_MIGRATION if TRANSPARENT_HUGEPAGE
	select ARCH_HAS_ACPI_TABLE_UPGRADE	if ACPI
	select ARCH_HAS_CPU_FINALIZE_INIT
	select ARCH_HAS_CURRENT_STACK_POINTER
	select ARCH_HAS_FORTIFY_SOURCE
	select ARCH_HAS_KCOV
	select ARCH_HAS_NMI_SAFE_THIS_CPU_OPS
	select ARCH_HAS_NON_OVERLAPPING_ADDRESS_SPACE
	select ARCH_HAS_PTE_SPECIAL
	select ARCH_HAS_TICK_BROADCAST if GENERIC_CLOCKEVENTS_BROADCAST
	select ARCH_INLINE_READ_LOCK if !PREEMPTION
	select ARCH_INLINE_READ_LOCK_BH if !PREEMPTION
	select ARCH_INLINE_READ_LOCK_IRQ if !PREEMPTION
	select ARCH_INLINE_READ_LOCK_IRQSAVE if !PREEMPTION
	select ARCH_INLINE_READ_UNLOCK if !PREEMPTION
	select ARCH_INLINE_READ_UNLOCK_BH if !PREEMPTION
	select ARCH_INLINE_READ_UNLOCK_IRQ if !PREEMPTION
	select ARCH_INLINE_READ_UNLOCK_IRQRESTORE if !PREEMPTION
	select ARCH_INLINE_WRITE_LOCK if !PREEMPTION
	select ARCH_INLINE_WRITE_LOCK_BH if !PREEMPTION
	select ARCH_INLINE_WRITE_LOCK_IRQ if !PREEMPTION
	select ARCH_INLINE_WRITE_LOCK_IRQSAVE if !PREEMPTION
	select ARCH_INLINE_WRITE_UNLOCK if !PREEMPTION
	select ARCH_INLINE_WRITE_UNLOCK_BH if !PREEMPTION
	select ARCH_INLINE_WRITE_UNLOCK_IRQ if !PREEMPTION
	select ARCH_INLINE_WRITE_UNLOCK_IRQRESTORE if !PREEMPTION
	select ARCH_INLINE_SPIN_TRYLOCK if !PREEMPTION
	select ARCH_INLINE_SPIN_TRYLOCK_BH if !PREEMPTION
	select ARCH_INLINE_SPIN_LOCK if !PREEMPTION
	select ARCH_INLINE_SPIN_LOCK_BH if !PREEMPTION
	select ARCH_INLINE_SPIN_LOCK_IRQ if !PREEMPTION
	select ARCH_INLINE_SPIN_LOCK_IRQSAVE if !PREEMPTION
	select ARCH_INLINE_SPIN_UNLOCK if !PREEMPTION
	select ARCH_INLINE_SPIN_UNLOCK_BH if !PREEMPTION
	select ARCH_INLINE_SPIN_UNLOCK_IRQ if !PREEMPTION
	select ARCH_INLINE_SPIN_UNLOCK_IRQRESTORE if !PREEMPTION
	select ARCH_KEEP_MEMBLOCK
	select ARCH_MIGHT_HAVE_PC_PARPORT
	select ARCH_MIGHT_HAVE_PC_SERIO
	select ARCH_SPARSEMEM_ENABLE
	select ARCH_STACKWALK
	select ARCH_SUPPORTS_ACPI
	select ARCH_SUPPORTS_ATOMIC_RMW
	select ARCH_SUPPORTS_HUGETLBFS
	select ARCH_SUPPORTS_LTO_CLANG
	select ARCH_SUPPORTS_LTO_CLANG_THIN
	select ARCH_SUPPORTS_NUMA_BALANCING
	select ARCH_USE_BUILTIN_BSWAP
	select ARCH_USE_CMPXCHG_LOCKREF
	select ARCH_USE_QUEUED_RWLOCKS
	select ARCH_USE_QUEUED_SPINLOCKS
	select ARCH_WANT_DEFAULT_TOPDOWN_MMAP_LAYOUT
	select ARCH_WANT_LD_ORPHAN_WARN
	select ARCH_WANT_OPTIMIZE_HUGETLB_VMEMMAP
	select ARCH_WANTS_NO_INSTR
	select BUILDTIME_TABLE_SORT
	select COMMON_CLK
	select CPU_PM
	select EFI
	select GENERIC_CLOCKEVENTS
	select GENERIC_CMOS_UPDATE
	select GENERIC_CPU_AUTOPROBE
	select GENERIC_CPU_DEVICES
	select GENERIC_ENTRY
	select GENERIC_GETTIMEOFDAY
	select GENERIC_IOREMAP if !ARCH_IOREMAP
	select GENERIC_IRQ_MULTI_HANDLER
	select GENERIC_IRQ_PROBE
	select GENERIC_IRQ_SHOW
	select GENERIC_LIB_ASHLDI3
	select GENERIC_LIB_ASHRDI3
	select GENERIC_LIB_CMPDI2
	select GENERIC_LIB_LSHRDI3
	select GENERIC_LIB_UCMPDI2
	select GENERIC_LIB_DEVMEM_IS_ALLOWED
	select GENERIC_PCI_IOMAP
	select GENERIC_SCHED_CLOCK
	select GENERIC_SMP_IDLE_THREAD
	select GENERIC_TIME_VSYSCALL
	select GENERIC_VDSO_TIME_NS
	select GPIOLIB
	select HAS_IOPORT
	select HAVE_ARCH_AUDITSYSCALL
	select HAVE_ARCH_JUMP_LABEL
	select HAVE_ARCH_JUMP_LABEL_RELATIVE
	select HAVE_ARCH_KASAN
	select HAVE_ARCH_KFENCE
	select HAVE_ARCH_KGDB if PERF_EVENTS
	select HAVE_ARCH_MMAP_RND_BITS if MMU
	select HAVE_ARCH_SECCOMP
	select HAVE_ARCH_SECCOMP_FILTER
	select HAVE_ARCH_TRACEHOOK
	select HAVE_ARCH_TRANSPARENT_HUGEPAGE
	select HAVE_ARCH_USERFAULTFD_MINOR if USERFAULTFD
	select HAVE_ASM_MODVERSIONS
	select HAVE_CONTEXT_TRACKING_USER
	select HAVE_C_RECORDMCOUNT
	select HAVE_DEBUG_KMEMLEAK
	select HAVE_DEBUG_STACKOVERFLOW
	select HAVE_DMA_CONTIGUOUS
	select HAVE_DYNAMIC_FTRACE
	select HAVE_DYNAMIC_FTRACE_WITH_ARGS
	select HAVE_DYNAMIC_FTRACE_WITH_DIRECT_CALLS
	select HAVE_DYNAMIC_FTRACE_WITH_REGS
	select HAVE_EBPF_JIT
	select HAVE_EFFICIENT_UNALIGNED_ACCESS if !ARCH_STRICT_ALIGN
	select HAVE_EXIT_THREAD
	select HAVE_FAST_GUP
	select HAVE_FTRACE_MCOUNT_RECORD
	select HAVE_FUNCTION_ARG_ACCESS_API
	select HAVE_FUNCTION_ERROR_INJECTION
	select HAVE_FUNCTION_GRAPH_RETVAL if HAVE_FUNCTION_GRAPH_TRACER
	select HAVE_FUNCTION_GRAPH_TRACER
	select HAVE_FUNCTION_TRACER
	select HAVE_GCC_PLUGINS
	select HAVE_GENERIC_VDSO
	select HAVE_HW_BREAKPOINT if PERF_EVENTS
	select HAVE_IOREMAP_PROT
	select HAVE_IRQ_EXIT_ON_IRQ_STACK
	select HAVE_IRQ_TIME_ACCOUNTING
	select HAVE_KPROBES
	select HAVE_KPROBES_ON_FTRACE
	select HAVE_KRETPROBES
<<<<<<< HEAD
=======
	select HAVE_KVM
	select HAVE_LIVEPATCH
>>>>>>> fea1c949
	select HAVE_MOD_ARCH_SPECIFIC
	select HAVE_NMI
	select HAVE_OBJTOOL if AS_HAS_EXPLICIT_RELOCS
	select HAVE_PCI
	select HAVE_PERF_EVENTS
	select HAVE_PERF_REGS
	select HAVE_PERF_USER_STACK_DUMP
	select HAVE_PREEMPT_DYNAMIC_KEY
	select HAVE_REGS_AND_STACK_ACCESS_API
	select HAVE_RELIABLE_STACKTRACE if UNWINDER_ORC
	select HAVE_RETHOOK
	select HAVE_RSEQ
	select HAVE_RUST
	select HAVE_SAMPLE_FTRACE_DIRECT
	select HAVE_SAMPLE_FTRACE_DIRECT_MULTI
	select HAVE_SETUP_PER_CPU_AREA if NUMA
	select HAVE_STACK_VALIDATION if HAVE_OBJTOOL
	select HAVE_STACKPROTECTOR
	select HAVE_SYSCALL_TRACEPOINTS
	select HAVE_TIF_NOHZ
	select HAVE_VIRT_CPU_ACCOUNTING_GEN if !SMP
	select IRQ_FORCED_THREADING
	select IRQ_LOONGARCH_CPU
	select LOCK_MM_AND_FIND_VMA
	select MMU_GATHER_MERGE_VMAS if MMU
	select MODULES_USE_ELF_RELA if MODULES
	select NEED_PER_CPU_EMBED_FIRST_CHUNK
	select NEED_PER_CPU_PAGE_FIRST_CHUNK
	select OF
	select OF_EARLY_FLATTREE
	select PCI
	select PCI_DOMAINS_GENERIC
	select PCI_ECAM if ACPI
	select PCI_LOONGSON
	select PCI_MSI_ARCH_FALLBACKS
	select PCI_QUIRKS
	select PERF_USE_VMALLOC
	select RTC_LIB
	select SMP
	select SPARSE_IRQ
	select SYSCTL_ARCH_UNALIGN_ALLOW
	select SYSCTL_ARCH_UNALIGN_NO_WARN
	select SYSCTL_EXCEPTION_TRACE
	select SWIOTLB
	select TRACE_IRQFLAGS_SUPPORT
	select USE_PERCPU_NUMA_NODE_ID
	select USER_STACKTRACE_SUPPORT
	select ZONE_DMA32

config 32BIT
	bool

config 64BIT
	def_bool y

config GENERIC_BUG
	def_bool y
	depends on BUG

config GENERIC_BUG_RELATIVE_POINTERS
	def_bool y
	depends on GENERIC_BUG

config GENERIC_CALIBRATE_DELAY
	def_bool y

config GENERIC_CSUM
	def_bool y

config GENERIC_HWEIGHT
	def_bool y

config L1_CACHE_SHIFT
	int
	default "6"

config LOCKDEP_SUPPORT
	bool
	default y

config STACKTRACE_SUPPORT
	bool
	default y

# MACH_LOONGSON32 and MACH_LOONGSON64 are deliberately carried over from the
# MIPS Loongson code, to preserve Loongson-specific code paths in drivers that
# are shared between architectures, and specifically expecting the symbols.
config MACH_LOONGSON32
	def_bool 32BIT

config MACH_LOONGSON64
	def_bool 64BIT

config FIX_EARLYCON_MEM
	def_bool y

config PGTABLE_2LEVEL
	bool

config PGTABLE_3LEVEL
	bool

config PGTABLE_4LEVEL
	bool

config PGTABLE_LEVELS
	int
	default 2 if PGTABLE_2LEVEL
	default 3 if PGTABLE_3LEVEL
	default 4 if PGTABLE_4LEVEL

config SCHED_OMIT_FRAME_POINTER
	bool
	default y

config AS_HAS_EXPLICIT_RELOCS
	def_bool $(as-instr,x:pcalau12i \$t0$(comma)%pc_hi20(x))

config AS_HAS_FCSR_CLASS
	def_bool $(as-instr,movfcsr2gr \$t0$(comma)\$fcsr0)

config AS_HAS_LSX_EXTENSION
	def_bool $(as-instr,vld \$vr0$(comma)\$a0$(comma)0)

config AS_HAS_LASX_EXTENSION
	def_bool $(as-instr,xvld \$xr0$(comma)\$a0$(comma)0)

config AS_HAS_LBT_EXTENSION
	def_bool $(as-instr,movscr2gr \$a0$(comma)\$scr0)

config AS_HAS_LVZ_EXTENSION
	def_bool $(as-instr,hvcl 0)

menu "Kernel type and options"

source "kernel/Kconfig.hz"

choice
	prompt "Page Table Layout"
	default 16KB_2LEVEL if 32BIT
	default 16KB_3LEVEL if 64BIT
	help
	  Allows choosing the page table layout, which is a combination
	  of page size and page table levels. The size of virtual memory
	  address space are determined by the page table layout.

config 4KB_3LEVEL
	bool "4KB with 3 levels"
	select HAVE_PAGE_SIZE_4KB
	select PGTABLE_3LEVEL
	help
	  This option selects 4KB page size with 3 level page tables, which
	  support a maximum of 39 bits of application virtual memory.

config 4KB_4LEVEL
	bool "4KB with 4 levels"
	select HAVE_PAGE_SIZE_4KB
	select PGTABLE_4LEVEL
	help
	  This option selects 4KB page size with 4 level page tables, which
	  support a maximum of 48 bits of application virtual memory.

config 16KB_2LEVEL
	bool "16KB with 2 levels"
	select HAVE_PAGE_SIZE_16KB
	select PGTABLE_2LEVEL
	help
	  This option selects 16KB page size with 2 level page tables, which
	  support a maximum of 36 bits of application virtual memory.

config 16KB_3LEVEL
	bool "16KB with 3 levels"
	select HAVE_PAGE_SIZE_16KB
	select PGTABLE_3LEVEL
	help
	  This option selects 16KB page size with 3 level page tables, which
	  support a maximum of 47 bits of application virtual memory.

config 64KB_2LEVEL
	bool "64KB with 2 levels"
	select HAVE_PAGE_SIZE_64KB
	select PGTABLE_2LEVEL
	help
	  This option selects 64KB page size with 2 level page tables, which
	  support a maximum of 42 bits of application virtual memory.

config 64KB_3LEVEL
	bool "64KB with 3 levels"
	select HAVE_PAGE_SIZE_64KB
	select PGTABLE_3LEVEL
	help
	  This option selects 64KB page size with 3 level page tables, which
	  support a maximum of 55 bits of application virtual memory.

endchoice

config CMDLINE
	string "Built-in kernel command line"
	help
	  For most platforms, the arguments for the kernel's command line
	  are provided at run-time, during boot. However, there are cases
	  where either no arguments are being provided or the provided
	  arguments are insufficient or even invalid.

	  When that occurs, it is possible to define a built-in command
	  line here and choose how the kernel should use it later on.

choice
	prompt "Kernel command line type"
	default CMDLINE_BOOTLOADER
	help
	  Choose how the kernel will handle the provided built-in command
	  line.

config CMDLINE_BOOTLOADER
	bool "Use bootloader kernel arguments if available"
	help
	  Prefer the command-line passed by the boot loader if available.
	  Use the built-in command line as fallback in case we get nothing
	  during boot. This is the default behaviour.

config CMDLINE_EXTEND
	bool "Use built-in to extend bootloader kernel arguments"
	help
	  The command-line arguments provided during boot will be
	  appended to the built-in command line. This is useful in
	  cases where the provided arguments are insufficient and
	  you don't want to or cannot modify them.

config CMDLINE_FORCE
	bool "Always use the built-in kernel command string"
	help
	  Always use the built-in command line, even if we get one during
	  boot. This is useful in case you need to override the provided
	  command line on systems where you don't have or want control
	  over it.

endchoice

config BUILTIN_DTB
	bool "Enable built-in dtb in kernel"
	depends on OF
	help
	  Some existing systems do not provide a canonical device tree to
	  the kernel at boot time. Let's provide a device tree table in the
	  kernel, keyed by the dts filename, containing the relevant DTBs.

	  Built-in DTBs are generic enough and can be used as references.

config BUILTIN_DTB_NAME
	string "Source file for built-in dtb"
	depends on BUILTIN_DTB
	help
	  Base name (without suffix, relative to arch/loongarch/boot/dts/)
	  for the DTS file that will be used to produce the DTB linked into
	  the kernel.

config DMI
	bool "Enable DMI scanning"
	select DMI_SCAN_MACHINE_NON_EFI_FALLBACK
	default y
	help
	  This enables SMBIOS/DMI feature for systems, and scanning of
	  DMI to identify machine quirks.

config EFI
	bool "EFI runtime service support"
	select UCS2_STRING
	select EFI_RUNTIME_WRAPPERS
	help
	  This enables the kernel to use EFI runtime services that are
	  available (such as the EFI variable services).

config EFI_STUB
	bool "EFI boot stub support"
	default y
	depends on EFI
	select EFI_GENERIC_STUB
	help
	  This kernel feature allows the kernel to be loaded directly by
	  EFI firmware without the use of a bootloader.

config SCHED_SMT
	bool "SMT scheduler support"
	default y
	help
	  Improves scheduler's performance when there are multiple
	  threads in one physical core.

config SMP
	bool "Multi-Processing support"
	help
	  This enables support for systems with more than one CPU. If you have
	  a system with only one CPU, say N. If you have a system with more
	  than one CPU, say Y.

	  If you say N here, the kernel will run on uni- and multiprocessor
	  machines, but will use only one CPU of a multiprocessor machine. If
	  you say Y here, the kernel will run on many, but not all,
	  uniprocessor machines. On a uniprocessor machine, the kernel
	  will run faster if you say N here.

	  See also the SMP-HOWTO available at <http://www.tldp.org/docs.html#howto>.

	  If you don't know what to do here, say N.

config HOTPLUG_CPU
	bool "Support for hot-pluggable CPUs"
	depends on SMP
	select GENERIC_IRQ_MIGRATION
	help
	  Say Y here to allow turning CPUs off and on. CPUs can be
	  controlled through /sys/devices/system/cpu.
	  (Note: power management support will enable this option
	    automatically on SMP systems. )
	  Say N if you want to disable CPU hotplug.

config NR_CPUS
	int "Maximum number of CPUs (2-256)"
	range 2 256
	depends on SMP
	default "64"
	help
	  This allows you to specify the maximum number of CPUs which this
	  kernel will support.

config NUMA
	bool "NUMA Support"
	select SMP
	select ACPI_NUMA if ACPI
	help
	  Say Y to compile the kernel with NUMA (Non-Uniform Memory Access)
	  support.  This option improves performance on systems with more
	  than one NUMA node; on single node systems it is generally better
	  to leave it disabled.

config NODES_SHIFT
	int
	default "6"
	depends on NUMA

config ARCH_FORCE_MAX_ORDER
	int "Maximum zone order"
	default "13" if PAGE_SIZE_64KB
	default "11" if PAGE_SIZE_16KB
	default "10"
	help
	  The kernel memory allocator divides physically contiguous memory
	  blocks into "zones", where each zone is a power of two number of
	  pages.  This option selects the largest power of two that the kernel
	  keeps in the memory allocator.  If you need to allocate very large
	  blocks of physically contiguous memory, then you may need to
	  increase this value.

	  The page size is not necessarily 4KB.  Keep this in mind
	  when choosing a value for this option.

config ARCH_IOREMAP
	bool "Enable LoongArch DMW-based ioremap()"
	help
	  We use generic TLB-based ioremap() by default since it has page
	  protection support. However, you can enable LoongArch DMW-based
	  ioremap() for better performance.

config ARCH_WRITECOMBINE
	bool "Enable WriteCombine (WUC) for ioremap()"
	help
	  LoongArch maintains cache coherency in hardware, but when paired
	  with LS7A chipsets the WUC attribute (Weak-ordered UnCached, which
	  is similar to WriteCombine) is out of the scope of cache coherency
	  machanism for PCIe devices (this is a PCIe protocol violation, which
	  may be fixed in newer chipsets).

	  This means WUC can only used for write-only memory regions now, so
	  this option is disabled by default, making WUC silently fallback to
	  SUC for ioremap(). You can enable this option if the kernel is ensured
	  to run on hardware without this bug.

	  You can override this setting via writecombine=on/off boot parameter.

config ARCH_STRICT_ALIGN
	bool "Enable -mstrict-align to prevent unaligned accesses" if EXPERT
	default y
	help
	  Not all LoongArch cores support h/w unaligned access, we can use
	  -mstrict-align build parameter to prevent unaligned accesses.

	  CPUs with h/w unaligned access support:
	  Loongson-2K2000/2K3000/3A5000/3C5000/3D5000.

	  CPUs without h/w unaligned access support:
	  Loongson-2K500/2K1000.

	  This option is enabled by default to make the kernel be able to run
	  on all LoongArch systems. But you can disable it manually if you want
	  to run kernel only on systems with h/w unaligned access support in
	  order to optimise for performance.

config CPU_HAS_FPU
	bool
	default y

config CPU_HAS_LSX
	bool "Support for the Loongson SIMD Extension"
	depends on AS_HAS_LSX_EXTENSION
	help
	  Loongson SIMD Extension (LSX) introduces 128 bit wide vector registers
	  and a set of SIMD instructions to operate on them. When this option
	  is enabled the kernel will support allocating & switching LSX
	  vector register contexts. If you know that your kernel will only be
	  running on CPUs which do not support LSX or that your userland will
	  not be making use of it then you may wish to say N here to reduce
	  the size & complexity of your kernel.

	  If unsure, say Y.

config CPU_HAS_LASX
	bool "Support for the Loongson Advanced SIMD Extension"
	depends on CPU_HAS_LSX
	depends on AS_HAS_LASX_EXTENSION
	help
	  Loongson Advanced SIMD Extension (LASX) introduces 256 bit wide vector
	  registers and a set of SIMD instructions to operate on them. When this
	  option is enabled the kernel will support allocating & switching LASX
	  vector register contexts. If you know that your kernel will only be
	  running on CPUs which do not support LASX or that your userland will
	  not be making use of it then you may wish to say N here to reduce
	  the size & complexity of your kernel.

	  If unsure, say Y.

config CPU_HAS_LBT
	bool "Support for the Loongson Binary Translation Extension"
	depends on AS_HAS_LBT_EXTENSION
	help
	  Loongson Binary Translation (LBT) introduces 4 scratch registers (SCR0
	  to SCR3), x86/ARM eflags (eflags) and x87 fpu stack pointer (ftop).
	  Enabling this option allows the kernel to allocate and switch registers
	  specific to LBT.

	  If you want to use this feature, such as the Loongson Architecture
	  Translator (LAT), say Y.

config CPU_HAS_PREFETCH
	bool
	default y

config ARCH_SUPPORTS_KEXEC
	def_bool y

config ARCH_SUPPORTS_CRASH_DUMP
	def_bool y

config ARCH_SELECTS_CRASH_DUMP
	def_bool y
	depends on CRASH_DUMP
	select RELOCATABLE

config ARCH_HAS_GENERIC_CRASHKERNEL_RESERVATION
	def_bool CRASH_CORE

config RELOCATABLE
	bool "Relocatable kernel"
	help
	  This builds the kernel as a Position Independent Executable (PIE),
	  which retains all relocation metadata required, so as to relocate
	  the kernel binary at runtime to a different virtual address from
	  its link address.

config RANDOMIZE_BASE
	bool "Randomize the address of the kernel (KASLR)"
	depends on RELOCATABLE
	help
	   Randomizes the physical and virtual address at which the
	   kernel image is loaded, as a security feature that
	   deters exploit attempts relying on knowledge of the location
	   of kernel internals.

	   The kernel will be offset by up to RANDOMIZE_BASE_MAX_OFFSET.

	   If unsure, say N.

config RANDOMIZE_BASE_MAX_OFFSET
	hex "Maximum KASLR offset" if EXPERT
	depends on RANDOMIZE_BASE
	range 0x0 0x10000000
	default "0x01000000"
	help
	  When KASLR is active, this provides the maximum offset that will
	  be applied to the kernel image. It should be set according to the
	  amount of physical RAM available in the target system.

	  This is limited by the size of the lower address memory, 256MB.

source "kernel/livepatch/Kconfig"

endmenu

config ARCH_SELECT_MEMORY_MODEL
	def_bool y

config ARCH_FLATMEM_ENABLE
	def_bool y
	depends on !NUMA

config ARCH_SPARSEMEM_ENABLE
	def_bool y
	select SPARSEMEM_VMEMMAP_ENABLE
	help
	  Say Y to support efficient handling of sparse physical memory,
	  for architectures which are either NUMA (Non-Uniform Memory Access)
	  or have huge holes in the physical address space for other reasons.
	  See <file:Documentation/mm/numa.rst> for more.

config ARCH_MEMORY_PROBE
	def_bool y
	depends on MEMORY_HOTPLUG

config MMU
	bool
	default y

config ARCH_MMAP_RND_BITS_MIN
	default 12

config ARCH_MMAP_RND_BITS_MAX
	default 18

config ARCH_SUPPORTS_UPROBES
	def_bool y

config KASAN_SHADOW_OFFSET
	hex
	default 0x0
	depends on KASAN

menu "Power management options"

config ARCH_SUSPEND_POSSIBLE
	def_bool y

config ARCH_HIBERNATION_POSSIBLE
	def_bool y

source "kernel/power/Kconfig"
source "drivers/acpi/Kconfig"

endmenu

source "arch/loongarch/kvm/Kconfig"<|MERGE_RESOLUTION|>--- conflicted
+++ resolved
@@ -135,11 +135,7 @@
 	select HAVE_KPROBES
 	select HAVE_KPROBES_ON_FTRACE
 	select HAVE_KRETPROBES
-<<<<<<< HEAD
-=======
-	select HAVE_KVM
 	select HAVE_LIVEPATCH
->>>>>>> fea1c949
 	select HAVE_MOD_ARCH_SPECIFIC
 	select HAVE_NMI
 	select HAVE_OBJTOOL if AS_HAS_EXPLICIT_RELOCS
